--- conflicted
+++ resolved
@@ -544,7 +544,6 @@
 
         # compute shapes as a check against shapes in metadata (if any)
         if jax is not None:
-<<<<<<< HEAD
             try:
                 # must replace numpy with jax numpy when making jaxpr.
                 with jax_context(self._f.__globals__):
@@ -554,7 +553,7 @@
                     raise RuntimeError(f"Failed to determine the output shapes "
                                        f"based on the input shapes. The error was: {err}.  To "
                                        "avoid this error, add return value metadata that "
-                                       "specify the shapes of the return values to the function.")
+                                       "specifies the shapes of the return values to the function.")
                 warnings.warn("Failed to determine the output shapes based on the input "
                               "shapes in order to check the provided metadata values. The"
                               f" error was: {err}.")
@@ -562,36 +561,11 @@
                 for val, name in zip(v.out_avals, outs):
                     oldshape = outs[name].get('shape')
                     if oldshape is not None and _shape2tuple(oldshape) != val.shape:
-                        raise RuntimeError(f"Annotated shape for return value "
+                        raise RuntimeError(f"shape from metadata for return value "
                                            f"'{name}' of {oldshape} doesn't match computed "
                                            f"shape of {val.shape}.")
                     outs[name]['shape'] = val.shape
                 need_shape = []
-=======
-            # must replace numpy with jax numpy when making jaxpr.
-            with jax_context(self._f.__globals__):
-                try:
-                    v = jax.make_jaxpr(self._f)(*args)
-                except Exception as err:
-                    if need_shape:
-                        raise RuntimeError(f"Failed to determine the output shapes "
-                                           f"based on the input shapes. The error was: {err}.  To "
-                                           "avoid this error, add return value metadata that "
-                                           "specifies the shapes of the return values to the "
-                                           "function.")
-                    warnings.warn("Failed to determine the output shapes based on the input "
-                                  "shapes in order to check the provided metadata values. The"
-                                  f" error was: {err}.")
-                else:
-                    for val, name in zip(v.out_avals, outs):
-                        oldshape = outs[name].get('shape')
-                        if oldshape is not None and _shape2tuple(oldshape) != val.shape:
-                            raise RuntimeError(f"shape from metadata for return value "
-                                               f"'{name}' of {oldshape} doesn't match computed "
-                                               f"shape of {val.shape}.")
-                        outs[name]['shape'] = val.shape
-                    need_shape = []
->>>>>>> d3695397
 
         if need_shape:  # output shapes weren't provided by user or by jax
             shape = self._output_defaults['shape']
