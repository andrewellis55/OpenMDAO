--- conflicted
+++ resolved
@@ -1356,11 +1356,7 @@
 
                 for name in ('x1', 'x2', 'c3.y'):
 
-<<<<<<< HEAD
-                    # TODO - Remove this when issue __ is fixed.
-=======
                     # TODO - Remove this when issue 1498 is fixed.
->>>>>>> a73cf885
                     if name in ['x1', 'x2']:
                         continue
 
@@ -1816,17 +1812,10 @@
             for case in cases:
                 outputs = cr.get_case(case).outputs
 
-<<<<<<< HEAD
-                # TODO - Restore this when issue __ is fixed.
-                #values.append((outputs['x1'], outputs['x2'], outputs['c3.y']))
-
-            # TODO - Restore this when issue __ is fixed.
-=======
                 # TODO - Restore this when issue 1498 is fixed.
                 #values.append((outputs['x1'], outputs['x2'], outputs['c3.y']))
 
             # TODO - Restore this when issue 1498 is fixed.
->>>>>>> a73cf885
             #self.assertEqual("\n"+"\n".join(["x1: %5.2f, x2: %5.2f, c3.y: %6.2f" % (x1, x2, y) for x1, x2, y in values]),
             #    self.expect_text)
 
