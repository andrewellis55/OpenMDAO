"""LinearSolver that uses PetSC KSP to solve for a system's derivatives."""

from __future__ import division, print_function
import numpy as np

from six.moves import range

try:
    import petsc4py
    from petsc4py import PETSc
except ImportError:
    PETSc = None

from openmdao.solvers.solver import LinearSolver
<<<<<<< HEAD
from openmdao.utils.general_utils import warn_deprecation
=======
from openmdao.utils.record_util import create_local_meta, update_local_meta

>>>>>>> 0c59aa1a


KSP_TYPES = [
    "richardson",
    "chebyshev",
    "cg",
    "groppcg",
    "pipecg",
    "pipecgrr",
    "cgne",
    "nash",
    "stcg",
    "gltr",
    "fcg",
    "pipefcg",
    "gmres",
    "pipefgmres",
    "fgmres",
    "lgmres",
    "dgmres",
    "pgmres",
    "tcqmr",
    "bcgs",
    "ibcgs",
    "fbcgs",
    "fbcgsr",
    "bcgsl",
    "cgs",
    "tfqmr",
    "cr",
    "pipecr",
    "lsqr",
    "preonly",
    "qcg",
    "bicg",
    "minres",
    "symmlq",
    "lcd",
    "python",
    "gcr",
    "pipegcr",
    "tsirm",
    "cgls"
]


def _get_petsc_vec_array_new(vec):
    """
    Get the array of values for the given PETSc vector.

    Helper function to handle a petsc backwards incompatibility.

    Parameters
    ----------
    vec : petsc vector
        Vector whose data is being requested.

    Returns
    -------
    ndarray
        A readonly copy of the array of values from vec.
    """
    return vec.getArray(readonly=True)


def _get_petsc_vec_array_old(vec):
    """
    Get the array of values for the given PETSc vector.

    Helper function to handle a petsc backwards incompatibility.

    Parameters
    ----------
    vec : petsc vector
        Vector whose data is being requested.

    Returns
    -------
    ndarray
        An array of values from vec.
    """
    return vec.getArray()


if PETSc:
    try:
        petsc_version = petsc4py.__version__
    except AttributeError:  # hack to fix doc-tests
        petsc_version = "3.5"


if PETSc and int((petsc_version).split('.')[1]) >= 6:
    _get_petsc_vec_array = _get_petsc_vec_array_new
else:
    _get_petsc_vec_array = _get_petsc_vec_array_old


class Monitor(object):
    """
    Prints output from PETSc's KSP solvers.

    Callable object given to KSP as a callback for printing the residual.

    Attributes
    ----------
    _solver : _solver
        the openmdao solver.
    _norm : float
        the current norm.
    _norm0 : float
        the norm for the first iteration.
    """

    def __init__(self, solver):
        """
        Store pointer to the openmdao solver and initialize norms.

        Parameters
        ----------
        solver : object
            the openmdao solver.
        """
        self._solver = solver
        self._norm = 1.0
        self._norm0 = 1.0

    def __call__(self, ksp, counter, norm):
        """
        Store norm if first iteration, and print norm.

        Parameters
        ----------
        ksp : object
            the KSP solver.
        counter : int
            the counter.
        norm : float
            the norm.
        """
        if counter == 0 and norm != 0.0:
            self._norm0 = norm
        self._norm = norm

        # TODO_RECORDERS - need to replace None in this with metadata from above
        metadata = self.metadata = create_local_meta(None, type(self).__name__)
        update_local_meta(metadata, (self._solver._iter_count,))
        self._solver._rec_mgr.record_iteration(self._solver, metadata, abs=norm, rel=norm / self._norm0)

        self._solver._mpi_print(counter, norm, norm / self._norm0)
        self._solver._iter_count += 1


class PetscKSP(LinearSolver):
    """
    LinearSolver that uses PetSC KSP to solve for a system's derivatives.

    Options
    -------
    options['ksp_type'] :  str
        KSP algorithm to use. Default is 'fgmres'.

    Attributes
    ----------
    precon : Solver
        Preconditioner for linear solve. Default is None for no preconditioner.
    _print_name : str ('KSP')
        print name.
    _ksp : dist
        dictionary of KSP instances (keyed on vector name).
    """

    SOLVER = 'LN: PetscKSP'

    def __init__(self, **kwargs):
        """
        Declare the solver options.

        Parameters
        ----------
        **kwargs : {}
            dictionary of options set by the instantiating class/script.
        """
        if PETSc is None:
            raise RuntimeError("PETSc is not available.")

        super(PetscKSP, self).__init__(**kwargs)

        self._print_name = 'KSP'

        # initialize dictionary of KSP instances (keyed on vector name)
        self._ksp = {}

        # initialize preconditioner to None
        self.precon = None

    def _declare_options(self):
        """
        Declare options before kwargs are processed in the init method.
        """
        self.options.declare('ksp_type', default='fgmres', values=KSP_TYPES,
                             desc="KSP algorithm to use. Default is 'fgmres'.")

        self.options.declare('restart', default=1000, type_=int,
                             desc='Number of iterations between restarts. Larger values increase '
                             'iteration cost, but may be necessary for convergence')

        # changing the default maxiter from the base class
        self.options['maxiter'] = 100

    def _setup_solvers(self, system, depth):
        """
        Assign system instance, set depth, and optionally perform setup.

        Parameters
        ----------
        system : <System>
            pointer to the owning system.
        depth : int
            depth of the current system (already incremented).
        """
        super(PetscKSP, self)._setup_solvers(system, depth)

        if self.precon is not None:
            self.precon._setup_solvers(self._system, self._depth + 1)

    def _set_solver_print(self, level=2, type_='all'):
        """
        Control printing for solvers and subsolvers in the model.

        Parameters
        ----------
        level : int
            iprint level. Set to 2 to print residuals each iteration; set to 1
            to print just the iteration totals; set to 0 to disable all printing
            except for failures, and set to -1 to disable all printing including failures.
        type_ : str
            Type of solver to set: 'LN' for linear, 'NL' for nonlinear, or 'all' for all.
        """
        super(PetscKSP, self)._set_solver_print(level=level, type_=type_)

        if self.precon is not None and type_ != 'NL':
            self.precon._set_solver_print(level=level, type_=type_)

    def mult(self, mat, in_vec, result):
        """
        Apply Jacobian matrix (KSP Callback).

        The following attributes must be defined when solve is called to
        provide information used in this callback:

        _system : System
            pointer to the owning system.
        _vec_name : str
            the right-hand-side (RHS) vector name.
        _mode : str
            'fwd' or 'rev'.

        Parameters
        ----------
        mat : PETSc.Mat
            PETSc matrix object.
        in_vec : PetSC Vector
            Incoming vector.
        result : PetSC Vector
            Empty array into which we place the matrix-vector product.
        """
        # assign x and b vectors based on mode
        system = self._system
        vec_name = self._vec_name

        if self._mode == 'fwd':
            x_vec = system._vectors['output'][vec_name]
            b_vec = system._vectors['residual'][vec_name]
        elif self._mode == 'rev':
            x_vec = system._vectors['residual'][vec_name]
            b_vec = system._vectors['output'][vec_name]

        # set value of x vector to KSP provided value
        x_vec.set_data(_get_petsc_vec_array(in_vec))

        # apply linear
        scope_out, scope_in = system._get_scope()
        system._apply_linear([vec_name], self._mode, scope_out, scope_in)

        # stuff resulting value of b vector into result for KSP
        b_vec.get_data(result.array)

    def _linearize_children(self):
        """
        Return a flag that is True when we need to call linearize on our subsystems' solvers.

        Returns
        -------
        boolean
            Flag for indicating child linerization
        """
        precon = self.precon
        return (precon is not None) and (precon._linearize_children())

    def _linearize(self):
        """
        Perform any required linearization operations such as matrix factorization.
        """
        if self.precon is not None:
            self.precon._linearize()

    def solve(self, vec_names, mode):
        """
        Solve the linear system for the problem in self._system.

        The full solution vector is returned.

        Parameters
        ----------
        vec_names : list
            list of vector names.
        mode : string
            Derivative mode, can be 'fwd' or 'rev'.

        Returns
        -------
        boolean
            Failure flag; True if failed to converge, False is successful.
        float
            absolute error.
        float
            relative error.
        """
        self._vec_names = vec_names
        self._mode = mode

        system = self._system
        options = self.options

        maxiter = options['maxiter']
        atol = options['atol']
        rtol = options['rtol']

        for vec_name in self._vec_names:
            self._vec_name = vec_name

            # assign x and b vectors based on mode
            if self._mode == 'fwd':
                x_vec = system._vectors['output'][vec_name]
                b_vec = system._vectors['residual'][vec_name]
            elif self._mode == 'rev':
                x_vec = system._vectors['residual'][vec_name]
                b_vec = system._vectors['output'][vec_name]

            # create numpy arrays to interface with Petsc
            sol_array = x_vec.get_data()
            rhs_array = b_vec.get_data()

            # create Petsc vectors from numpy arrays
            self.sol_petsc_vec = PETSc.Vec().createWithArray(sol_array,
                                                             comm=system.comm)
            self.rhs_petsc_vec = PETSc.Vec().createWithArray(rhs_array,
                                                             comm=system.comm)

            # run Petsc solver
            self._iter_count = 0
            ksp = self._get_ksp_solver(system, vec_name)
            ksp.setTolerances(max_it=maxiter, atol=atol, rtol=rtol)
            ksp.solve(self.rhs_petsc_vec, self.sol_petsc_vec)

            # stuff the result into the x vector
            x_vec.set_data(sol_array)

        return False, 0., 0.

    def apply(self, mat, in_vec, result):
        """
        Apply preconditioner.

        Parameters
        ----------
        mat : PETSc.Mat
            PETSc matrix object.
        in_vec : PETSc.Vector
            Incoming vector
        result : PETSc.Vector
            Empty vector in which the preconditioned in_vec is stored.
        """
        if self.precon:
            system = self._system
            vec_name = self._vec_name
            mode = self._mode

            # Need to clear out any junk from the inputs.
            system._vectors['input'][vec_name].set_const(0.0)

            # assign x and b vectors based on mode
            if mode == 'fwd':
                x_vec = system._vectors['output'][vec_name]
                b_vec = system._vectors['residual'][vec_name]
            elif mode == 'rev':
                x_vec = system._vectors['residual'][vec_name]
                b_vec = system._vectors['output'][vec_name]

            # set value of b vector to KSP provided value
            b_vec.set_data(_get_petsc_vec_array(in_vec))

            # call the preconditioner
            self._solver_info.prefix += '| precon:'
            self.precon.solve([vec_name], mode)
            self._solver_info.prefix = self._solver_info.prefix[:-9]

            # stuff resulting value of x vector into result for KSP
            x_vec.get_data(result.array)
        else:
            # no preconditioner, just pass back the incoming vector
            result.array[:] = _get_petsc_vec_array(in_vec)

    def _get_ksp_solver(self, system, vec_name):
        """
        Get an instance of the KSP solver for `vec_name` in `system`.

        Instances will be created on first request and cached for future use.

        Parameters
        ----------
        system : `System`
            Parent `System` object.
        vec_name : string
            name of vector.

        Returns
        -------
        KSP
            the KSP solver instance.
        """
        # use cached instance if available
        if vec_name in self._ksp:
            return self._ksp[vec_name]

        iproc = system.comm.rank
        lsize = np.sum(system._var_sizes['output'][iproc, :])
        size = np.sum(system._var_sizes['output'])

        jac_mat = PETSc.Mat().createPython([(lsize, size), (lsize, size)],
                                           comm=system.comm)
        jac_mat.setPythonContext(self)
        jac_mat.setUp()

        ksp = self._ksp[vec_name] = PETSc.KSP().create(comm=system.comm)

        ksp.setOperators(jac_mat)
        ksp.setType(self.options['ksp_type'])
        ksp.setGMRESRestart(self.options['restart'])
        ksp.setPCSide(PETSc.PC.Side.RIGHT)
        ksp.setMonitor(Monitor(self))

        pc_mat = ksp.getPC()
        pc_mat.setType('python')
        pc_mat.setPythonContext(self)

        return ksp

    @property
    def preconditioner(self):
        """
        Provide 'preconditioner' property for backwards compatibility.

        Returns
        -------
        <LinearSolver>
            reference to the 'precon' property.
        """
        warn_deprecation("The 'preconditioner' property provides backwards compatibility "
                         "with OpenMDAO <= 1.x ; use 'precon' instead.")
        return self.precon

    @preconditioner.setter
    def preconditioner(self, precon):
        """
        Provide for setting the 'preconditioner' property for backwards compatibility.

        Parameters
        ----------
        precon : <LinearSolver>
            reference to a <LinearSolver> to be assigned to the 'precon' property.
        """
        warn_deprecation("The 'preconditioner' property provides backwards compatibility "
                         "with OpenMDAO <= 1.x ; use 'precon' instead.")
        self.precon = precon<|MERGE_RESOLUTION|>--- conflicted
+++ resolved
@@ -12,12 +12,8 @@
     PETSc = None
 
 from openmdao.solvers.solver import LinearSolver
-<<<<<<< HEAD
 from openmdao.utils.general_utils import warn_deprecation
-=======
 from openmdao.utils.record_util import create_local_meta, update_local_meta
-
->>>>>>> 0c59aa1a
 
 
 KSP_TYPES = [
