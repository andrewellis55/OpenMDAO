--- conflicted
+++ resolved
@@ -234,17 +234,11 @@
     scc = nx.strongly_connected_components(G)
 
     for strong_comp in scc:
-<<<<<<< HEAD
-        sys_pathnames_list.extend(strong_comp)
-        for name in strong_comp:
-            sys_pathnames_dict[name] = len(sys_pathnames_dict)
-=======
         if len(strong_comp) > 1:
             # these IDs are only used when back edges are present
             sys_pathnames_list.extend(strong_comp)
             for name in strong_comp:
                 sys_pathnames_dict[name] = len(sys_pathnames_dict)
->>>>>>> 62c563e8
 
         for src, tgt in G.edges(strong_comp):
             if src in strong_comp and tgt in strong_comp:
@@ -257,27 +251,15 @@
                     exe_low = exe_src
                     exe_high = exe_tgt
 
-<<<<<<< HEAD
-                edges_list = []
-=======
                 edges_list = [
                     (sys_pathnames_dict[s], sys_pathnames_dict[t]) for s, t in G.edges(strong_comp)
                     if exe_low <= orders[s] <= exe_high and exe_low <= orders[t] <= exe_high and
                             not (s == src and t == tgt)
                 ]
->>>>>>> 62c563e8
                 for vsrc, vtgtlist in iteritems(G.get_edge_data(src, tgt)['conns']):
                     for vtgt in vtgtlist:
                         connections_list.append({'src': vsrc, 'tgt': vtgt,
                                                  'cycle_arrows': edges_list})
-<<<<<<< HEAD
-
-                for s, t in G.edges(strong_comp):
-                    if exe_low <= orders[s] <= exe_high and exe_low <= orders[t] <= exe_high and not (s == src and t == tgt):
-                        edges_list.append((sys_pathnames_dict[s], sys_pathnames_dict[t]))
-
-=======
->>>>>>> 62c563e8
             else:  # edge is out of the SCC
                 for vsrc, vtgtlist in iteritems(G.get_edge_data(src, tgt)['conns']):
                     for vtgt in vtgtlist:
