--- conflicted
+++ resolved
@@ -183,10 +183,6 @@
 
 
     def record_iteration_driver(self, object_requesting_recording, metadata):
-<<<<<<< HEAD
-
-=======
->>>>>>> d78aff39
         dtype_tuples = []
 
         #We will go through the recording options of Driver to construct the entry to be inserted.
@@ -197,58 +193,55 @@
             design_vars = object_requesting_recording.get_design_var_values()
             # This returns a dict of names and values. Use this to build up the tuples of
             #   used for the dtypes in the creation of the numpy structured array we want to write to sqlite
-            for name, value in iteritems(design_vars):
-                tple = ('design_var.' + name, '({},)f8'.format(len(value)) )
-                dtype_tuples.append(tple)
+            if design_vars:
+                for name, value in iteritems(design_vars):
+                    tple = ('design_var.' + name, '({},)f8'.format(len(value)) )
+                    dtype_tuples.append(tple)
 
         if self.options['record_responses']:
             responses = object_requesting_recording.get_response_values()
 
-            for name, value in iteritems(responses):
-                tple = ('response.' + name, '({},)f8'.format(len(value)))
-                dtype_tuples.append(tple)
+            if responses:
+                for name, value in iteritems(responses):
+                    tple = ('response.' + name, '({},)f8'.format(len(value)))
+                    dtype_tuples.append(tple)
 
         if self.options['record_objectives']:
             objectives = object_requesting_recording.get_objective_values()
 
-            for name, value in iteritems(objectives):
-                tple = ('objective.' + name, '({},)f8'.format(len(value)))
-                dtype_tuples.append(tple)
+            if objectives:
+                for name, value in iteritems(objectives):
+                    tple = ('objective.' + name, '({},)f8'.format(len(value)))
+                    dtype_tuples.append(tple)
 
         if self.options['record_constraints']:
             constraints = object_requesting_recording.get_constraint_values()
 
-            for name, value in iteritems(constraints):
-                tple = ('constraint.' + name, '({},)f8'.format(len(value)))
-                dtype_tuples.append(tple)
-
-        print("DTYPE_TUPLES: ", dtype_tuples)
+            if constraints:
+                for name, value in iteritems(constraints):
+                    tple = ('constraint.' + name, '({},)f8'.format(len(value)))
+                    dtype_tuples.append(tple)
 
         driver_values = np.zeros((1,), dtype=dtype_tuples)
 
         # Write the actual values to this array
-        if self.options['record_desvars']:
+        if self.options['record_desvars'] and design_vars:
             for name, value in iteritems(design_vars):
                 driver_values['design_var.' + name] = value
-        if self.options['record_responses']:
+        if self.options['record_responses'] and responses:
             for name, value in iteritems(responses):
                 driver_values['response.' + name] = value
-        if self.options['record_objectives']:
+        if self.options['record_objectives'] and objectives:
             for name, value in iteritems(objectives):
                 driver_values['objective.' + name] = value
-        if self.options['record_constraints']:
+        if self.options['record_constraints'] and constraints:
             for name, value in iteritems(constraints):
                 driver_values['constraint.' + name] = value
 
         print("INSERT RECORD: DRIVER VALUES:", metadata['coord'], metadata['timestamp'], metadata['success'], metadata['msg'], driver_values)
         # Write this mega array to the database
-<<<<<<< HEAD
-        self.con.execute("INSERT INTO driver_iterations(iteration_coordinate,driver_values) VALUES(?,?)",
-             ("foobar1/1", driver_values))
-=======
         self.con.execute("INSERT INTO driver_iterations(iteration_coordinate, timestamp, success, msg, driver_values) VALUES(?,?,?,?,?)",
               (format_iteration_coordinate(metadata['coord']), metadata['timestamp'], metadata['success'], metadata['msg'], driver_values))
->>>>>>> d78aff39
 
     def record_iteration_system(self, object_requesting_recording, metadata):
         # Record an iteration from a System
