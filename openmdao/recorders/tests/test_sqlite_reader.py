--- conflicted
+++ resolved
@@ -2407,8 +2407,6 @@
 
         assert_rel_error(self, outputs_case[0][1]['value'], [25.545485893882876], tolerance=1e-10) # d1.y1
 
-<<<<<<< HEAD
-=======
     def test_case_array_list_vars_options(self):
         import openmdao.api as om
         from six.moves import cStringIO
@@ -2603,7 +2601,6 @@
             num_non_empty_lines = sum([1 for s in text.splitlines() if s.strip()])
             self.assertEqual(num_non_empty_lines, 40)
 
->>>>>>> fdacdcbd
 
 class TestPromotedToAbsoluteMap(unittest.TestCase):
     def setUp(self):
