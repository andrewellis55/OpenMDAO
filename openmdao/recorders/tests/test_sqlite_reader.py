--- conflicted
+++ resolved
@@ -3837,20 +3837,12 @@
     """
     case_inputs = case.inputs
     model_inputs = system._inputs
-<<<<<<< HEAD
-    for name, model_input in model_inputs._abs_val_iter(flat=False):
-=======
     for name, model_input in model_inputs._abs_item_iter(flat=False):
->>>>>>> 78fb37e0
         np.testing.assert_almost_equal(case_inputs[name], model_input)
 
     case_outputs = case.outputs
     model_outputs = system._outputs
-<<<<<<< HEAD
-    for name, model_output in model_outputs._abs_val_iter(flat=False):
-=======
     for name, model_output in model_outputs._abs_item_iter(flat=False):
->>>>>>> 78fb37e0
         np.testing.assert_almost_equal(case_outputs[name], model_output)
 
 
