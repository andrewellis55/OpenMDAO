""" Unit test for the SqliteRecorder. """
import errno
import os
import sqlite3
import unittest
import numpy as np

from shutil import rmtree
from six import PY2, PY3
from tempfile import mkdtemp

from openmdao.api import BoundsEnforceLS, NonlinearBlockGS, ArmijoGoldsteinLS, NonlinearBlockJac,\
            NewtonSolver, NonLinearRunOnce, SqliteRecorder, Group, IndepVarComp, ExecComp, \
            DirectSolver, ScipyIterativeSolver, PetscKSP, LinearBlockGS, LinearRunOnce, \
            LinearBlockJac

from openmdao.core.problem import Problem
from openmdao.utils.general_utils import set_pyoptsparse_opt
from openmdao.recorders.recording_iteration_stack import recording_iteration
from openmdao.test_suite.components.sellar import SellarDis1withDerivatives, \
    SellarDis2withDerivatives
from openmdao.test_suite.components.paraboloid import Paraboloid
from openmdao.recorders.tests.sqlite_recorder_test_utils import assertDriverIterationDataRecorded, \
    assertSystemIterationDataRecorded, assertSolverIterationDataRecorded, assertMetadataRecorded, \
    assertDriverMetadataRecorded
from openmdao.recorders.tests.recorder_test_utils import run_driver

try:
    from openmdao.vectors.petsc_vector import PETScVector
except ImportError:
    PETScVector = None

if PY2:
    import cPickle as pickle
if PY3:
    import pickle

# check that pyoptsparse is installed. if it is, try to use SLSQP.
OPT, OPTIMIZER = set_pyoptsparse_opt('SLSQP')

if OPTIMIZER:
    from openmdao.drivers.pyoptsparse_driver import pyOptSparseDriver


class TestSqliteRecorder(unittest.TestCase):
    """
    Features
    --------
    CaseRecorder
    """
    def setUp(self):
        recording_iteration.stack = []
        self.dir = mkdtemp()
        self.filename = os.path.join(self.dir, "sqlite_test")
        self.recorder = SqliteRecorder(self.filename)
        # print(self.filename)  # comment out to make filename printout go away.
        self.eps = 1e-3

    def tearDown(self):
        # return  # comment out to allow db file to be removed.
        try:
            rmtree(self.dir)
            pass
        except OSError as e:
            # If directory already deleted, keep going
            if e.errno not in (errno.ENOENT, errno.EACCES, errno.EPERM):
                raise e

    def assertDriverIterationDataRecorded(self, expected, tolerance):
        con = sqlite3.connect(self.filename)
        cur = con.cursor()
        assertDriverIterationDataRecorded(self, cur, expected, tolerance)
        con.close()

    def assertSystemIterationDataRecorded(self, expected, tolerance):
        con = sqlite3.connect(self.filename)
        cur = con.cursor()
        assertSystemIterationDataRecorded(self, cur, expected, tolerance)
        con.close()

    def assertSystemIterationCoordinatesRecorded(self, iteration_coordinates):
        con = sqlite3.connect(self.filename)
        cur = con.cursor()
        for iteration_coordinate in iteration_coordinates:
            cur.execute("SELECT * FROM system_iterations WHERE "
                           "iteration_coordinate=:iteration_coordinate",
                           {"iteration_coordinate": iteration_coordinate})
            row_actual = cur.fetchone()
            self.assertTrue(row_actual,
                'System iterations table does not contain the requested iteration coordinate: "{}"'.\
                            format(iteration_coordinate))

    def assertSolverIterationDataRecorded(self, expected, tolerance):
        con = sqlite3.connect(self.filename)
        cur = con.cursor()
        assertSolverIterationDataRecorded(self, cur, expected, tolerance)
        con.close()

    def assertMetadataRecorded(self):
        con = sqlite3.connect(self.filename)
        cur = con.cursor()
        assertMetadataRecorded(self, cur)
        con.close()

    def assertDriverMetadataRecorded(self, expected_driver_metadata):
        con = sqlite3.connect(self.filename)
        cur = con.cursor()
        assertDriverMetadataRecorded(self, cur, expected_driver_metadata)
        con.close()

    def assertSystemMetadataIdsRecorded(self, ids):
        con = sqlite3.connect(self.filename)
        cur = con.cursor()
        for id in ids:
            cur.execute("SELECT * FROM system_metadata WHERE "
                           "id=:id",
                           {"id": id})
            row_actual = cur.fetchone()
            self.assertTrue(row_actual,
                'System metadata table does not contain the requested id: "{}"'.format(id))

    def setup_sellar_model(self):
        self.prob = Problem()

        model = self.prob.model = Group()
        model.add_subsystem('px', IndepVarComp('x', 1.0), promotes=['x'])
        model.add_subsystem('pz', IndepVarComp('z', np.array([5.0, 2.0])), promotes=['z'])
        model.add_subsystem('d1', SellarDis1withDerivatives(), promotes=['x', 'z', 'y1', 'y2'])
        model.add_subsystem('d2', SellarDis2withDerivatives(), promotes=['z', 'y1', 'y2'])
        model.add_subsystem('obj_cmp', ExecComp('obj = x**2 + z[1] + y1 + exp(-y2)',
                            z=np.array([0.0, 0.0]), x=0.0),
                            promotes=['obj', 'x', 'z', 'y1', 'y2'])

        model.add_subsystem('con_cmp1', ExecComp('con1 = 3.16 - y1'), promotes=['con1', 'y1'])
        model.add_subsystem('con_cmp2', ExecComp('con2 = y2 - 24.0'), promotes=['con2', 'y2'])
        self.prob.model.nonlinear_solver = NonlinearBlockGS()
        self.prob.model.linear_solver = LinearBlockGS()

        self.prob.model.add_design_var('z', lower=np.array([-10.0, 0.0]), upper=np.array([10.0, 10.0]))
        self.prob.model.add_design_var('x', lower=0.0, upper=10.0)
        self.prob.model.add_objective('obj')
        self.prob.model.add_constraint('con1', upper=0.0)
        self.prob.model.add_constraint('con2', upper=0.0)

    def setup_sellar_grouped_model(self):
        self.prob = Problem()

        model = self.prob.model = Group()

        model.add_subsystem('px', IndepVarComp('x', 1.0), promotes=['x'])
        model.add_subsystem('pz', IndepVarComp('z', np.array([5.0, 2.0])), promotes=['z'])

        mda = model.add_subsystem('mda', Group(), promotes=['x', 'z', 'y1', 'y2'])
        mda.linear_solver = ScipyIterativeSolver()
        mda.add_subsystem('d1', SellarDis1withDerivatives(), promotes=['x', 'z', 'y1', 'y2'])
        mda.add_subsystem('d2', SellarDis2withDerivatives(), promotes=['z', 'y1', 'y2'])

        model.add_subsystem('obj_cmp', ExecComp('obj = x**2 + z[1] + y1 + exp(-y2)',
                            z=np.array([0.0, 0.0]), x=0.0, y1=0.0, y2=0.0),
                            promotes=['obj', 'x', 'z', 'y1', 'y2'])

        model.add_subsystem('con_cmp1', ExecComp('con1 = 3.16 - y1'), promotes=['con1', 'y1'])
        model.add_subsystem('con_cmp2', ExecComp('con2 = y2 - 24.0'), promotes=['con2', 'y2'])

        mda.nonlinear_solver = NonlinearBlockGS()
        model.linear_solver = ScipyIterativeSolver()

        model.add_design_var('z', lower=np.array([-10.0, 0.0]), upper=np.array([10.0, 10.0]))
        model.add_design_var('x', lower=0.0, upper=10.0)
        model.add_objective('obj')
        model.add_constraint('con1', upper=0.0)
        model.add_constraint('con2', upper=0.0)

    def test_only_desvars_recorded(self):

        self.setup_sellar_model()

        self.prob.driver.options['record_desvars'] = True
        self.prob.driver.options['record_responses'] = False
        self.prob.driver.options['record_objectives'] = False
        self.prob.driver.options['record_constraints'] = False
        self.prob.driver.add_recorder(self.recorder)

        self.prob.setup(check=False)

        t0, t1 = run_driver(self.prob)

        self.prob.cleanup()

        coordinate = [0, 'Driver', (0, )]

        expected_desvars = {
                            "px.x": [1.0, ],
                            "pz.z": [5.0, 2.0]
                           }

        self.assertDriverIterationDataRecorded(((coordinate, (t0, t1), expected_desvars,
                                           None, None, None, None),), self.eps)

    def test_add_recorder_after_setup(self):

        self.setup_sellar_model()

        self.prob.driver.options['record_desvars'] = True
        self.prob.driver.options['record_responses'] = False
        self.prob.driver.options['record_objectives'] = False
        self.prob.driver.options['record_constraints'] = False

        self.prob.setup(check=False)

        self.prob.driver.add_recorder(self.recorder)

        t0, t1 = run_driver(self.prob)

        self.prob.cleanup()

        coordinate = [0, 'Driver', (0, )]

        expected_desvars = {
                            "px.x": [1.0, ],
                            "pz.z": [5.0, 2.0]
                           }

        self.assertDriverIterationDataRecorded(((coordinate, (t0, t1), expected_desvars,
                                           None, None, None, None),), self.eps)

    def test_only_objectives_recorded(self):

        self.setup_sellar_model()

        self.prob.driver.options['record_desvars'] = False
        self.prob.driver.options['record_responses'] = False
        self.prob.driver.options['record_objectives'] = True
        self.prob.driver.options['record_constraints'] = False
        self.prob.driver.add_recorder(self.recorder)
        self.prob.setup(check=False)

        t0, t1 = run_driver(self.prob)

        self.prob.cleanup()

        coordinate = [0, 'Driver', (0, )]

        expected_objectives = {"obj_cmp.obj": [28.58830817, ]}

        self.assertDriverIterationDataRecorded(((coordinate, (t0, t1), None, None,
                                           expected_objectives, None, None),), self.eps)

    def test_only_constraints_recorded(self):

        self.setup_sellar_model()

        self.prob.driver.options['record_desvars'] = False
        self.prob.driver.options['record_responses'] = False
        self.prob.driver.options['record_objectives'] = False
        self.prob.driver.options['record_constraints'] = True
        self.prob.driver.add_recorder(self.recorder)
        self.prob.setup(check=False)

        t0, t1 = run_driver(self.prob)

        self.prob.cleanup()

        coordinate = [0, 'Driver', (0, )]

        expected_constraints = {
                            "con_cmp1.con1": [-22.42830237, ],
                            "con_cmp2.con2": [-11.94151185, ],
                            }

        self.assertDriverIterationDataRecorded(((coordinate, (t0, t1), None, None, None,
                                           expected_constraints, None), ), self.eps)

    @unittest.skipIf(OPT is None, "pyoptsparse is not installed" )
    @unittest.skipIf(OPTIMIZER is None, "pyoptsparse is not providing SNOPT or SLSQP" )
    def test_simple_driver_recording(self):

        prob = Problem()
        model = prob.model = Group()

        model.add_subsystem('p1', IndepVarComp('x', 50.0), promotes=['*'])
        model.add_subsystem('p2', IndepVarComp('y', 50.0), promotes=['*'])
        model.add_subsystem('comp', Paraboloid(), promotes=['*'])
        model.add_subsystem('con', ExecComp('c = - x + y'), promotes=['*'])

        model.suppress_solver_output = True

        prob.driver = pyOptSparseDriver()

        prob.driver.add_recorder(self.recorder)
        prob.driver.options['record_desvars'] = True
        prob.driver.options['record_responses'] = True
        prob.driver.options['record_objectives'] = True
        prob.driver.options['record_constraints'] = True

        prob.driver.options['optimizer'] = OPTIMIZER
        if OPTIMIZER == 'SLSQP':
            prob.driver.opt_settings['ACC'] = 1e-9

        model.add_design_var('x', lower=-50.0, upper=50.0)
        model.add_design_var('y', lower=-50.0, upper=50.0)
        model.add_objective('f_xy')
        model.add_constraint('c', upper=-15.0)
        prob.setup(check=False)

        t0, t1 = run_driver(prob)

        prob.cleanup()

        coordinate = [0, 'SLSQP', (3, )]

        expected_desvars = {
                            "p1.x": [7.16706813, ],
                            "p2.y": [-7.83293187, ]
                           }

        expected_objectives = {"comp.f_xy": [-27.0833, ], }

        expected_constraints = {"con.c": [-15.0, ], }

        self.assertDriverIterationDataRecorded(((coordinate, (t0, t1), expected_desvars, None,
                                           expected_objectives, expected_constraints, None),), self.eps)

    def test_driver_records_metadata(self):
        self.setup_sellar_model()

        self.prob.driver.options['includes'] = ["p1.x"]
        self.prob.driver.options['record_metadata'] = True
        self.prob.driver.add_recorder(self.recorder)
        self.prob.setup(check=False)

        # Conclude setup but don't run model.
        self.prob.final_setup()

        self.prob.cleanup()

        self.assertMetadataRecorded()
        expected_driver_metadata = {
            'connections_list_length': 11,
            'tree_length': 4,
            'tree_children_length': 7,
        }
        self.assertDriverMetadataRecorded(expected_driver_metadata)

    def test_driver_doesnt_record_metadata(self):

        self.setup_sellar_model()

        self.prob.driver.options['record_metadata'] = False
        self.prob.driver.add_recorder(self.recorder)
        self.prob.setup(check=False)

        self.prob.cleanup()

        self.assertMetadataRecorded()
        expected_driver_metadata = None
        self.assertDriverMetadataRecorded(expected_driver_metadata)

    @unittest.skipIf(PETScVector is None or os.environ.get("TRAVIS"),
                     "PETSc is required." if PETScVector is None
                     else "Unreliable on Travis CI.")
    def test_record_system(self):
        self.setup_sellar_model()

        self.prob.model.options['record_inputs'] = True
        self.prob.model.options['record_outputs'] = True
        self.prob.model.options['record_residuals'] = True
        self.prob.model.options['record_metadata'] = True
        self.prob.model.add_recorder(self.recorder)

<<<<<<< HEAD
        d1 = self.prob.model.d1  # instance of SellarDis1withDerivatives, a Group
        d1.add_recorder(self.recorder)

        obj_cmp = self.prob.model.obj_cmp  # an ExecComp
=======
        d1 = self.prob.model.get_subsystem('d1')  # instance of SellarDis1withDerivatives, a Group
        d1.options['record_inputs'] = True
        d1.options['record_outputs'] = True
        d1.options['record_residuals'] = True
        d1.options['record_metadata'] = True
        d1.add_recorder(self.recorder)

        obj_cmp = self.prob.model.get_subsystem('obj_cmp')  # an ExecComp
        obj_cmp.options['record_inputs'] = True
        obj_cmp.options['record_outputs'] = True
        obj_cmp.options['record_residuals'] = True
        obj_cmp.options['record_metadata'] = True
>>>>>>> b79b0341
        obj_cmp.add_recorder(self.recorder)

        self.prob.setup(check=False)

        t0, t1 = run_driver(self.prob)

        self.prob.cleanup()

        coordinate = [0, 'Driver', (0, ), 'root._solve_nonlinear', (0, ),
                      'NonlinearBlockGS', (6, ), 'd1._solve_nonlinear', (6, )]
        expected_inputs = {
                            "d1.y2": [12.05848815],
                            "d1.z": [5.0, 2.0],
                            "d1.x": [1.0, ],
                          }
        expected_outputs = {"d1.y1": [25.58830237, ], }
        expected_residuals = {"d1.y1": [0.0, ], }
        self.assertSystemIterationDataRecorded(((coordinate, (t0, t1), expected_inputs,
                                                 expected_outputs, expected_residuals),), self.eps)

        coordinate = [0, 'Driver', (0, ), 'root._solve_nonlinear', (0, ),
                      'NonlinearBlockGS', (6, ), 'obj_cmp._solve_nonlinear', (6, )]
        expected_inputs = {
                            "obj_cmp.z": [5.0, 2.0],
                            "obj_cmp.y1": [25.58830236, ],
                            "obj_cmp.x": [1.0, ],
                            "obj_cmp.y2": [12.05857185, ],
                          }
        expected_outputs = {"obj_cmp.obj": [28.58830816, ], }
        expected_residuals = {"obj_cmp.obj": [0.0, ], }
        self.assertSystemIterationDataRecorded(((coordinate, (t0, t1), expected_inputs,
                                                 expected_outputs, expected_residuals),), self.eps)

    @unittest.skipIf(OPT is None, "pyoptsparse is not installed" )
    @unittest.skipIf(OPTIMIZER is None, "pyoptsparse is not providing SNOPT or SLSQP" )
    def test_includes(self):

        prob = Problem()
        model = prob.model = Group()

        model.add_subsystem('p1', IndepVarComp('x', 50.0), promotes=['*'])
        model.add_subsystem('p2', IndepVarComp('y', 50.0), promotes=['*'])
        model.add_subsystem('comp', Paraboloid(), promotes=['*'])
        model.add_subsystem('con', ExecComp('c = - x + y'), promotes=['*'])

        model.suppress_solver_output = True

        prob.driver = pyOptSparseDriver()

        prob.driver.add_recorder(self.recorder)
        prob.driver.options['record_desvars'] = True
        prob.driver.options['record_responses'] = True
        prob.driver.options['record_objectives'] = True
        prob.driver.options['record_constraints'] = True
        prob.driver.options['includes'] = ['*']
        prob.driver.options['excludes'] = ['p2*']

        prob.driver.options['optimizer'] = OPTIMIZER
        prob.driver.opt_settings['ACC'] = 1e-9

        model.add_design_var('x', lower=-50.0, upper=50.0)
        model.add_design_var('y', lower=-50.0, upper=50.0)
        model.add_objective('f_xy')
        model.add_constraint('c', upper=-15.0)

        prob.setup(check=False)
        t0, t1 = run_driver(prob)

        prob.cleanup()

        coordinate = [0, 'SLSQP', (5, )]

        expected_desvars = {"p1.x": prob["p1.x"]}

        expected_objectives = {"comp.f_xy": prob['comp.f_xy'], }

        expected_constraints = {"con.c": prob['con.c'], }

        self.assertDriverIterationDataRecorded(((coordinate, (t0, t1), expected_desvars, None,
                                           expected_objectives, expected_constraints, None), ), self.eps)

    @unittest.skipIf(OPT is None, "pyoptsparse is not installed" )
    @unittest.skipIf(OPTIMIZER is None, "pyoptsparse is not providing SNOPT or SLSQP" )
    def test_includes_post_setup(self):

        prob = Problem()
        model = prob.model = Group()

        model.add_subsystem('p1', IndepVarComp('x', 50.0), promotes=['*'])
        model.add_subsystem('p2', IndepVarComp('y', 50.0), promotes=['*'])
        model.add_subsystem('comp', Paraboloid(), promotes=['*'])
        model.add_subsystem('con', ExecComp('c = - x + y'), promotes=['*'])

        model.suppress_solver_output = True

        prob.driver = pyOptSparseDriver()

        prob.driver.options['optimizer'] = OPTIMIZER
        prob.driver.opt_settings['ACC'] = 1e-9

        model.add_design_var('x', lower=-50.0, upper=50.0)
        model.add_design_var('y', lower=-50.0, upper=50.0)
        model.add_objective('f_xy')
        model.add_constraint('c', upper=-15.0)

        prob.setup(check=False)

        # Set up recorder after intitial setup.
        prob.driver.add_recorder(self.recorder)
        prob.driver.options['record_desvars'] = True
        prob.driver.options['record_responses'] = True
        prob.driver.options['record_objectives'] = True
        prob.driver.options['record_constraints'] = True
        prob.driver.options['includes'] = ['*']
        prob.driver.options['excludes'] = ['p2*']

        t0, t1 = run_driver(prob)

        prob.cleanup()

        coordinate = [0, 'SLSQP', (5, )]

        expected_desvars = {"p1.x": prob["p1.x"]}

        expected_objectives = {"comp.f_xy": prob['comp.f_xy'], }

        expected_constraints = {"con.c": prob['con.c'], }

        self.assertDriverIterationDataRecorded(((coordinate, (t0, t1), expected_desvars, None,
                                                 expected_objectives, expected_constraints, None), ), self.eps)

    @unittest.skipIf(OPT is None, "pyoptsparse is not installed" )
    @unittest.skipIf(OPTIMIZER is None, "pyoptsparse is not providing SNOPT or SLSQP" )
    def test_record_system_with_hierarchy(self):
        self.setup_sellar_grouped_model()

        self.prob.driver = pyOptSparseDriver()
        self.prob.driver.options['optimizer'] = OPTIMIZER
        if OPTIMIZER == 'SLSQP':
            self.prob.driver.opt_settings['ACC'] = 1e-9

        self.prob.model.options['record_inputs'] = True
        self.prob.model.options['record_outputs'] = True
        self.prob.model.options['record_residuals'] = True
        self.prob.model.options['record_metadata'] = True

        self.prob.model.add_recorder(self.recorder)

<<<<<<< HEAD
        pz = self.prob.model.pz  # IndepVarComp which is an ExplicitComponent
        pz.add_recorder(self.recorder)

        mda = self.prob.model.mda  # Group
        d1 = mda.d1
=======
        pz = self.prob.model.get_subsystem('pz')  # IndepVarComp which is an ExplicitComponent
        pz.options['record_inputs'] = True
        pz.options['record_outputs'] = True
        pz.options['record_residuals'] = True
        pz.options['record_metadata'] = True
        pz.add_recorder(self.recorder)

        mda = self.prob.model.get_subsystem('mda')  # Group
        d1 = mda.get_subsystem('d1')
        d1.options['record_inputs'] = True
        d1.options['record_outputs'] = True
        d1.options['record_residuals'] = True
        d1.options['record_metadata'] = True
>>>>>>> b79b0341
        d1.add_recorder(self.recorder)

        self.prob.setup(check=False, mode='rev')

        t0, t1 = run_driver(self.prob)

        self.prob.cleanup()

        coordinate = [0, 'SLSQP', (0, ), 'root._solve_nonlinear', (0, ), 'NLRunOnce', (0, ),
                      'mda._solve_nonlinear', (0, ), 'NonlinearBlockGS', (4,), 'mda.d1._solve_nonlinear', (4, )]
        # Coord: rank0:SLSQP | 0 | NLRunOnce | 0 | NonlinearBlockGS | 4 | mda.d1._solve_nonlinear | 4

        expected_inputs = {
                            "mda.d1.z": [5.0, 2.0],
                            "mda.d1.x": [1.0, ],
                            "mda.d1.y2": [12.0584865, ],
                          }
        expected_outputs = {"mda.d1.y1": [25.5883027, ], }
        expected_residuals = {"mda.d1.y1": [0.0, ], }

        self.assertSystemIterationDataRecorded(((coordinate, (t0, t1), expected_inputs,
                                                 expected_outputs, expected_residuals),), self.eps)

        coordinate = [0, 'SLSQP', (2, ), 'root._solve_nonlinear', (2, ), 'NLRunOnce', (0, ),
                      'pz._solve_nonlinear', (2, )]

        expected_inputs = None
        expected_outputs = {"pz.z": [2.8640616, 0.825643, ], }
        expected_residuals = {"pz.z": [0.0, 0.0], }
        self.assertSystemIterationDataRecorded(((coordinate, (t0, t1), expected_inputs, expected_outputs,
                                                 expected_residuals), ), self.eps)

    def test_record_solver(self):
        self.setup_sellar_model()

        solver = self.prob.model._nonlinear_solver
        solver.options['record_abs_error'] = True
        solver.options['record_rel_error'] = True
        solver.options['record_solver_output'] = True
        solver.options['record_solver_residuals'] = True
        solver.add_recorder(self.recorder)

        self.prob.setup(check=False)

        t0, t1 = run_driver(self.prob)

        self.prob.cleanup()

        coordinate = [0, 'Driver', (0, ), 'root._solve_nonlinear', (0, ), 'NonlinearBlockGS', (6, )]

        expected_abs_error = 1.31880284470753394998e-10

        expected_rel_error = 3.6299074030587596e-12

        expected_solver_output = {
            "con_cmp1.con1": [-22.42830237000701],
            "d1.y1": [25.58830237000701],
            "con_cmp2.con2": [-11.941511849375644],
            "pz.z": [5.0, 2.0],
            "obj_cmp.obj": [28.588308165163074],
            "d2.y2": [12.058488150624356],
            "px.x": [1.0]
        }

        expected_solver_residuals = {
            "con_cmp1.con1": [0.0],
            "d1.y1": [1.318802844707534e-10],
            "con_cmp2.con2": [0.0],
            "pz.z": [0.0, 0.0],
            "obj_cmp.obj": [0.0],
            "d2.y2": [0.0],
            "px.x": [0.0]
        }

        self.assertSolverIterationDataRecorded(((coordinate, (t0, t1), expected_abs_error,
                                                 expected_rel_error, expected_solver_output,
                                                 expected_solver_residuals),), self.eps)

    def test_record_line_search_armijo_goldstein(self):
        self.setup_sellar_model()

        model = self.prob.model
        model.nonlinear_solver = NewtonSolver()
        model.linear_solver = ScipyIterativeSolver()

        model._nonlinear_solver.options['solve_subsystems'] = True
        model._nonlinear_solver.options['max_sub_solves'] = 4
        ls = model._nonlinear_solver.linesearch = ArmijoGoldsteinLS(bound_enforcement='vector')

        # This is pretty bogus, but it ensures that we get a few LS iterations.
        ls.options['c'] = 100.0
        ls.add_recorder(self.recorder)

        self.prob.setup(check=False)

        t0, t1 = run_driver(self.prob)

        self.prob.cleanup()

        coordinate = [0, 'Driver', (0,), 'root._solve_nonlinear', (0,), 'NewtonSolver', (3,), 'ArmijoGoldsteinLS', (4,)]
        expected_abs_error = 3.49773898733e-9
        expected_rel_error = expected_abs_error / 2.9086436370499857e-08
        expected_solver_output = None
        expected_solver_residuals = None

        self.assertSolverIterationDataRecorded(((coordinate, (t0, t1), expected_abs_error,
                                                 expected_rel_error, expected_solver_output,
                                                 expected_solver_residuals),), self.eps)

    def test_record_line_search_bounds_enforce(self):
        self.setup_sellar_model()

        model = self.prob.model
        model.nonlinear_solver = NewtonSolver()
        model.linear_solver = ScipyIterativeSolver()

        model.nonlinear_solver.options['solve_subsystems'] = True
        model.nonlinear_solver.options['max_sub_solves'] = 4
        ls = model.nonlinear_solver.linesearch = BoundsEnforceLS(bound_enforcement='vector')

        ls.add_recorder(self.recorder)

        self.prob.setup(check=False)

        t0, t1 = run_driver(self.prob)

        self.prob.cleanup()

        coordinate = [0, 'Driver', (0,), 'root._solve_nonlinear', (0,), 'NewtonSolver', (1,), 'BoundsEnforceLS', (0,)]
        expected_abs_error = 7.02783609310096e-10
        expected_rel_error = 8.078674883382422e-07
        expected_solver_output = None
        expected_solver_residuals = None

        self.assertSolverIterationDataRecorded(((coordinate, (t0, t1), expected_abs_error,
                                                 expected_rel_error, expected_solver_output,
                                                 expected_solver_residuals),), self.eps)

    def test_record_solver_nonlinear_block_gs(self):
        self.setup_sellar_model()

        self.prob.model.nonlinear_solver = NonlinearBlockGS()
        nonlinear_solver = self.prob.model.nonlinear_solver
        nonlinear_solver.add_recorder(self.recorder)

        nonlinear_solver.options['record_solver_output'] = True
        nonlinear_solver.options['record_solver_residuals'] = True

        self.prob.setup(check=False)

        t0, t1 = run_driver(self.prob)

        self.prob.cleanup()

        coordinate = [0, 'Driver', (0,), 'root._solve_nonlinear', (0,), 'NonlinearBlockGS', (6, )]
        expected_abs_error = 1.31880284470753394998e-10
        expected_rel_error = 3.6299074030587596e-12

        expected_solver_output = {
            'px.x': [1.],
            'pz.z': [5., 2.],
            'd1.y1': [25.58830237],
            'd2.y2': [12.05848815],
            'obj_cmp.obj': [28.58830817],
            'con_cmp1.con1': [-22.42830237],
            'con_cmp2.con2': [-11.94151185]
        }

        expected_solver_residuals = {
            'px.x': [-0.],
            'pz.z': [-0., -0.],
            'd1.y1': [1.31880284e-10],
            'd2.y2': [0.],
            'obj_cmp.obj': [0.],
            'con_cmp1.con1': [0.],
            'con_cmp2.con2': [0.]
        }

        self.assertSolverIterationDataRecorded(((coordinate, (t0, t1), expected_abs_error,
                                                  expected_rel_error, expected_solver_output,
                                                  expected_solver_residuals),), self.eps)

    def test_record_solver_nonlinear_block_jac(self):
        self.setup_sellar_model()

        self.prob.model.nonlinear_solver = NonlinearBlockJac()
        self.prob.model.nonlinear_solver.add_recorder(self.recorder)

        self.prob.setup(check=False)

        t0, t1 = run_driver(self.prob)

        self.prob.cleanup()

        coordinate = [0, 'Driver', (0,), 'root._solve_nonlinear', (0,), 'NonlinearBlockJac', (9,)]

        expected_abs_error = 7.234027587097439e-07
        expected_rel_error = 1.991112651729199e-08
        expected_solver_residuals = None
        expected_solver_output = None

        self.assertSolverIterationDataRecorded(((coordinate, (t0, t1), expected_abs_error,
                                                 expected_rel_error, expected_solver_output,
                                                 expected_solver_residuals),), self.eps)

    def test_record_solver_nonlinear_newton(self):
        self.setup_sellar_model()

        self.prob.model.nonlinear_solver = NewtonSolver()
        self.prob.model.nonlinear_solver.add_recorder(self.recorder)

        self.prob.setup(check=False)

        t0, t1 = run_driver(self.prob)

        self.prob.cleanup()

        coordinate = [0, 'Driver', (0,), 'root._solve_nonlinear', (0,), 'NewtonSolver', (2,)]

        expected_abs_error = 2.1677810075550974e-10
        expected_rel_error = 5.966657077752565e-12
        expected_solver_residuals = None
        expected_solver_output = None

        self.assertSolverIterationDataRecorded(((coordinate, (t0, t1), expected_abs_error,
                                                 expected_rel_error, expected_solver_output,
                                                 expected_solver_residuals),), self.eps)

    def test_record_solver_nonlinear_nonlinear_run_once(self):
        self.setup_sellar_model()

        self.prob.model.nonlinear_solver = NonLinearRunOnce()
        self.prob.model.nonlinear_solver.add_recorder(self.recorder)

        self.prob.setup(check=False)

        t0, t1 = run_driver(self.prob)

        self.prob.cleanup()

        # No norms so no expected norms
        coordinate = [0, 'Driver', (0,), 'root._solve_nonlinear', (0,), 'NLRunOnce', (0,)]
        expected_abs_error = None
        expected_rel_error = None
        expected_solver_residuals = None
        expected_solver_output = None

        self.assertSolverIterationDataRecorded(((coordinate, (t0, t1), expected_abs_error,
                                                 expected_rel_error, expected_solver_output,
                                                 expected_solver_residuals),), self.eps)

    def test_record_solver_linear_direct_solver(self):

        self.setup_sellar_model()

        self.prob.model.nonlinear_solver = NewtonSolver()
        nonlinear_solver = self.prob.model.nonlinear_solver
        # used for analytic derivatives
        nonlinear_solver.linear_solver = DirectSolver()

        nonlinear_solver.linear_solver.options['record_abs_error'] = True
        nonlinear_solver.linear_solver.options['record_rel_error'] = True
        nonlinear_solver.linear_solver.options['record_solver_output'] = True
        nonlinear_solver.linear_solver.options['record_solver_residuals'] = True
        nonlinear_solver.linear_solver.add_recorder(self.recorder)

        self.prob.setup(check=False)
        t0, t1 = run_driver(self.prob)

        # No norms so no expected norms
        coordinate = [0, 'Driver', (0,), 'root._solve_nonlinear', (0,), 'NewtonSolver', (2,), 'DirectSolver', (0,)]

        expected_abs_error = None
        expected_rel_error = None

        expected_solver_output = {
            'px.x': [0.],
            'pz.z': [0.0, 0.00000000e+00],
            'd1.y1': [0.00045069],
            'd2.y2': [-0.00225346],
            'obj_cmp.obj': [0.00045646],
            'con_cmp1.con1': [-0.00045069],
            'con_cmp2.con2': [-0.00225346]
        }

        expected_solver_residuals = {
            'px.x': [0.],
            'pz.z': [-0., -0.],
            'd1.y1': [0.0],
            'd2.y2': [-0.00229801],
            'obj_cmp.obj': [5.75455956e-06],
            'con_cmp1.con1': [-0.],
            'con_cmp2.con2': [-0.]
        }

        self.assertSolverIterationDataRecorded(((coordinate, (t0, t1), expected_abs_error,
                                                 expected_rel_error, expected_solver_output,
                                                 expected_solver_residuals),), self.eps)

    def test_record_solver_linear_scipy_iterative_solver(self):
        self.setup_sellar_model()

        self.prob.model.nonlinear_solver = NewtonSolver()
        nonlinear_solver = self.prob.model.nonlinear_solver
        # used for analytic derivatives
        nonlinear_solver.linear_solver = ScipyIterativeSolver()

        nonlinear_solver.linear_solver.options['record_abs_error'] = True
        nonlinear_solver.linear_solver.options['record_rel_error'] = True
        nonlinear_solver.linear_solver.options['record_solver_output'] = True
        nonlinear_solver.linear_solver.options['record_solver_residuals'] = True
        nonlinear_solver.linear_solver.add_recorder(self.recorder)

        self.prob.setup(check=False)
        t0, t1 = run_driver(self.prob)

        coordinate = [0, 'Driver', (0,), 'root._solve_nonlinear', (0,), 'NewtonSolver', (2,), 'ScipyIterativeSolver', (1,)]
        expected_abs_error = 0.0
        expected_rel_error = 0.0

        expected_solver_output = {
            'px.x': [0.],
            'pz.z': [0., 0.],
            'd1.y1': [0.0],
            'd2.y2': [-0.41168147],
            'obj_cmp.obj': [-0.48667678],
            'con_cmp1.con1': [0.770496],
            'con_cmp2.con2': [-2.70578793e-06]
        }

        expected_solver_residuals = {
            'px.x': [0.],
            'pz.z': [0., 0.],
            'd1.y1': [-0.08233575],
            'd2.y2': [-0.41168152],
            'obj_cmp.obj': [-0.4866797],
            'con_cmp1.con1': [0.77049654],
            'con_cmp2.con2': [0.41167877]
        }

        self.assertSolverIterationDataRecorded(((coordinate, (t0, t1), expected_abs_error,
                                                 expected_rel_error, expected_solver_output,
                                                 expected_solver_residuals),), self.eps)

    @unittest.skipIf(PETScVector is None or os.environ.get("TRAVIS"),
                     "PETSc is required." if PETScVector is None
                     else "Unreliable on Travis CI.")
    def test_record_solver_linear_petsc_ksp(self):
        self.setup_sellar_model()

        self.prob.model.nonlinear_solver = NewtonSolver()
        nonlinear_solver = self.prob.model.nonlinear_solver
        # used for analytic derivatives
        nonlinear_solver.linear_solver = PetscKSP()

        nonlinear_solver.linear_solver.options['record_abs_error'] = True
        nonlinear_solver.linear_solver.options['record_rel_error'] = True
        nonlinear_solver.linear_solver.options['record_solver_output'] = True
        nonlinear_solver.linear_solver.options['record_solver_residuals'] = True
        nonlinear_solver.linear_solver.add_recorder(self.recorder)

        self.prob.setup(check=False)
        t0, t1 = run_driver(self.prob)

        coordinate = [0, 'Driver', (0,), 'root._solve_nonlinear', (0,), 'NewtonSolver', (2,), 'PetscKSP', (3,)]
        expected_abs_error = 0.0
        expected_rel_error = 0.0

        expected_solver_output = {
            'px.x': [0.],
            'pz.z': [0., 0.],
            'd1.y1': [-7.86357118e-07],
            'd2.y2': [0.00177091],
            'obj_cmp.obj': [0.70719095],
            'con_cmp1.con1': [-0.70702038],
            'con_cmp2.con2': [3.93178559e-06]
        }

        expected_solver_residuals = {
            'px.x': [0.],
            'pz.z': [0., 0.],
            'd1.y1': [0.00035339623935061308],
            'd2.y2': [0.00177099],
            'obj_cmp.obj': [0.70719175],
            'con_cmp1.con1': [-0.70702117],
            'con_cmp2.con2': [-0.00176698]
        }
        self.assertSolverIterationDataRecorded(((coordinate, (t0, t1), expected_abs_error,
                                                 expected_rel_error, expected_solver_output,
                                                 expected_solver_residuals),), self.eps)

    def test_record_solver_linear_block_gs(self):

        # raise unittest.SkipTest("Linear Solver recording not working yet")
        self.setup_sellar_model()

        self.prob.model.nonlinear_solver = NewtonSolver()
        nonlinear_solver = self.prob.model.nonlinear_solver
        # used for analytic derivatives
        nonlinear_solver.linear_solver = LinearBlockGS()

        nonlinear_solver.linear_solver.options['record_abs_error'] = True
        nonlinear_solver.linear_solver.options['record_rel_error'] = True
        nonlinear_solver.linear_solver.options['record_solver_output'] = True
        nonlinear_solver.linear_solver.options['record_solver_residuals'] = True
        nonlinear_solver.linear_solver.add_recorder(self.recorder)

        self.prob.setup(check=False)
        t0, t1 = run_driver(self.prob)

        coordinate = [0, 'Driver', (0,), 'root._solve_nonlinear', (0,), 'NewtonSolver', (2,), 'LinearBlockGS', (6,)]
        expected_abs_error = 9.109083208861876e-11
        expected_rel_error = 9.114367543620551e-12

        expected_solver_output = {
            'px.x': [-0.],
            'pz.z': [-0., -0.],
            'd1.y1': [0.00045069],
            'd2.y2': [-0.00225346],
            'obj_cmp.obj': [0.00045646],
            'con_cmp1.con1': [-0.00045069],
            'con_cmp2.con2': [-0.00225346]
        }

        expected_solver_residuals = {
            'px.x': [0.],
            'pz.z': [0., 0.],
            'd1.y1': [9.10908321e-11],
            'd2.y2': [0.],
            'obj_cmp.obj': [-2.03287907e-20],
            'con_cmp1.con1': [0.],
            'con_cmp2.con2': [0.]
        }

        self.assertSolverIterationDataRecorded(((coordinate, (t0, t1), expected_abs_error,
                                                 expected_rel_error, expected_solver_output,
                                                 expected_solver_residuals),), self.eps)

    def test_record_solver_linear_linear_run_once(self):

        # raise unittest.SkipTest("Linear Solver recording not working yet")
        self.setup_sellar_model()

        self.prob.model.nonlinear_solver = NewtonSolver()
        nonlinear_solver = self.prob.model.nonlinear_solver
        # used for analytic derivatives
        nonlinear_solver.linear_solver = LinearRunOnce()

        nonlinear_solver.linear_solver.options['record_abs_error'] = True
        nonlinear_solver.linear_solver.options['record_rel_error'] = True
        nonlinear_solver.linear_solver.options['record_solver_output'] = True
        nonlinear_solver.linear_solver.options['record_solver_residuals'] = True
        nonlinear_solver.linear_solver.add_recorder(self.recorder)

        self.prob.setup(check=False)
        t0, t1 = run_driver(self.prob)

        coordinate = [0, 'Driver', (0,), 'root._solve_nonlinear', (0,), 'NewtonSolver', (9,), 'LinearRunOnce', (0,)]
        expected_abs_error = None
        expected_rel_error = None

        expected_solver_output = {
            'px.x': [-0.],
            'pz.z': [-0., -0.],
            'd1.y1': [-4.15366975e-05],
            'd2.y2': [-4.10568454e-06],
            'obj_cmp.obj': [-4.15366737e-05],
            'con_cmp1.con1': [4.15366975e-05],
            'con_cmp2.con2': [-4.10568454e-06]
        }

        expected_solver_residuals = {
            'px.x': [-0.],
            'pz.z': [0., 0.],
            'd1.y1': [-4.15366975e-05],
            'd2.y2': [4.10564051e-06],
            'obj_cmp.obj': [-4.15366737e-05],
            'con_cmp1.con1': [-4.15366975e-05],
            'con_cmp2.con2': [-4.10568454e-06]
        }

        self.assertSolverIterationDataRecorded(((coordinate, (t0, t1), expected_abs_error,
                                                 expected_rel_error, expected_solver_output,
                                                 expected_solver_residuals),), self.eps)

    def test_record_solver_linear_block_jac(self):
        # raise unittest.SkipTest("Linear Solver recording not working yet")
        self.setup_sellar_model()

        self.prob.model.nonlinear_solver = NewtonSolver()
        nonlinear_solver = self.prob.model.nonlinear_solver
        # used for analytic derivatives
        nonlinear_solver.linear_solver = LinearBlockJac()

        nonlinear_solver.linear_solver.options['record_abs_error'] = True
        nonlinear_solver.linear_solver.options['record_rel_error'] = True
        nonlinear_solver.linear_solver.options['record_solver_output'] = True
        nonlinear_solver.linear_solver.options['record_solver_residuals'] = True
        nonlinear_solver.linear_solver.add_recorder(self.recorder)

        self.prob.setup(check=False)
        t0, t1 = run_driver(self.prob)

        coordinate = [0, 'Driver', (0,), 'root._solve_nonlinear', (0,), 'NewtonSolver', (3,), 'LinearBlockJac', (9,)]
        expected_abs_error = 9.947388408259769e-11
        expected_rel_error = 4.330301334141486e-08

        expected_solver_output = {
            'px.x': [-0.],
            'pz.z': [-0., -0.],
            'd1.y1': [4.55485639e-09],
            'd2.y2': [-2.27783334e-08],
            'obj_cmp.obj': [-2.28447051e-07],
            'con_cmp1.con1': [2.28461863e-07],
            'con_cmp2.con2': [-2.27742837e-08]
        }

        expected_solver_residuals = {
            'px.x': [-0.],
            'pz.z': [0., 0.],
            'd1.y1': [-2.84055951e-16],
            'd2.y2': [6.93561782e-12],
            'obj_cmp.obj': [7.01674811e-11],
            'con_cmp1.con1': [-7.01674811e-11],
            'con_cmp2.con2': [1.42027975e-15]
        }

        self.assertSolverIterationDataRecorded(((coordinate, (t0, t1), expected_abs_error,
                                                 expected_rel_error, expected_solver_output,
                                                 expected_solver_residuals),), self.eps)

    @unittest.skipIf(OPT is None, "pyoptsparse is not installed" )
    @unittest.skipIf(OPTIMIZER is None, "pyoptsparse is not providing SNOPT or SLSQP" )
    def test_record_driver_system_solver(self):

        # Test what happens when all three types are recorded:
        #    Driver, System, and Solver

        self.setup_sellar_grouped_model()

        self.prob.driver = pyOptSparseDriver()
        self.prob.driver.options['optimizer'] = OPTIMIZER
        self.prob.driver.opt_settings['ACC'] = 1e-9

        # Add recorders
        # Driver
        self.prob.driver.options['record_metadata'] = True
        self.prob.driver.options['record_desvars'] = True
        self.prob.driver.options['record_responses'] = True
        self.prob.driver.options['record_objectives'] = True
        self.prob.driver.options['record_constraints'] = True
        self.prob.driver.add_recorder(self.recorder)
        # System
<<<<<<< HEAD
        pz = self.prob.model.pz  # IndepVarComp which is an ExplicitComponent
        pz.add_recorder(self.recorder)
        # Solver
        mda = self.prob.model.mda
=======
        pz = self.prob.model.get_subsystem('pz')  # IndepVarComp which is an ExplicitComponent
        pz.options['record_metadata'] = True
        pz.options['record_inputs'] = True
        pz.options['record_outputs'] = True
        pz.options['record_residuals'] = True
        pz.add_recorder(self.recorder)
        # Solver
        mda = self.prob.model.get_subsystem('mda')
        mda.nonlinear_solver.options['record_metadata'] = True
        mda.nonlinear_solver.options['record_abs_error'] = True
        mda.nonlinear_solver.options['record_rel_error'] = True
        mda.nonlinear_solver.options['record_solver_output'] = True
        mda.nonlinear_solver.options['record_solver_residuals'] = True
>>>>>>> b79b0341
        mda.nonlinear_solver.add_recorder(self.recorder)

        self.prob.setup(check=False, mode='rev')
        t0, t1 = run_driver(self.prob)
        self.prob.cleanup()

        # Driver recording test
        coordinate = [0, 'SLSQP', (7, )]

        expected_desvars = {
                            "pz.z": self.prob['pz.z'],
                            "px.x": self.prob['px.x']
        }

        expected_objectives = {"obj_cmp.obj": self.prob['obj_cmp.obj'], }

        expected_constraints = {
                                 "con_cmp1.con1": self.prob['con_cmp1.con1'],
                                 "con_cmp2.con2": self.prob['con_cmp2.con2'],
        }

        self.assertDriverIterationDataRecorded(((coordinate, (t0, t1), expected_desvars, None,
                                           expected_objectives, expected_constraints, None),), self.eps)

        # System recording test
        coordinate = [0, 'SLSQP', (2, ), 'root._solve_nonlinear', (2, ), 'NLRunOnce', (0, ),
                      'pz._solve_nonlinear', (2, )]

        expected_inputs = None
        expected_outputs = {"pz.z": [2.8640616, 0.825643, ], }
        expected_residuals = {"pz.z": [0.0, 0.0], }
        self.assertSystemIterationDataRecorded(((coordinate, (t0, t1), expected_inputs, expected_outputs,
                                                 expected_residuals), ), self.eps)

        # Solver recording test
        coordinate = [0, 'SLSQP', (6, ), 'root._solve_nonlinear', (6, ), 'NLRunOnce', (0, ),
                      'mda._solve_nonlinear', (6, ), 'NonlinearBlockGS', (4, )]

        expected_abs_error = 0.0,

        expected_rel_error = 0.0,

        expected_solver_output = {
            "mda.d2.y2": [3.75610187],
            "mda.d1.y1": [3.16],
        }

        expected_solver_residuals = {
            "mda.d2.y2": [0.0],
            "mda.d1.y1": [0.0],
        }

        self.assertSolverIterationDataRecorded(((coordinate, (t0, t1), expected_abs_error,
                                                 expected_rel_error, expected_solver_output,
                                                 expected_solver_residuals),), self.eps)

    @unittest.skipIf(OPT is None, "pyoptsparse is not installed" )
    @unittest.skipIf(OPTIMIZER is None, "pyoptsparse is not providing SNOPT or SLSQP" )
    def test_global_counter(self):

        # The case recorder maintains a global counter across all recordings

        self.setup_sellar_grouped_model()

        self.prob.driver = pyOptSparseDriver()
        self.prob.driver.options['optimizer'] = OPTIMIZER
        if OPTIMIZER == 'SLSQP':
            self.prob.driver.opt_settings['ACC'] = 1e-2  # to speed the test up
            self.prob.driver.opt_settings['ACC'] = 1e-9

        # Add recorders for Driver, System, Solver
        self.prob.driver.add_recorder(self.recorder)

        self.prob.model.add_recorder(self.recorder)
<<<<<<< HEAD
        mda = self.prob.model.mda
=======

        mda = self.prob.model.get_subsystem('mda')
>>>>>>> b79b0341
        mda.nonlinear_solver.add_recorder(self.recorder)

        self.prob.setup(check=False, mode='rev')
        t0, t1 = run_driver(self.prob)
        self.prob.cleanup()

        # get global counter values from driver, system, and solver recording
        con = sqlite3.connect(self.filename)
        cur = con.cursor()
        cur.execute("SELECT counter FROM driver_iterations")
        counters_driver = set(i[0] for i in cur.fetchall())
        cur.execute("SELECT counter FROM system_iterations")
        counters_system = set(i[0] for i in cur.fetchall())
        cur.execute("SELECT counter FROM solver_iterations")
        counters_solver = set(i[0] for i in cur.fetchall())
        cur.execute("SELECT COUNT(rowid) FROM global_iterations")
        global_iterations_records = cur.fetchone()[0]
        con.close()

        # Check to see that they make sense
        self.assertEqual(self.recorder._counter, global_iterations_records)
        self.assertEqual(self.recorder._counter, len(counters_driver) + len(counters_system) +
                         len(counters_solver))
        self.assertTrue(counters_driver.isdisjoint(counters_system))
        self.assertTrue(counters_driver.isdisjoint(counters_solver))
        self.assertTrue(counters_system.isdisjoint(counters_solver))

    def test_implicit_component(self):
        from openmdao.core.tests.test_impl_comp import QuadraticLinearize, QuadraticJacVec
        group = Group()
        group.add_subsystem('comp1', IndepVarComp([('a', 1.0), ('b', 1.0), ('c', 1.0)]))
        group.add_subsystem('comp2', QuadraticLinearize())
        group.add_subsystem('comp3', QuadraticJacVec())
        group.connect('comp1.a', 'comp2.a')
        group.connect('comp1.b', 'comp2.b')
        group.connect('comp1.c', 'comp2.c')
        group.connect('comp1.a', 'comp3.a')
        group.connect('comp1.b', 'comp3.b')
        group.connect('comp1.c', 'comp3.c')

        prob = Problem(model=group)
        prob.setup(check=False)

        prob['comp1.a'] = 1.
        prob['comp1.b'] = -4.
        prob['comp1.c'] = 3.

        comp2 = prob.model.comp2  # ImplicitComponent

        comp2.options['record_metadata'] = False

        comp2.add_recorder(self.recorder)

        t0, t1 = run_driver(prob)
        prob.cleanup()

        coordinate = [0, 'Driver', (0, ), 'root._solve_nonlinear', (0, ), 'NLRunOnce', (0, ),
                      'comp2._solve_nonlinear', (0, )]

        expected_inputs = {
                            "comp2.a": [1.0, ],
                            "comp2.b": [-4.0, ],
                            "comp2.c": [3.0, ],
                          }
        expected_outputs = {"comp2.x": [3.0, ], }
        expected_residuals = {"comp2.x": [0.0, ], }
        self.assertSystemIterationDataRecorded(((coordinate, (t0, t1), expected_inputs,
                                                 expected_outputs, expected_residuals),), self.eps)

    def test_multidimensional_arrays(self):
        # component TestExplCompArray, put in a model and run it; its outputs are multi-d-arrays.
        from openmdao.test_suite.components.expl_comp_array import TestExplCompArray
        comp = TestExplCompArray(thickness=1.)
        prob = Problem(comp).setup(check=False)

        prob['lengths'] = 3.
        prob['widths'] = 2.

        comp.add_recorder(self.recorder)
        comp.options['record_inputs'] = True
        comp.options['record_outputs'] = True
        comp.options['record_residuals'] = True
        comp.options['record_metadata'] = False

        t0, t1 = run_driver(prob)

        prob.run_model()

        # coordinate = rank0:._solve_nonlinear | 0
        coordinate = [0, 'Driver', (0,), '._solve_nonlinear', (0,)]

        expected_inputs = {
            'lengths': [[3.,  3.], [3., 3.]],
            'widths': [[2.,  2.], [2., 2.]],
        }

        expected_outputs = {
            'total_volume': [24.],
            'areas': [[6., 6.], [6., 6.]],
        }

        expected_residuals = {
            'total_volume': [0.],
            'areas': [[0., 0.], [0., 0.]],
        }

        self.assertSystemIterationDataRecorded(((coordinate, (t0, t1), expected_inputs,
                                                 expected_outputs, expected_residuals),), self.eps)

    @unittest.skipIf(OPT is None, "pyoptsparse is not installed" )
    @unittest.skipIf(OPTIMIZER is None, "pyoptsparse is not providing SNOPT or SLSQP" )
    def test_record_system_recursively(self):
        # Test adding recorders to all Systems using the recurse option
        #    to add_recorder

        self.setup_sellar_grouped_model()

        self.prob.driver = pyOptSparseDriver()
        self.prob.driver.options['optimizer'] = OPTIMIZER
        self.prob.driver.opt_settings['ACC'] = 1e-9

        # self.recorder.options['record_metadata'] = True
        #
        # # Add recorder to model and all subsystems
        # self.recorder.options['record_inputs'] = True
        # self.recorder.options['record_outputs'] = True
        # self.recorder.options['record_residuals'] = True

        self.prob.setup(check=False, mode='rev')

        # Need to do recursive adding of recorders AFTER setup
        self.prob.model.add_recorder(self.recorder, recurse=True)

        t0, t1 = run_driver(self.prob)
        self.prob.cleanup()

        # Just make sure all Systems had some metadata recorded
        self.assertSystemMetadataIdsRecorded(
            [
                'root',
                'px',
                'pz',
                'mda',
                'mda.d1',
                'mda.d2',
                'obj_cmp',
                'con_cmp1',
                'con_cmp2'
            ]
        )

        # Make sure all the Systems are recorded at least once
        self.assertSystemIterationCoordinatesRecorded(
            [
            'rank0:SLSQP|0|root._solve_nonlinear|0',
            'rank0:SLSQP|0|root._solve_nonlinear|0|NLRunOnce|0|con_cmp1._solve_nonlinear|0',
            'rank0:SLSQP|0|root._solve_nonlinear|0|NLRunOnce|0|con_cmp2._solve_nonlinear|0',
            'rank0:SLSQP|0|root._solve_nonlinear|0|NLRunOnce|0|mda._solve_nonlinear|0',
            'rank0:SLSQP|0|root._solve_nonlinear|0|NLRunOnce|0|mda._solve_nonlinear|0|NonlinearBlockGS|0|mda.d1._solve_nonlinear|0',
            'rank0:SLSQP|0|root._solve_nonlinear|0|NLRunOnce|0|mda._solve_nonlinear|0|NonlinearBlockGS|0|mda.d2._solve_nonlinear|0',
            'rank0:SLSQP|0|root._solve_nonlinear|0|NLRunOnce|0|obj_cmp._solve_nonlinear|0',
            'rank0:SLSQP|0|root._solve_nonlinear|0|NLRunOnce|0|px._solve_nonlinear|0',
            'rank0:SLSQP|0|root._solve_nonlinear|0|NLRunOnce|0|pz._solve_nonlinear|0',
            ]
        )

    @unittest.skipIf(OPT is None, "pyoptsparse is not installed" )
    @unittest.skipIf(OPTIMIZER is None, "pyoptsparse is not providing SNOPT or SLSQP" )
    def test_driver_recording_with_system_vars(self):

        self.setup_sellar_grouped_model()

        self.prob.driver = pyOptSparseDriver()
        self.prob.driver.options['optimizer'] = OPTIMIZER
        if OPTIMIZER == 'SLSQP':
            self.prob.driver.opt_settings['ACC'] = 1e-9

        self.prob.driver.add_recorder(self.recorder)
        self.prob.driver.options['record_desvars'] = True
        self.prob.driver.options['record_responses'] = True
        self.prob.driver.options['record_objectives'] = True
        self.prob.driver.options['record_constraints'] = True
        self.prob.driver.options['system_includes'] = ['mda.d2.y2',]

        # self.prob.driver.options['optimizer'] = OPTIMIZER
        # if OPTIMIZER == 'SLSQP':
        #     self.prob.driver.opt_settings['ACC'] = 1e-9

        self.prob.setup(check=False)

        t0, t1 = run_driver(self.prob)

        self.prob.cleanup()

        # Driver recording test
        coordinate = [0, 'SLSQP', (7, )]

        expected_desvars = {
                            "pz.z": self.prob['pz.z'],
                            "px.x": self.prob['px.x']
        }

        expected_objectives = {"obj_cmp.obj": self.prob['obj_cmp.obj'], }

        expected_constraints = {
                                 "con_cmp1.con1": self.prob['con_cmp1.con1'],
                                 "con_cmp2.con2": self.prob['con_cmp2.con2'],
        }

        expected_sysincludes = {
                                 'mda.d2.y2': self.prob['mda.d2.y2'],
        }

        self.assertDriverIterationDataRecorded(((coordinate, (t0, t1), expected_desvars, None,
                                           expected_objectives, expected_constraints, expected_sysincludes),), self.eps)

    def test_recorder_file_already_exists_no_append(self):

        self.setup_sellar_model()

        self.prob.driver.options['record_metadata'] = True
        self.prob.driver.options['record_desvars'] = True
        self.prob.driver.options['record_responses'] = False
        self.prob.driver.options['record_objectives'] = False
        self.prob.driver.options['record_constraints'] = False
        self.prob.driver.add_recorder(self.recorder)

        self.prob.setup(check=False)
        self.prob.run_driver()
        self.prob.cleanup()

        # Open up a new instance of the recorder but with the same filename
        self.setup_sellar_model()
        recorder = SqliteRecorder(self.filename)
        # recorder.options['record_metadata'] = True
        # recorder.options['record_desvars'] = True
        # recorder.options['record_responses'] = False
        # recorder.options['record_objectives'] = False
        # recorder.options['record_constraints'] = False
        self.prob.driver.add_recorder(recorder)

        self.prob.setup(check=False)
        t0, t1 = run_driver(self.prob)
        self.prob.cleanup()

        # Do a simple test to see if recording second time was OK
        coordinate = [0, 'Driver', (0, )]

        expected_desvars = {
                            "px.x": [1.0, ],
                            "pz.z": [5.0, 2.0]
                           }

        self.assertDriverIterationDataRecorded(((coordinate, (t0, t1), expected_desvars,
                                           None, None, None, None),), self.eps)

if __name__ == "__main__":
    unittest.main()<|MERGE_RESOLUTION|>--- conflicted
+++ resolved
@@ -368,25 +368,18 @@
         self.prob.model.options['record_metadata'] = True
         self.prob.model.add_recorder(self.recorder)
 
-<<<<<<< HEAD
         d1 = self.prob.model.d1  # instance of SellarDis1withDerivatives, a Group
-        d1.add_recorder(self.recorder)
-
-        obj_cmp = self.prob.model.obj_cmp  # an ExecComp
-=======
-        d1 = self.prob.model.get_subsystem('d1')  # instance of SellarDis1withDerivatives, a Group
         d1.options['record_inputs'] = True
         d1.options['record_outputs'] = True
         d1.options['record_residuals'] = True
         d1.options['record_metadata'] = True
         d1.add_recorder(self.recorder)
 
-        obj_cmp = self.prob.model.get_subsystem('obj_cmp')  # an ExecComp
+        obj_cmp = self.prob.model.obj_cmp  # an ExecComp
         obj_cmp.options['record_inputs'] = True
         obj_cmp.options['record_outputs'] = True
         obj_cmp.options['record_residuals'] = True
         obj_cmp.options['record_metadata'] = True
->>>>>>> b79b0341
         obj_cmp.add_recorder(self.recorder)
 
         self.prob.setup(check=False)
@@ -535,27 +528,19 @@
 
         self.prob.model.add_recorder(self.recorder)
 
-<<<<<<< HEAD
         pz = self.prob.model.pz  # IndepVarComp which is an ExplicitComponent
-        pz.add_recorder(self.recorder)
-
-        mda = self.prob.model.mda  # Group
-        d1 = mda.d1
-=======
-        pz = self.prob.model.get_subsystem('pz')  # IndepVarComp which is an ExplicitComponent
         pz.options['record_inputs'] = True
         pz.options['record_outputs'] = True
         pz.options['record_residuals'] = True
         pz.options['record_metadata'] = True
         pz.add_recorder(self.recorder)
 
-        mda = self.prob.model.get_subsystem('mda')  # Group
-        d1 = mda.get_subsystem('d1')
+        mda = self.prob.model.mda  # Group
+        d1 = mda.d1
         d1.options['record_inputs'] = True
         d1.options['record_outputs'] = True
         d1.options['record_residuals'] = True
         d1.options['record_metadata'] = True
->>>>>>> b79b0341
         d1.add_recorder(self.recorder)
 
         self.prob.setup(check=False, mode='rev')
@@ -1109,26 +1094,19 @@
         self.prob.driver.options['record_constraints'] = True
         self.prob.driver.add_recorder(self.recorder)
         # System
-<<<<<<< HEAD
         pz = self.prob.model.pz  # IndepVarComp which is an ExplicitComponent
-        pz.add_recorder(self.recorder)
-        # Solver
-        mda = self.prob.model.mda
-=======
-        pz = self.prob.model.get_subsystem('pz')  # IndepVarComp which is an ExplicitComponent
         pz.options['record_metadata'] = True
         pz.options['record_inputs'] = True
         pz.options['record_outputs'] = True
         pz.options['record_residuals'] = True
         pz.add_recorder(self.recorder)
         # Solver
-        mda = self.prob.model.get_subsystem('mda')
+        mda = self.prob.model.mda
         mda.nonlinear_solver.options['record_metadata'] = True
         mda.nonlinear_solver.options['record_abs_error'] = True
         mda.nonlinear_solver.options['record_rel_error'] = True
         mda.nonlinear_solver.options['record_solver_output'] = True
         mda.nonlinear_solver.options['record_solver_residuals'] = True
->>>>>>> b79b0341
         mda.nonlinear_solver.add_recorder(self.recorder)
 
         self.prob.setup(check=False, mode='rev')
@@ -1203,12 +1181,8 @@
         self.prob.driver.add_recorder(self.recorder)
 
         self.prob.model.add_recorder(self.recorder)
-<<<<<<< HEAD
+
         mda = self.prob.model.mda
-=======
-
-        mda = self.prob.model.get_subsystem('mda')
->>>>>>> b79b0341
         mda.nonlinear_solver.add_recorder(self.recorder)
 
         self.prob.setup(check=False, mode='rev')
