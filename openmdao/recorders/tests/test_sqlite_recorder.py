""" Unit test for the SqliteRecorder. """

import errno
import os
import unittest
from shutil import rmtree
from tempfile import mkdtemp
import time

from six import iteritems, iterkeys

from collections import OrderedDict

from sqlitedict import SqliteDict

import numpy as np
from numpy.testing import assert_allclose

from openmdao.api import Problem, SqliteRecorder
# from openmdao.util.record_util import format_iteration_coordinate

from openmdao.recorders.sqlite_recorder import format_version

from openmdao.test_suite.components.sellar import SellarDerivatives
import warnings


from openmdao.api import Problem, Group, IndepVarComp, ExecComp
from openmdao.devtools.testutil import assert_rel_error
from openmdao.test_suite.components.paraboloid import Paraboloid
from openmdao.test_suite.components.expl_comp_array import TestExplCompArrayDense
from openmdao.utils.general_utils import set_pyoptsparse_opt


# check that pyoptsparse is installed
# if it is, try to use SNOPT but fall back to SLSQP
OPT, OPTIMIZER = set_pyoptsparse_opt('SLSQP')

if OPTIMIZER:
    from openmdao.drivers.pyoptsparse_driver import pyOptSparseDriver


class TestSqliteRecorder(unittest.TestCase):
    def setUp(self):
        self.dir = mkdtemp()
        self.filename = os.path.join(self.dir, "sqlite_test")
        # self.tablename_metadata = 'metadata'
        self.tablename_iterations = 'iterations'
        # self.tablename_derivs = 'derivs'
        self.recorder = SqliteRecorder(self.filename)
        #print(self.filename)
        # self.eps = 1e-5

    def tearDown(self):
        return
        try:
            # rmtree(self.dir)
            pass
        except OSError as e:
            # If directory already deleted, keep going
            if e.errno not in (errno.ENOENT, errno.EACCES, errno.EPERM):
                raise e

    def test_basic(self):
        prob = Problem()
        prob.model = model = SellarDerivatives()


        prob.driver.add_recorder(self.recorder)
        self.recorder.options['record_inputs'] = True
        self.recorder.options['record_params'] = True

        model.add_design_var('z')
        model.add_objective('obj')
        model.add_constraint('con1', lower=0)
        model.suppress_solver_output = True

        prob.setup(check=False)
        prob.run_driver()

        prob.cleanup()  # closes recorders TODO_RECORDER: need to implement a cleanup

<<<<<<< HEAD
    def test_simple_paraboloid_upper(self):
        prob = Problem()
        model = prob.model = Group()

        prob.driver.add_recorder(self.recorder)

        model.add_subsystem('p1', IndepVarComp('x', 50.0), promotes=['*'])
        model.add_subsystem('p2', IndepVarComp('y', 50.0), promotes=['*'])
        model.add_subsystem('comp', Paraboloid(), promotes=['*'])
        model.add_subsystem('con', ExecComp('c = - x + y'), promotes=['*'])

        model.suppress_solver_output = True

        prob.driver = ScipyOpt()
        prob.driver.options['method'] = 'slsqp'


        prob.driver = pyOptSparseDriver()
        prob.driver.options['optimizer'] = OPTIMIZER
        if OPTIMIZER == 'SLSQP':
            prob.driver.opt_settings['ACC'] = 1e-9
        prob.driver.options['print_results'] = False

        model.add_design_var('x', lower=-50.0, upper=50.0)
        model.add_design_var('y', lower=-50.0, upper=50.0)
        model.add_objective('f_xy')
        model.add_constraint('c', upper=-15.0)

        prob.setup(check=False)
        prob.run_driver()

        # Minimum should be at (7.166667, -7.833334)
        assert_rel_error(self, prob['x'], 7.16667, 1e-6)
        assert_rel_error(self, prob['y'], -7.833334, 1e-6)

=======
    def test_deprecation(self):
        msg = "Junk."

        prob = Problem()
        prob.model = SellarDerivatives()
        rec = prob.driver.add_recorder(self.recorder)

        with warnings.catch_warnings(record=True) as w:
            warnings.simplefilter("always")
            rec.options['record_params'] = True
            print (w)
            #self.assertEqual(str(w[-1].message), msg)
>>>>>>> 83e7ef4b
<|MERGE_RESOLUTION|>--- conflicted
+++ resolved
@@ -80,7 +80,6 @@
 
         prob.cleanup()  # closes recorders TODO_RECORDER: need to implement a cleanup
 
-<<<<<<< HEAD
     def test_simple_paraboloid_upper(self):
         prob = Problem()
         model = prob.model = Group()
@@ -116,17 +115,3 @@
         assert_rel_error(self, prob['x'], 7.16667, 1e-6)
         assert_rel_error(self, prob['y'], -7.833334, 1e-6)
 
-=======
-    def test_deprecation(self):
-        msg = "Junk."
-
-        prob = Problem()
-        prob.model = SellarDerivatives()
-        rec = prob.driver.add_recorder(self.recorder)
-
-        with warnings.catch_warnings(record=True) as w:
-            warnings.simplefilter("always")
-            rec.options['record_params'] = True
-            print (w)
-            #self.assertEqual(str(w[-1].message), msg)
->>>>>>> 83e7ef4b
