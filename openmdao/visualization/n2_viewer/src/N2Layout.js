/**
 * Calculates and stores the size and positions of visible elements.
 * @typedef N2Layout
 * @property {ModelData} model Reference to the preprocessed model.
 * @property {N2TreeNode} zoomedElement Reference to zoomedElement managed by N2Diagram.
 * @property {N2TreeNode[]} zoomedNodes  Child workNodes of the current zoomed element.
 * @property {N2TreeNode[]} visibleNodes Zoomed workNodes that are actually drawn.
 * @property {N2TreeNode[]} zoomedSolverNodes Child solver workNodes of the current zoomed element.
 * @property {Boolean} updateRecomputesAutoComplete Zoomed solver workNodes that are actually drawn.
 * @property {Object} svg Reference to the top-level SVG element in the document.
 * @property {Object} size The dimensions of the model and solver trees.
 */
class N2Layout {

    /**
     * Compute the new layout based on the model data and the zoomed element.
     * @param {ModelData} model The pre-processed model object.
     * @param {Object} newZoomedElement The element the new layout is based around.
     * @param {boolean} showLinearSolverNames Whether to show linear or non-linear solver names.
     * @param {Object} dims The initial sizes for multiple tree elements.
     */
    constructor(model, newZoomedElement,
        showLinearSolverNames, dims) {
        this.model = model;

        this.zoomedElement = newZoomedElement;
        this.showLinearSolverNames = showLinearSolverNames;

        this.updateRecomputesAutoComplete = true;
        this._updateAutoCompleteIfNecessary();

        this.outputNamingType = "Absolute";
        this.zoomedNodes = [];
        this.visibleNodes = [];

        this.zoomedSolverNodes = [];
        this.visibleSolverNodes = [];

        // Initial size values derived from read-only defaults
        this.size = dims.size;
        this.svg = d3.select("#svgId");

        this._setupTextRenderer();
        startTimer('N2Layout._updateTextWidths');
        this._updateTextWidths();
        stopTimer('N2Layout._updateTextWidths');

        startTimer('N2Layout._updateSolverTextWidths');
        this._updateSolverTextWidths();
        stopTimer('N2Layout._updateSolverTextWidths');
        delete (this.textRenderer);

        startTimer('N2Layout._computeLeaves');
        this._computeLeaves();
        stopTimer('N2Layout._computeLeaves');

        startTimer('N2Layout._computeColumnWidths');
        this._computeColumnWidths();
        stopTimer('N2Layout._computeColumnWidths');

        startTimer('N2Layout._computeSolverColumnWidths');
        this._computeSolverColumnWidths();
        stopTimer('N2Layout._computeSolverColumnWidths');

        startTimer('N2Layout._setColumnLocations');
        this._setColumnLocations();
        stopTimer('N2Layout._setColumnLocations');

        startTimer('N2Layout._computeNormalizedPositions');
        this._computeNormalizedPositions(this.model.root, 0, false, null);
        stopTimer('N2Layout._computeNormalizedPositions');
        if (this.zoomedElement.parent)
            this.zoomedNodes.push(this.zoomedElement.parent);

        startTimer('N2Layout._computeSolverNormalizedPositions');
        this._computeSolverNormalizedPositions(this.model.root, 0, false, null);
        stopTimer('N2Layout._computeSolverNormalizedPositions');
        if (this.zoomedElement.parent)
            this.zoomedSolverNodes.push(this.zoomedElement.parent);

        this.setTransitionPermission();

    }

    /**
     * If there are too many nodes, don't bother with transition animations
     * because it will cause lag and may timeout anyway. This is accomplished
     * by redefining a few D3 methods to return the same selection instead
     * of a transition object. When the number of nodes is low enough,
     * the original transition methods are restored.
     */
    setTransitionPermission() {
        // Too many nodes, disable transitions.
        if (this.visibleNodes.length >= N2TransitionDefaults.maxNodes) {
            debugInfo("Denying transitions: ", this.visibleNodes.length,
                " visible nodes, max allowed: ", N2TransitionDefaults.maxNodes)

            // Return if already denied
            if (!d3.selection.prototype.transitionAllowed) return;
            d3.selection.prototype.transitionAllowed = false;

            d3.selection.prototype.transition = returnThis;
            d3.selection.prototype.duration = returnThis;
            d3.selection.prototype.delay = returnThis;
        }
        else { // OK, enable transitions.
            debugInfo("Allowing transitions: ", this.visibleNodes.length,
                " visible nodes, max allowed: ", N2TransitionDefaults.maxNodes)

            // Return if already allowed
            if (d3.selection.prototype.transitionAllowed) return;
            d3.selection.prototype.transitionAllowed = true;

            for (const func in d3.selection.prototype.originalFuncs) {
                d3.selection.prototype[func] =
                    d3.selection.prototype.originalFuncs[func];
            }
        }
    }

    /** Create an off-screen area to render text for _getTextWidth() */
    _setupTextRenderer() {
        let textGroup = this.svg.append("g").attr("class", "partition_group");
        let textSVG = textGroup.append("text")
            .text("")
            .attr("x", -100); // Put text off screen to the left.

        this.textRenderer = {
            'group': textGroup,
            'textSvg': textSVG,
            'workNode': textSVG.node(),
            'widthCache': {}
        };
    }

    /** Insert text into an off-screen SVG text object to determine the width.
     * Cache the result so repeat calls with the same text can just do a lookup.
     * @param {string} text Text to render or find in cache.
     * @return {number} The SVG-computed width of the rendered string.
     */
    _getTextWidth(text) {
        let width = 0.0;

        // Check cache first
        if (this.textRenderer.widthCache.propExists(text)) {
            width = this.textRenderer.widthCache[text];
        }
        else {
            // Not found, render and return new width.
            this.textRenderer.textSvg.text(text);
            width = this.textRenderer.workNode.getBoundingClientRect().width;

            this.textRenderer.widthCache[text] = width;
        }

        return width;
    }

    /** Determine the text associated with the node. Normally its name,
     * but can be changed if promoted or originally contained a colon.
     * @param {N2TreeNode} node The item to operate on.
     * @return {string} The selected text.
     */
    getText(node) {
        testThis(this, 'N2Layout', 'getText');

        let retVal = node.name;

        if (this.outputNamingType == "Promoted" &&
            node.isParamOrUnknown() &&
            this.zoomedElement.propExists('promotions') &&
            this.zoomedElement.promotions.propExists(node.absPathName)) {
            retVal = this.zoomedElement.promotions[node.absPathName];
        }

        if (node.splitByColon && node.hasChildren()) {
            retVal += ":";
        }

        return retVal;
    }

    /**
     * Return the name of the linear or non-linear solver depending
     * on the current setting.
     * @param {N2TreeNode} node The item to get the solver text from.
     */
    getSolverText(node) {
<<<<<<< HEAD
        testThis(this, 'N2Layout', 'getSolverText');

        return this.showLinearSolverNames ?
            node.linear_solver : node.nonlinear_solver;
=======

        let solver_name = this.showLinearSolverNames ? node.linear_solver : node.nonlinear_solver;

        if (!this.showLinearSolverNames && node.hasOwnProperty("solve_subsystems") && node.solve_subsystems){
            return solver_name + " (sub_solve)";
        } else {
            return solver_name;
        }
>>>>>>> 4dcc18c3
    }

    /**
     * Determine text widths for all descendents of the specified node.
     * @param {N2TreeNode} [node = this.zoomedElement] Item to begin looking from.
     */
    _updateTextWidths(node = this.zoomedElement) {
        if (node.varIsHidden) return;

        node.nameWidthPx = this._getTextWidth(this.getText(node)) + 2 *
            this.size.rightTextMargin;

        if (node.hasChildren()) {
            for (let child of node.children) {
                this._updateTextWidths(child);
            }
        }
    }

    /**
     * Determine text width for this and all decendents if node is a solver.
     * @param {N2TreeNode} [node = this.zoomedElement] Item to begin looking from.
     */
    _updateSolverTextWidths(node = this.zoomedElement) {
        if (node.isParam() || node.varIsHidden) {
            return;
        }

        node.nameSolverWidthPx = this._getTextWidth(this.getSolverText(node)) + 2 *
            this.size.rightTextMargin;

        if (node.hasChildren()) {
            for (let child of node.children) {
                this._updateSolverTextWidths(child);
            }
        }
    }

    /** Recurse through the tree and add up the number of leaves that each
     * node has, based on their array of children.
     * @param {N2TreeNode} [node = this.model.root] The starting node.
     */
    _computeLeaves(node = this.model.root) {
        if (node.varIsHidden) {
            node.numLeaves = 0;
        }
        else if (node.hasChildren() && !node.isMinimized) {
            node.numLeaves = 0;
            for (let child of node.children) {
                this._computeLeaves(child);
                node.numLeaves += child.numLeaves;
            }
        }
        else {
            node.numLeaves = 1;
        }
    }

    /** For visible nodes with children, choose a column width
     * large enough to accomodate the widest label in their column.
     * @param {N2TreeNode} node The item to operate on.
     * @param {string} childrenProp Either 'children' or 'subsystem_children'.
     * @param {Object[]} colArr The array of column info.
     * @param {number[]} leafArr The array of leaf width info.
     * @param {string} widthProp Either 'nameWidthPx' or 'nameSolverWidthPx'.
     */
    _setColumnWidthsFromWidestText(node, childrenProp, colArr, leafArr, widthProp) {
        if (node.varIsHidden) return;

        let height = this.size.n2matrix.height * node.numLeaves / this.zoomedElement.numLeaves;
        node.prevTextOpacity = node.propExists('textOpacity') ? node.textOpacity : 0;
        node.textOpacity = (height > this.size.font) ? 1 : 0;
        let hasVisibleDetail = (height >= 2.0);
        let width = (hasVisibleDetail) ? this.size.minColumnWidth : 1e-3;
        if (node.textOpacity > 0.5) width = node[widthProp];

        this.greatestDepth = Math.max(this.greatestDepth, node.depth);

        if (node.hasChildren(childrenProp) && !node.isMinimized) { //not leaf
            colArr[node.depth].width = Math.max(colArr[node.depth].width, width)
            for (let child of node[childrenProp]) {
                this._setColumnWidthsFromWidestText(child, childrenProp, colArr, leafArr, widthProp);
            }
        }
        else { //leaf
            leafArr[node.depth] = Math.max(leafArr[node.depth], width);
        }
    }

    /** Compute column widths across the model, then adjust ends as needed.
     * @param {N2TreeNode} [node = this.zoomedElement] Item to operate on.
     */
    _computeColumnWidths(node = this.zoomedElement) {
        this.greatestDepth = 0;
        this.leafWidthsPx = new Array(this.model.maxDepth + 1).fill(0.0);
        this.cols = Array.from({ length: this.model.maxDepth + 1 }, () =>
            ({ 'width': 0.0, 'location': 0.0 }));

        this._setColumnWidthsFromWidestText(node, 'children', this.cols,
            this.leafWidthsPx, 'nameWidthPx');

        let sum = 0;
        let lastColumnWidth = 0;
        for (let i = this.leafWidthsPx.length - 1; i >= this.zoomedElement.depth; --i) {
            sum += this.cols[i].width;
            let lastWidthNeeded = this.leafWidthsPx[i] - sum;
            lastColumnWidth = Math.max(lastWidthNeeded, lastColumnWidth);
        }

        this.cols[this.zoomedElement.depth - 1].width = this.size.parentNodeWidth;
        this.cols[this.greatestDepth].width = lastColumnWidth;
    }

    /** Compute solver column widths across the model, then adjust ends as needed.
     * @param {N2TreeNode} [node = this.zoomedElement] Item to operate on.
     */
    _computeSolverColumnWidths(node = this.zoomedElement) {
        this.greatestDepth = 0;
        this.leafSolverWidthsPx = new Array(this.model.maxDepth + 1).fill(0.0);
        this.solverCols = Array.from({ length: this.model.maxDepth + 1 }, () =>
            ({ 'width': 0.0, 'location': 0.0 }));

        this._setColumnWidthsFromWidestText(node, 'subsystem_children', this.solverCols,
            this.leafSolverWidthsPx, 'nameSolverWidthPx');

        let sum = 0;
        let lastColumnWidth = 0;
        for (let i = this.leafSolverWidthsPx.length - 1; i >= this.zoomedElement.depth; --i) {
            sum += this.solverCols[i].width;
            let lastWidthNeeded = this.leafSolverWidthsPx[i] - sum;
            lastColumnWidth = Math.max(lastWidthNeeded, lastColumnWidth);
        }

        this.solverCols[this.zoomedElement.depth - 1].width = this.size.parentNodeWidth;
        this.solverCols[this.greatestDepth].width = lastColumnWidth;
    }

    /** Set the location of the columns based on the width of the columns
     * to the left.
     */
    _setColumnLocations() {
        this.size.partitionTree.width = 0;
        this.size.solverTree.width = 0;

        for (let depth = 1; depth <= this.model.maxDepth; ++depth) {
            this.cols[depth].location = this.size.partitionTree.width;
            this.size.partitionTree.width += this.cols[depth].width;

            this.solverCols[depth].location = this.size.solverTree.width;
            this.size.solverTree.width += this.solverCols[depth].width;
        }

    }

    /**TODO: _computeNormalizedPositions and _computeSolverNormalizedPositions do almost
     * identical things, just storing info in different variables, so they should be
     * merged as much as possible.
     */

    /**
     * Recurse over the model tree and determine the coordinates and
     * size of visible nodes. If a parent is minimized, operations are
     * performed on it instead.
     * @param {N2TreeNode} node The node to operate on.
     * @param {number} leafCounter Tally of leaves encountered so far.
     * @param {Boolean} isChildOfZoomed Whether node is a descendant of this.zoomedElement.
     * @param {Object} earliestMinimizedParent The minimized parent, if any, appearing
     *   highest in the tree hierarchy. Null if none exist.
     */
    _computeNormalizedPositions(node, leafCounter,
        isChildOfZoomed, earliestMinimizedParent) {
        if (!isChildOfZoomed) {
            isChildOfZoomed = (node === this.zoomedElement);
        }

        if (earliestMinimizedParent == null && isChildOfZoomed) {
            if (!node.varIsHidden) this.zoomedNodes.push(node);
            if (!node.hasChildren() || node.isMinimized) { // at a "leaf" node
                if (!node.varIsHidden) this.visibleNodes.push(node);
                earliestMinimizedParent = node;
            }
        }

        let workNode = (earliestMinimizedParent) ? earliestMinimizedParent : node;
        node.preserveDims(false, leafCounter);

        node.dims.x = this.cols[workNode.depth].location / this.size.partitionTree.width;
        node.dims.y = leafCounter / this.model.root.numLeaves;
        node.dims.width = (node.hasChildren() && !node.isMinimized) ?
            (this.cols[workNode.depth].width / this.size.partitionTree.width) : 1 - workNode.dims.x;
        node.dims.height = workNode.numLeaves / this.model.root.numLeaves;

        if (node.varIsHidden) { // param or hidden leaf leaving
            node.dims.x = this.cols[node.parentComponent.depth + 1].location / this.size.partitionTree.width;
            node.dims.y = node.parentComponent.dims.y;
            node.dims.width = node.dims.height = 1e-6;
        }

        if (node.hasChildren()) {
            for (let child of node.children) {
                this._computeNormalizedPositions(child, leafCounter,
                    isChildOfZoomed, earliestMinimizedParent);
                if (earliestMinimizedParent == null) { //numleaves is only valid passed nonminimized nodes
                    leafCounter += child.numLeaves;
                }
            }
        }
    }

    /**
     * Recurse over the model tree and determine the coordinates and size of visible
     * solver nodes. If a parent is minimized, operations are performed on it instead.
     * @param {N2TreeNode} node The node to operate on.
     * @param {number} leafCounter Tally of leaves encountered so far.
     * @param {Boolean} isChildOfZoomed Whether node is a descendant of this.zoomedElement.
     * @param {Object} earliestMinimizedParent The minimized parent, if any, appearing
     *   highest in the tree hierarchy. Null if none exist.
     */
    _computeSolverNormalizedPositions(node, leafCounter,
        isChildOfZoomed, earliestMinimizedParent) {
        if (!isChildOfZoomed) {
            isChildOfZoomed = (node === this.zoomedElement);
        }

        if (earliestMinimizedParent == null && isChildOfZoomed) {
            if (node.type.match(/^(subsystem|root)$/)) {
                this.zoomedSolverNodes.push(node);
            }
            if (!node.hasChildren() || node.isMinimized) { //at a "leaf" workNode
                if (!node.isParam() && !node.varIsHidden) {
                    this.visibleSolverNodes.push(node);
                }
                earliestMinimizedParent = node;
            }
        }

        let workNode = (earliestMinimizedParent) ? earliestMinimizedParent : node;
        node.preserveDims(true, leafCounter);

        node.solverDims.x = this.solverCols[workNode.depth].location / this.size.solverTree.width;
        node.solverDims.y = leafCounter / this.model.root.numLeaves;
        node.solverDims.width = (node.subsystem_children && !node.isMinimized) ?
            (this.solverCols[workNode.depth].width / this.size.solverTree.width) :
            1 - workNode.solverDims.x;

        node.solverDims.height = workNode.numLeaves / this.model.root.numLeaves;

        if (node.varIsHidden) { //param or hidden leaf leaving
            node.solverDims.x = this.cols[node.parentComponent.depth + 1].location /
                this.size.partitionTree.width;
            node.solverDims.y = node.parentComponent.dims.y;
            node.solverDims.width = node.solverDims.height = 1e-6;
        }

        if (node.hasChildren()) {
            for (let child of node.children) {
                this._computeSolverNormalizedPositions(child,
                    leafCounter, isChildOfZoomed, earliestMinimizedParent);
                if (earliestMinimizedParent == null) { //numleaves is only valid passed nonminimized nodes
                    leafCounter += child.numLeaves;
                }
            }
        }
    }

    /**
     * Recurse through the children of the node and add their names to the
     * autocomplete list of names if they're not already in it.
     * @param {N2TreeNode} node The node to search from.
     */
    _populateAutoCompleteList(node) {
        // Depth first, don't go into minimized children
        if (node.hasChildren() && !node.isMinimized) {
            for (let child of node.children) {
                this._populateAutoCompleteList(child);
            }
        }

        if (node === this.zoomedElement) return;

        let curName = node.name;
        if (node.splitByColon && node.hasChildren()) curName += ":";

        if (!node.isParamOrUnknown()) curName += ".";
        let namesToAdd = [curName];

        if (node.splitByColon)
            namesToAdd.push(node.colonName +
                ((node.hasChildren()) ? ":" : ""));

        for (let name of namesToAdd) {
            if (!this.autoCompleteSetNames.hasOwnProperty(name)) {
                this.autoCompleteSetNames[name] = true;
                autoCompleteListNames.push(name);
            }
        };

        let localPathName = (this.zoomedElement === this.model.root) ?
            node.absPathName :
            node.absPathName.slice(this.zoomedElement.absPathName.length + 1);

        if (!this.autoCompleteSetPathNames.hasOwnProperty(localPathName)) {
            this.autoCompleteSetPathNames[localPathName] = true;
            autoCompleteListPathNames.push(localPathName);
        }
    }

    /**
     * If this.updateRecomputesAutoComplete is true, update the autocomplete
     * list. If false, set it to true and return.
     */
    _updateAutoCompleteIfNecessary() {
        if (!this.updateRecomputesAutoComplete) {
            this.updateRecomputesAutoComplete = true;
            return;
        }
        this.autoCompleteSetNames = {};
        this.autoCompleteSetPathNames = {};

        autoCompleteListNames = [];
        autoCompleteListPathNames = [];

        this._populateAutoCompleteList(this.zoomedElement);

        delete this.autoCompleteSetNames;
        delete this.autoCompleteSetPathNames;
    }

    /**
     * Calculate new dimensions for the div element enclosing the main SVG element.
     * @returns {Object} Members width and height as strings with the unit appended.
     */
    newOuterDims() {
        let width = (this.size.partitionTree.width +
            this.size.n2matrix.margin +
            this.size.n2matrix.width +
            this.size.solverTree.width +
            this.size.n2matrix.margin);

        let height = (this.size.n2matrix.height +
            this.size.n2matrix.margin * 2);

        return ({ 'width': width, 'height': height });
    }

    /**
     * Calculate new dimensions for the main SVG element.
     * @returns {Object} Members width and height as numbers.
     */
    newInnerDims() {
        let width = this.size.partitionTree.width +
            this.size.n2matrix.margin +
            this.size.n2matrix.width +
            this.size.solverTree.width +
            this.size.n2matrix.margin;

        let height = this.size.partitionTree.height;
        let margin = this.size.n2matrix.margin;

        return ({ 'width': width, 'height': height, 'margin': margin });
    }

    /**
     * Update container element dimensions when a new layout is calculated,
     * and set up transitions.
     * @param {Object} dom References to HTML elements.
     * @param {number} transitionStartDelay ms to wait before performing transition
     */
    updateTransitionInfo(dom, transitionStartDelay) {
        sharedTransition = d3.transition()
            .duration(N2TransitionDefaults.duration)
            .delay(transitionStartDelay);

        this.transitionStartDelay = N2TransitionDefaults.startDelay;

        let outerDims = this.newOuterDims();
        let innerDims = this.newInnerDims();

        dom.svgDiv.transition(sharedTransition)
            .style("width", outerDims.width + this.size.unit)
            .style("height", outerDims.height + this.size.unit);

        dom.svg.transition(sharedTransition)
            .attr("width", outerDims.width)
            .attr("height", outerDims.height)
            .attr("transform", "translate(0 0)");

        dom.pTreeGroup.transition(sharedTransition)
            .attr("height", innerDims.height)
            .attr("width", this.size.partitionTree.width)
            .attr("transform", "translate(0 " + innerDims.margin + ")");
           
        // Move n2 outer group to right of partition tree, spaced by the margin.
        dom.n2OuterGroup.transition(sharedTransition)
            .attr("height", outerDims.height)
            .attr("width", outerDims.height)
            .attr("transform", "translate(" +
                (this.size.partitionTree.width) + " 0)");

        dom.n2InnerGroup.transition(sharedTransition)
            .attr("height", innerDims.height)
            .attr("width", innerDims.height)
            .attr("transform", "translate(" + innerDims.margin + " " + innerDims.margin + ")");

        dom.n2BackgroundRect.transition(sharedTransition)
            .attr("width", innerDims.height)
            .attr("height", innerDims.height)
            .attr("transform", "translate(0 0)");

        dom.pSolverTreeGroup.transition(sharedTransition)
            .attr("height", innerDims.height)
            .attr("transform", "translate(" + (this.size.partitionTree.width +
                innerDims.margin +
                innerDims.height +
                innerDims.margin) + " " +
                innerDims.margin + ")");
    }

    setupOffgridLabels() {

    }
}<|MERGE_RESOLUTION|>--- conflicted
+++ resolved
@@ -186,12 +186,7 @@
      * @param {N2TreeNode} node The item to get the solver text from.
      */
     getSolverText(node) {
-<<<<<<< HEAD
         testThis(this, 'N2Layout', 'getSolverText');
-
-        return this.showLinearSolverNames ?
-            node.linear_solver : node.nonlinear_solver;
-=======
 
         let solver_name = this.showLinearSolverNames ? node.linear_solver : node.nonlinear_solver;
 
@@ -200,7 +195,6 @@
         } else {
             return solver_name;
         }
->>>>>>> 4dcc18c3
     }
 
     /**
