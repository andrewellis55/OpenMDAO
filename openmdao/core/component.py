"""Define the Component class."""

from __future__ import division

import collections

import numpy
from six import string_types

from openmdao.core.system import System


class Component(System):
    """Base Component class; not to be directly instantiated."""

<<<<<<< HEAD
    DEFAULTS = {
        'indices': None,
        'size': 1,
=======
    INPUT_DEFAULTS = {
        'shape': (1,),
        'units': '',
        'var_set': 0,
        'indices': [0],
    }

    OUTPUT_DEFAULTS = {
>>>>>>> 51a9a1a0
        'shape': (1,),
        'units': '',
        'var_set': 0,
        'lower': None,
        'upper': None,
        'ref': 1.0,
        'ref0': 0.0,
        'res_units': '',
        'res_ref': 1.0,
        'res_ref0': 0.0,
    }

    def add_input(self, name, val=1.0, **kwargs):
        """Add an input variable to the component.

        Args
        ----
        name : str60
            name of the variable in this component's namespace.
        val : object
            The value of the variable being added.
        **kwargs : dict
            additional args, documented [INSERT REF].
        """
        metadata = self.INPUT_DEFAULTS.copy()
        metadata.update(kwargs)

        if isinstance(val, numpy.ndarray) and 'indices' not in kwargs:
            metadata['indices'] = numpy.arange(0, val.size, dtype=int)
        else:
            metadata['indices'] = numpy.array(metadata['indices'])

        metadata['value'] = val
        if isinstance(val, numpy.ndarray):
            metadata['shape'] = val.shape
<<<<<<< HEAD
            metadata['size'] = val.size
        else:
            metadata['size'] = numpy.prod(metadata['shape'])

        if typ == 'input' and 'indices' in kwargs:
            metadata['indices'] = numpy.array(kwargs['indices'])
            metadata['size'] = metadata['indices'].size
            metadata['shape'] = metadata['indices'].shape
=======

        self._variable_allprocs_names['input'].append(name)
        self._variable_myproc_names['input'].append(name)
        self._variable_myproc_metadata['input'].append(metadata)
>>>>>>> 51a9a1a0

    def add_output(self, name, val=1.0, **kwargs):
        """Add an output variable to the component.

        Args
        ----
        name : str
            name of the variable in this component's namespace.
        val : object
            The value of the variable being added.
        **kwargs : dict
            additional args, documented [INSERT REF].
        """
        metadata = self.OUTPUT_DEFAULTS.copy()
        metadata.update(kwargs)

        metadata['value'] = val
        if isinstance(val, numpy.ndarray):
            metadata['shape'] = val.shape

        self._variable_allprocs_names['output'].append(name)
        self._variable_myproc_names['output'].append(name)
        self._variable_myproc_metadata['output'].append(metadata)

    def _setup_vector(self, vectors, vector_var_ids, use_ref_vector):
        """See openmdao.core.component.Component._setup_vector."""
        super(Component, self)._setup_vector(vectors, vector_var_ids,
                                             use_ref_vector)

        # Components must load their initial input and output values into the
        # vectors.

        # TODO: currently it's possible for meta['value'] to not match
        #       meta['shape'], and input and output vectors are sized according
        #       to shape, so if, for example, value is not specified it
        #       defaults to 1.0 and the shape can be anything, resulting in the
        #       value of 1.0 being broadcast into all values in the vector
        #       that were allocated according to the shape.
        if vectors['input']._name is None:
            names = self._variable_myproc_names['input']
            inputs = self._inputs
            for i, meta in enumerate(self._variable_myproc_metadata['input']):
                inputs[names[i]] = meta['value']

        if vectors['output']._name is None:
            names = self._variable_myproc_names['output']
            outputs = self._outputs
            for i, meta in enumerate(self._variable_myproc_metadata['output']):
                outputs[names[i]] = meta['value']<|MERGE_RESOLUTION|>--- conflicted
+++ resolved
@@ -13,21 +13,17 @@
 class Component(System):
     """Base Component class; not to be directly instantiated."""
 
-<<<<<<< HEAD
-    DEFAULTS = {
-        'indices': None,
-        'size': 1,
-=======
     INPUT_DEFAULTS = {
         'shape': (1,),
+        'size': 1,
         'units': '',
         'var_set': 0,
         'indices': [0],
     }
 
     OUTPUT_DEFAULTS = {
->>>>>>> 51a9a1a0
         'shape': (1,),
+        'size': 1,
         'units': '',
         'var_set': 0,
         'lower': None,
@@ -62,21 +58,18 @@
         metadata['value'] = val
         if isinstance(val, numpy.ndarray):
             metadata['shape'] = val.shape
-<<<<<<< HEAD
             metadata['size'] = val.size
         else:
             metadata['size'] = numpy.prod(metadata['shape'])
 
-        if typ == 'input' and 'indices' in kwargs:
+        if 'indices' in kwargs:
             metadata['indices'] = numpy.array(kwargs['indices'])
             metadata['size'] = metadata['indices'].size
             metadata['shape'] = metadata['indices'].shape
-=======
 
         self._variable_allprocs_names['input'].append(name)
         self._variable_myproc_names['input'].append(name)
         self._variable_myproc_metadata['input'].append(metadata)
->>>>>>> 51a9a1a0
 
     def add_output(self, name, val=1.0, **kwargs):
         """Add an output variable to the component.
@@ -96,6 +89,9 @@
         metadata['value'] = val
         if isinstance(val, numpy.ndarray):
             metadata['shape'] = val.shape
+            metadata['size'] = val.size
+        else:
+            metadata['size'] = numpy.prod(metadata['shape'])
 
         self._variable_allprocs_names['output'].append(name)
         self._variable_myproc_names['output'].append(name)
