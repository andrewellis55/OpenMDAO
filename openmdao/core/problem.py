--- conflicted
+++ resolved
@@ -22,12 +22,9 @@
 from openmdao.vectors.default_vector import DefaultVector
 
 from openmdao.utils.general_utils import warn_deprecation, ensure_compatible
-<<<<<<< HEAD
 from openmdao.utils.mpi import FakeComm
 from openmdao.vectors.default_vector import DefaultVector
-=======
 from openmdao.utils.name_maps import rel_key2abs_key, abs_key2rel_key
->>>>>>> 31dce1f0
 
 ErrorTuple = namedtuple('ErrorTuple', ['forward', 'reverse', 'forward_reverse'])
 MagnitudeTuple = namedtuple('MagnitudeTuple', ['forward', 'reverse', 'fd'])
@@ -269,35 +266,7 @@
         model._setup_partials()
         model._setup_connections()
 
-<<<<<<< HEAD
-        # [REFACTOR VERIFICATION] for model._varx_allprocs_idx_range
-        for type_ in ['input', 'output']:
-            for ind in range(2):
-                assert model._var_allprocs_range[type_][ind] == \
-                    model._varx_allprocs_idx_range[type_][ind]
-
-        # [REFACTOR VERIFICATION] for model._varx_abs_names, model._varx_abs2data_io
-        for type_ in ['input', 'output']:
-            #assert len(model._varx_abs_names[type_]) == len(model._var_myproc_names[type_])
-            for abs_name in model._varx_abs_names[type_]:
-                assert model._varx_abs2data_io[abs_name]['rel'] in model._var_myproc_names[type_]
-
-        # [REFACTOR VERIFICATION] imported here because it's temporary and will be removed soon
-        from six import iteritems
-        # [REFACTOR VERIFICATION] for model._varx_allprocs_prom2abs_list
-        for type_ in ['input', 'output']:
-            count = 0
-            for prom_name, abs_names_list in iteritems(model._varx_allprocs_prom2abs_list[type_]):
-                count += len(abs_names_list)
-                assert prom_name in model._var_allprocs_names[type_]
-                for abs_name in abs_names_list:
-                    assert abs_name in model._var_allprocs_pathnames[type_]
-            assert count == len(model._var_allprocs_pathnames[type_])
-            assert (len(model._varx_allprocs_prom2abs_list[type_])
-                    == len(set(model._var_allprocs_names[type_])))
-=======
         assembler._setupx_variables(allprocs_abs_names)
->>>>>>> 31dce1f0
 
         # Assembler setup: variable metadata and indices
         assembler._setup_variables(model._var_abs2data_io,
