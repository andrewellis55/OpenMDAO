--- conflicted
+++ resolved
@@ -251,15 +251,10 @@
 
             # check to see if a global jacobian was set prior to setup
             if system._pre_setup_jac is not None:
-<<<<<<< HEAD
-                system._set_jacobian(system._pre_setup_jac)
-                system._pre_setup_jac = None
-=======
                 to_set.append(system)
 
         for system in to_set:
             system._set_jacobian(system._pre_setup_jac, True)
->>>>>>> 433faf17
 
         if check:
             check_config(self, logger)
