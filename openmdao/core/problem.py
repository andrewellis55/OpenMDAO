"""Define the Problem class and a FakeComm class for non-MPI users."""

import __main__

import sys
import pprint
import os
import weakref
import pathlib
import textwrap

from collections import defaultdict, namedtuple
from fnmatch import fnmatchcase
from itertools import product

from io import StringIO, TextIOBase

import numpy as np
import scipy.sparse as sparse

from openmdao.core.constants import _SetupStatus
from openmdao.core.component import Component
from openmdao.core.driver import Driver, record_iteration, SaveOptResult
from openmdao.core.explicitcomponent import ExplicitComponent
from openmdao.core.system import _OptStatus
from openmdao.core.group import Group
from openmdao.core.total_jac import _TotalJacInfo
from openmdao.core.constants import _DEFAULT_OUT_STREAM, _UNDEFINED
from openmdao.jacobians.dictionary_jacobian import _CheckingJacobian
from openmdao.approximation_schemes.complex_step import ComplexStep
from openmdao.approximation_schemes.finite_difference import FiniteDifference
from openmdao.solvers.solver import SolverInfo
from openmdao.vectors.default_vector import DefaultVector
from openmdao.error_checking.check_config import _default_checks, _all_checks, \
    _all_non_redundant_checks
from openmdao.recorders.recording_iteration_stack import _RecIteration
from openmdao.recorders.recording_manager import RecordingManager, record_viewer_data, \
    record_model_options
from openmdao.utils.mpi import MPI, FakeComm, multi_proc_exception_check, check_mpi_env
from openmdao.utils.name_maps import name2abs_names
from openmdao.utils.options_dictionary import OptionsDictionary
from openmdao.utils.units import simplify_unit
from openmdao.utils.name_maps import abs_key2rel_key
from openmdao.utils.logger_utils import get_logger, TestLogger
from openmdao.utils.hooks import _setup_hooks, _reset_all_hooks
from openmdao.utils.record_util import create_local_meta
from openmdao.utils.array_utils import scatter_dist_to_local
from openmdao.utils.reports_system import get_reports_to_activate, activate_reports, \
    clear_reports, get_reports_dir, _load_report_plugins
from openmdao.utils.general_utils import ContainsAll, pad_name, LocalRangeIterable, \
    _find_dict_meta, env_truthy, add_border, match_includes_excludes, inconsistent_across_procs
from openmdao.utils.om_warnings import issue_warning, DerivativesWarning, warn_deprecation, \
    OMInvalidCheckDerivativesOptionsWarning
import openmdao.utils.coloring as coloring_mod
from openmdao.visualization.tables.table_builder import generate_table

try:
    from openmdao.vectors.petsc_vector import PETScVector
except ImportError:
    PETScVector = None

from openmdao.utils.name_maps import rel_key2abs_key, rel_name2abs_name

_contains_all = ContainsAll()

CITATION = """@article{openmdao_2019,
    Author={Justin S. Gray and John T. Hwang and Joaquim R. R. A.
            Martins and Kenneth T. Moore and Bret A. Naylor},
    Title="{OpenMDAO: An Open-Source Framework for Multidisciplinary
            Design, Analysis, and Optimization}",
    Journal="{Structural and Multidisciplinary Optimization}",
    Year={2019},
    Publisher={Springer},
    pdf={http://openmdao.org/pubs/openmdao_overview_2019.pdf},
    note= {In Press}
    }"""


# Used for naming Problems when no explicit name is given
# Also handles sub problems
_problem_names = []


def _clear_problem_names():
    global _problem_names
    _problem_names = []
    _reset_all_hooks()


def _get_top_script():
    """
    Return the absolute pathname of the top level script.

    Returns
    -------
    Path or None
        The absolute path, or None if it can't be resolved.
    """
    try:
        return pathlib.Path(__main__.__file__).resolve()
    except Exception:
        # this will error out in some cases, e.g. inside of a jupyter notebook, so just
        # return None in that case.
        pass


def _default_prob_name():
    """
    Return the default problem name.

    Returns
    -------
    str
        The default problem name.
    """
    def_prob_name = os.environ.get('OPENMDAO_DEFAULT_PROBLEM', '')
    if def_prob_name:
        return def_prob_name

    name = _get_top_script()
    if name is None or env_truthy('TESTFLO_RUNNING'):
        return 'problem'

    return name.stem


class Problem(object):
    """
    Top-level container for the systems and drivers.

    Parameters
    ----------
    model : <System> or None
        The top-level <System>. If not specified, an empty <Group> will be created.
    driver : <Driver> or None
        The driver for the problem. If not specified, a simple "Run Once" driver will be used.
    comm : MPI.Comm or <FakeComm> or None
        The global communicator.
    name : str
        Problem name. Can be used to specify a Problem instance when multiple Problems
        exist.
    reports : str, bool, None, _UNDEFINED
        If _UNDEFINED, the OPENMDAO_REPORTS variable is used. Defaults to _UNDEFINED.
        If given, reports overrides OPENMDAO_REPORTS. If boolean, enable/disable all reports.
        Since none is acceptable in the environment variable, a value of reports=None
        is equivalent to reports=False. Otherwise, reports may be a sequence of
        strings giving the names of the reports to run.
    **options : named args
        All remaining named args are converted to options.

    Attributes
    ----------
    model : <System>
        Pointer to the top-level <System> object (root node in the tree).
    comm : MPI.Comm or <FakeComm>
        The global communicator.
    _driver : <Driver>
        Slot for the driver. The default driver is `Driver`, which just runs
        the model once.
    _mode : 'fwd' or 'rev'
        Derivatives calculation mode, 'fwd' for forward, and 'rev' for
        reverse (adjoint).
    _orig_mode : 'fwd', 'rev', or 'auto'
        Derivatives calculation mode assigned by the user.  If set to 'auto', _mode will be
        automatically assigned to 'fwd' or 'rev' based on relative sizes of design variables vs.
        responses.
    cite : str
        Listing of relevant citations that should be referenced when
        publishing work that uses this class.
    options : <OptionsDictionary>
        Dictionary with general options for the problem.
    model_options : dict
        A  dictionary of options to be passed to subsystems in the problem's model during
        the setup process.
        This dictionary is keyed by a path pattern string, and the associated value for each path
        pattern is a dictionary of {option_name: option_val}. Those subsystems within the
        hierarchy which match the path pattern and that have an option of the given name, will
        have the value of that option overridden by value given in the dictionary.
    recording_options : <OptionsDictionary>
        Dictionary with problem recording options.
    _rec_mgr : <RecordingManager>
        Object that manages all recorders added to this problem.
    _reports : list of str
        Names of reports to activate for this Problem.
    _check : bool
        If True, call check_config at the end of final_setup.
    _filtered_vars_to_record : dict
        Dictionary of lists of design vars, constraints, etc. to record.
    _logger : object or None
        Object for logging config checks if _check is True.
    _name : str
        Problem name. If no name given, a default name of the form 'problemN', where N is an
        integer, will be given to the problem so it can be referenced in command line tools
        that have an optional problem name argument
    _metadata : dict
        Problem level metadata.
    _run_counter : int
        The number of times run_driver or run_model has been called.
    _warned : bool
        Bool to check if `value` deprecation warning has occured yet
    """

    def __init__(self, model=None, driver=None, comm=None, name=None, reports=_UNDEFINED,
                 **options):
        """
        Initialize attributes.
        """
        global _problem_names

        # this function doesn't do anything after the first call
        _load_report_plugins()

        self._driver = None
        self._reports = get_reports_to_activate(reports)

        self.cite = CITATION
        self._warned = False

        # Set the Problem name so that it can be referenced from command line tools (e.g. check)
        # that accept a Problem argument, and to name the corresponding reports subdirectory.

        if name:  # if name hasn't been used yet, use it. Otherwise, error
            if name not in _problem_names:
                self._name = name
            else:
                raise ValueError(f"The problem name '{name}' already exists")
        else:  # No name given: look for a name, of the form, 'problemN', that hasn't been used
            problem_counter = len(_problem_names) + 1 if _problem_names else ''
            base = _default_prob_name()
            _name = f"{base}{problem_counter}"
            if _name in _problem_names:  # need to make it unique so append string of form '.N'
                i = 1
                while True:
                    _name = f"{base}{problem_counter}.{i}"
                    if _name not in _problem_names:
                        break
                    i += 1
            self._name = _name
        _problem_names.append(self._name)

        if comm is None:
            use_mpi = check_mpi_env()
            if use_mpi is False:
                comm = FakeComm()
            else:
                try:
                    from mpi4py import MPI
                    comm = MPI.COMM_WORLD
                except ImportError:
                    comm = FakeComm()

        if model is None:
            self.model = Group()
        elif isinstance(model, Group):
            from openmdao.core.parallel_group import ParallelGroup
            if isinstance(model, ParallelGroup):
                raise TypeError(f"{self.msginfo}: The value provided for 'model' "
                                "cannot be a ParallelGroup.")
            self.model = model
        else:
            raise TypeError(self.msginfo +
                            ": The value provided for 'model' is not a Group.")

        if driver is None:
            driver = Driver()
        elif not isinstance(driver, Driver):
            raise TypeError(self.msginfo +
                            ": The value provided for 'driver' is not a valid Driver.")

        self._update_reports(driver)

        # can't use driver property here without causing a lint error, so just do it manually
        self._driver = driver

        self.comm = comm

        self._mode = None  # mode is assigned in setup()

        self._metadata = None
        self._run_counter = -1
        self._rec_mgr = RecordingManager()

        # General options
        self.options = OptionsDictionary(parent_name=type(self).__name__)
        self.options.declare('coloring_dir', types=str,
                             default=os.path.join(os.getcwd(), 'coloring_files'),
                             desc='Directory containing coloring files (if any) for this Problem.')
        self.options.declare('group_by_pre_opt_post', types=bool,
                             default=False,
                             desc="If True, group subsystems of the top level model into "
                             "pre-optimization, optimization, and post-optimization, and only "
                             "iterate over the optimization subsystems during optimization.  This "
                             "applies only when the top level nonlinear solver is of type"
                             "NonlinearRunOnce.")
        self.options.update(options)

        # Options passed to models
        self.model_options = {}

        # Case recording options
        self.recording_options = OptionsDictionary(parent_name=type(self).__name__)

        self.recording_options.declare('record_desvars', types=bool, default=True,
                                       desc='Set to True to record design variables at the '
                                            'problem level')
        self.recording_options.declare('record_objectives', types=bool, default=True,
                                       desc='Set to True to record objectives at the problem level')
        self.recording_options.declare('record_constraints', types=bool, default=True,
                                       desc='Set to True to record constraints at the '
                                            'problem level')
        self.recording_options.declare('record_responses', types=bool, default=False,
                                       desc='Set True to record constraints and objectives at the '
                                            'problem level.')
        self.recording_options.declare('record_inputs', types=bool, default=False,
                                       desc='Set True to record inputs at the '
                                            'problem level.')
        self.recording_options.declare('record_outputs', types=bool, default=True,
                                       desc='Set True to record outputs at the '
                                            'problem level.')
        self.recording_options.declare('record_residuals', types=bool, default=False,
                                       desc='Set True to record residuals at the '
                                            'problem level.')
        self.recording_options.declare('record_derivatives', types=bool, default=False,
                                       desc='Set to True to record derivatives for the problem '
                                            'level')
        self.recording_options.declare('record_abs_error', types=bool, default=True,
                                       desc='Set to True to record absolute error of '
                                            'model nonlinear solver')
        self.recording_options.declare('record_rel_error', types=bool, default=True,
                                       desc='Set to True to record relative error of model \
                                       nonlinear solver')
        self.recording_options.declare('includes', types=list, default=['*'],
                                       desc='Patterns for variables to include in recording. \
                                       Uses fnmatch wildcards')
        self.recording_options.declare('excludes', types=list, default=[],
                                       desc='Patterns for vars to exclude in recording '
                                            '(processed post-includes). Uses fnmatch wildcards')

        # register hooks for any reports
        activate_reports(self._reports, self)

        # So Problem and driver can have hooks attached to their methods
        _setup_hooks(self)

    def _has_active_report(self, name):
        """
        Return True if named report is active for this Problem.

        Parameters
        ----------
        name : str
            Name of the report.

        Returns
        -------
        bool
            True if the named report is active for this Problem.
        """
        return name in self._reports

    def _get_var_abs_name(self, name):
        if name in self.model._var_allprocs_abs2meta:
            return name
        elif name in self.model._var_allprocs_prom2abs_list['output']:
            return self.model._var_allprocs_prom2abs_list['output'][name][0]
        elif name in self.model._var_allprocs_prom2abs_list['input']:
            abs_names = self.model._var_allprocs_prom2abs_list['input'][name]
            if len(abs_names) == 1:
                return abs_names[0]
            else:
                raise KeyError(f"{self.msginfo}: Using promoted name `{name}' is ambiguous and "
                               f"matches unconnected inputs {sorted(abs_names)}. Use absolute name "
                               "to disambiguate.")

        raise KeyError(f'{self.msginfo}: Variable "{name}" not found.')

    @property
    def driver(self):
        """
        Get the Driver for this Problem.
        """
        return self._driver

    def _update_reports(self, driver):
        if self._driver is not None:
            # remove any reports on previous driver
            clear_reports(self._driver)
        driver._set_problem(self)
        activate_reports(self._reports, driver)
        _setup_hooks(driver)

    @driver.setter
    def driver(self, driver):
        """
        Set this Problem's Driver.

        Parameters
        ----------
        driver : <Driver>
            Driver to be set to our _driver attribute.
        """
        self._update_reports(driver)
        self._driver = driver

    @property
    def msginfo(self):
        """
        Return info to prepend to messages.

        Returns
        -------
        str
            Info to prepend to messages.
        """
        if self._name is None:
            return type(self).__name__
        return f'{type(self).__name__} {self._name}'

    def _get_inst_id(self):
        return self._name

    def is_local(self, name):
        """
        Return True if the named variable or system is local to the current process.

        Parameters
        ----------
        name : str
            Name of a variable or system.

        Returns
        -------
        bool
            True if the named system or variable is local to this process.
        """
        if self._metadata is None:
            raise RuntimeError(f"{self.msginfo}: is_local('{name}') was called before setup() "
                               "completed.")

        try:
            abs_name = self._get_var_abs_name(name)
        except KeyError:
            sub = self.model._get_subsystem(name)
            return sub is not None and sub._is_local

        # variable exists, but may be remote
        return abs_name in self.model._var_abs2meta['input'] or \
            abs_name in self.model._var_abs2meta['output']

    @property
    def _recording_iter(self):
        return self._metadata['recording_iter']

    def __getitem__(self, name):
        """
        Get an output/input variable.

        Parameters
        ----------
        name : str
            Promoted or relative variable name in the root system's namespace.

        Returns
        -------
        float or ndarray or any python object
            the requested output/input variable.
        """
        return self.get_val(name, get_remote=None)

    def get_val(self, name, units=None, indices=None, get_remote=False):
        """
        Get an output/input variable.

        Function is used if you want to specify display units.

        Parameters
        ----------
        name : str
            Promoted or relative variable name in the root system's namespace.
        units : str, optional
            Units to convert to before return.
        indices : int or list of ints or tuple of ints or int ndarray or Iterable or None, optional
            Indices or slice to return.
        get_remote : bool or None
            If True, retrieve the value even if it is on a remote process.  Note that if the
            variable is remote on ANY process, this function must be called on EVERY process
            in the Problem's MPI communicator.
            If False, only retrieve the value if it is on the current process, or only the part
            of the value that's on the current process for a distributed variable.
            If None and the variable is remote or distributed, a RuntimeError will be raised.

        Returns
        -------
        object
            The value of the requested output/input variable.
        """
        if self._metadata['setup_status'] == _SetupStatus.POST_SETUP:
            abs_names = name2abs_names(self.model, name)
            if abs_names:
                val = self.model._get_cached_val(name, abs_names, get_remote=get_remote)
                if val is not _UNDEFINED:
                    if indices is not None:
                        val = val[indices]
                    if units is not None:
                        val = self.model.convert2units(name, val, simplify_unit(units))
            else:
                raise KeyError(f'{self.model.msginfo}: Variable "{name}" not found.')
        else:
            val = self.model.get_val(name, units=units, indices=indices, get_remote=get_remote,
                                     from_src=True)

        if val is _UNDEFINED:
            if get_remote:
                raise KeyError(f'{self.msginfo}: Variable name "{name}" not found.')
            else:
                raise RuntimeError(f"{self.model.msginfo}: Variable '{name}' is not local to "
                                   f"rank {self.comm.rank}. You can retrieve values from "
                                   "other processes using `get_val(<name>, get_remote=True)`.")

        return val

    def __setitem__(self, name, value):
        """
        Set an output/input variable.

        Parameters
        ----------
        name : str
            Promoted or relative variable name in the root system's namespace.
        value : float or ndarray or any python object
            value to set this variable to.
        """
        self.set_val(name, value)

    def set_val(self, name, val=None, units=None, indices=None):
        """
        Set an output/input variable.

        Function is used if you want to set a value using a different unit.

        Parameters
        ----------
        name : str
            Promoted or relative variable name in the root system's namespace.
        val : object
            Value to set this variable to.
        units : str, optional
            Units that value is defined in.
        indices : int or list of ints or tuple of ints or int ndarray or Iterable or None, optional
            Indices or slice to set to specified value.
        """
        if self._metadata is None:
            raise RuntimeError(f"{self.msginfo}: '{name}' Cannot call set_val before setup.")

        self.model.set_val(name, val, units=units, indices=indices)

    def _set_initial_conditions(self):
        """
        Set all initial conditions that have been saved in cache after setup.
        """
        for value, set_units, pathname, name in self.model._initial_condition_cache.values():
            if pathname:
                system = self.model._get_subsystem(pathname)
                if system is None:
                    self.model.set_val(pathname + '.' + name, value, units=set_units)
                else:
                    system.set_val(name, value, units=set_units)
            else:
                self.model.set_val(name, value, units=set_units)

        # Clean up cache
        self.model._initial_condition_cache = {}

    def _check_collected_errors(self):
        """
        If any collected errors are found, raise an exception containing all of them.
        """
        if self._metadata['saved_errors'] is None:
            return

        errors = self._metadata['saved_errors']

        # set the errors to None so that all future calls will immediately raise an exception.
        self._metadata['saved_errors'] = None

        if errors:
            final_msg = [f"\nCollected errors for problem '{self._name}':"]
            seen = set()
            for ident, msg, exc_type, tback in errors:
                if ident is None or ident not in seen:
                    final_msg.append(f"   {msg}")
                    seen.add(ident)

                # if there's only one error, include its traceback if there is one.
                if len(errors) == 1:
                    raise exc_type('\n'.join(final_msg)).with_traceback(tback)

            raise RuntimeError('\n'.join(final_msg))

    def run_model(self, case_prefix=None, reset_iter_counts=True):
        """
        Run the model by calling the root system's solve_nonlinear.

        Parameters
        ----------
        case_prefix : str or None
            Prefix to prepend to coordinates when recording.  None means keep the preexisting
            prefix.

        reset_iter_counts : bool
            If True and model has been run previously, reset all iteration counters.
        """
        if not self.model._have_output_solver_options_been_applied():
            raise RuntimeError(self.msginfo +
                               ": Before calling `run_model`, the `setup` method must be called "
                               "if set_output_solver_options has been called.")

        if self._mode is None:
            raise RuntimeError(self.msginfo +
                               ": The `setup` method must be called before `run_model`.")

        old_prefix = self._recording_iter.prefix

        if case_prefix is not None:
            if not isinstance(case_prefix, str):
                raise TypeError(self.msginfo + ": The 'case_prefix' argument should be a string.")
            self._recording_iter.prefix = case_prefix

        try:
            if self.model.iter_count > 0 and reset_iter_counts:
                self.driver.iter_count = 0
                self.model._reset_iter_counts()

            self.final_setup()

            self._run_counter += 1
            record_model_options(self, self._run_counter)

            self.model._clear_iprint()
            self.model.run_solve_nonlinear()
        finally:
            self._recording_iter.prefix = old_prefix

    def _set_opt_status(self, status):
        self._metadata['opt_status'] = status

    def run_driver(self, case_prefix=None, reset_iter_counts=True):
        """
        Run the driver on the model.

        Parameters
        ----------
        case_prefix : str or None
            Prefix to prepend to coordinates when recording.  None means keep the preexisting
            prefix.

        reset_iter_counts : bool
            If True and model has been run previously, reset all iteration counters.

        Returns
        -------
        bool
            Failure flag; True if failed to converge, False is successful.
        """
        if self._mode is None:
            raise RuntimeError(self.msginfo +
                               ": The `setup` method must be called before `run_driver`.")

        if not self.model._have_output_solver_options_been_applied():
            raise RuntimeError(self.msginfo +
                               ": Before calling `run_driver`, the `setup` method must be called "
                               "if set_output_solver_options has been called.")

        old_prefix = self._recording_iter.prefix

        if case_prefix is not None:
            if not isinstance(case_prefix, str):
                raise TypeError(self.msginfo + ": The 'case_prefix' argument should be a string.")
            self._recording_iter.prefix = case_prefix

        try:
            if self.model.iter_count > 0 and reset_iter_counts:
                self.driver.iter_count = 0
                self.model._reset_iter_counts()

            self.final_setup()

            self._run_counter += 1
            record_model_options(self, self._run_counter)

            self.model._clear_iprint()

            if self.options['group_by_pre_opt_post'] and self.driver.supports['optimization']:
                if self.model._run_on_opt[_OptStatus.PRE]:
                    self._set_opt_status(_OptStatus.PRE)
                    self.model.run_solve_nonlinear()

                with SaveOptResult(self.driver):
                    self._set_opt_status(_OptStatus.OPTIMIZING)
                    result = self.driver.run()

                if self.model._run_on_opt[_OptStatus.POST]:
                    self._set_opt_status(_OptStatus.POST)
                    self.model.run_solve_nonlinear()

                return result
            else:
                with SaveOptResult(self.driver):
                    return self.driver.run()

        finally:
            self._recording_iter.prefix = old_prefix
            self._set_opt_status(None)

    def compute_jacvec_product(self, of, wrt, mode, seed):
        """
        Given a seed and 'of' and 'wrt' variables, compute the total jacobian vector product.

        Parameters
        ----------
        of : list of str
            Variables whose derivatives will be computed.
        wrt : list of str
            Derivatives will be computed with respect to these variables.
        mode : str
            Derivative direction ('fwd' or 'rev').
        seed : dict or list
            Either a dict keyed by 'wrt' varnames (fwd) or 'of' varnames (rev), containing
            dresidual (fwd) or doutput (rev) values, OR a list of dresidual or doutput
            values that matches the corresponding 'wrt' (fwd) or 'of' (rev) varname list.

        Returns
        -------
        dict
            The total jacobian vector product, keyed by variable name.
        """
        if mode == 'fwd':
            if len(wrt) != len(seed):
                raise RuntimeError(self.msginfo +
                                   ": seed and 'wrt' list must be the same length in fwd mode.")
            lnames, rnames = of, wrt
            lkind, rkind = 'output', 'residual'
        else:  # rev
            if len(of) != len(seed):
                raise RuntimeError(self.msginfo +
                                   ": seed and 'of' list must be the same length in rev mode.")
            lnames, rnames = wrt, of
            lkind, rkind = 'residual', 'output'

        rvec = self.model._vectors[rkind]['linear']
        lvec = self.model._vectors[lkind]['linear']

        rvec.set_val(0.)

        conns = self.model._conn_global_abs_in2out

        # set seed values into dresids (fwd) or doutputs (rev)
        # seed may have keys that are inputs and must be converted into auto_ivcs
        try:
            seed[rnames[0]]
        except (IndexError, TypeError):
            for i, name in enumerate(rnames):
                if name in conns:
                    rvec[conns[name]] = seed[i]
                else:
                    rvec[name] = seed[i]
        else:
            for name in rnames:
                if name in conns:
                    rvec[conns[name]] = seed[name]
                else:
                    rvec[name] = seed[name]

        # We apply a -1 here because the derivative of the output is minus the derivative of
        # the residual in openmdao.
        data = rvec.asarray()
        data *= -1.

        self.model.run_solve_linear(mode)

        if mode == 'fwd':
            return {n: lvec[n].copy() for n in lnames}
        else:
            # may need to convert some lnames to auto_ivc names
            return {n: lvec[conns[n] if n in conns else n].copy() for n in lnames}

    def _setup_recording(self):
        """
        Set up case recording.
        """
        self._filtered_vars_to_record = self.driver._get_vars_to_record(self.recording_options)
        self._rec_mgr.startup(self, self.comm)

    def add_recorder(self, recorder):
        """
        Add a recorder to the problem.

        Parameters
        ----------
        recorder : CaseRecorder
           A recorder instance.
        """
        self._rec_mgr.append(recorder)

    def cleanup(self):
        """
        Clean up resources prior to exit.
        """
        # shut down all recorders
        self._rec_mgr.shutdown()

        # clean up driver and model resources
        self.driver.cleanup()
        for system in self.model.system_iter(include_self=True, recurse=True):
            system.cleanup()

    def record(self, case_name):
        """
        Record the variables at the Problem level.

        Must be called after `final_setup` has been called. This can either
        happen automatically through `run_driver` or `run_model`, or it can be
        called manually.

        Parameters
        ----------
        case_name : str
            Name used to identify this Problem case.
        """
        if self._metadata['setup_status'] < _SetupStatus.POST_FINAL_SETUP:
            raise RuntimeError(f"{self.msginfo}: Problem.record() cannot be called before "
                               "`Problem.run_model()`, `Problem.run_driver()`, or "
                               "`Problem.final_setup()`.")
        else:
            record_iteration(self, self, case_name)

    def _get_recorder_metadata(self, case_name):
        """
        Return metadata from the latest iteration for use in the recorder.

        Parameters
        ----------
        case_name : str
            Name of current case.

        Returns
        -------
        dict
            Metadata dictionary for the recorder.
        """
        return create_local_meta(case_name)

    def setup(self, check=False, logger=None, mode='auto', force_alloc_complex=False,
              distributed_vector_class=PETScVector, local_vector_class=DefaultVector,
              derivatives=True):
        """
        Set up the model hierarchy.

        When `setup` is called, the model hierarchy is assembled, the processors are allocated
        (for MPI), and variables and connections are all assigned. This method traverses down
        the model hierarchy to call `setup` on each subsystem, and then traverses up the model
        hierarchy to call `configure` on each subsystem.

        Parameters
        ----------
        check : None, bool, list of str, or the strs ‘all’
            Determines what config checks, if any, are run after setup is complete.
            If None or False, no checks are run
            If True, the default checks ('out_of_order', 'system', 'solvers', 'dup_inputs',
            'missing_recorders', 'unserializable_options', 'comp_has_no_outputs',
            'auto_ivc_warnings') are run
            If list of str, run those config checks
            If ‘all’, all the checks ('auto_ivc_warnings', 'comp_has_no_outputs', 'cycles',
            'dup_inputs', 'missing_recorders', 'all_unserializable_options', 'out_of_order',
            'promotions', 'solvers', 'system', 'unconnected_inputs') are run.
        logger : object
            Object for logging config checks if check is True.
        mode : str
            Derivatives calculation mode, 'fwd' for forward, and 'rev' for
            reverse (adjoint). Default is 'auto', which will pick 'fwd' or 'rev' based on
            the direction resulting in the smallest number of linear solves required to
            compute derivatives.
        force_alloc_complex : bool
            If True, sufficient memory will be allocated to allow nonlinear vectors to store
            complex values while operating under complex step.
        distributed_vector_class : type
            Reference to the <Vector> class or factory function used to instantiate vectors
            and associated transfers involved in interprocess communication.
        local_vector_class : type
            Reference to the <Vector> class or factory function used to instantiate vectors
            and associated transfers involved in intraprocess communication.
        derivatives : bool
            If True, perform any memory allocations necessary for derivative computation.

        Returns
        -------
        <Problem>
            This enables the user to instantiate and setup in one line.
        """
        model = self.model
        comm = self.comm

        if sys.version_info.minor < 8:
            sv = sys.version_info
            msg = f'OpenMDAO support for Python version {sv.major}.{sv.minor} will end soon.'
            try:
                from IPython import get_ipython
                ip = get_ipython()
                if ip is None or ip.config is None or 'IPKernelApp' not in ip.config:
                    warn_deprecation(msg)
            except ImportError:
                warn_deprecation(msg)
            except AttributeError:
                warn_deprecation(msg)

        if not isinstance(self.model, Group):
            raise TypeError("The model for this Problem is of type "
                            f"'{self.model.__class__.__name__}'. "
                            "The model must be a Group or a sub-class of Group.")

        # A distributed vector type is required for MPI
        if comm.size > 1:
            if distributed_vector_class is PETScVector and PETScVector is None:
                raise ValueError(f"{self.msginfo}: Attempting to run in parallel under MPI but "
                                 "PETScVector could not be imported.")
            elif not distributed_vector_class.distributed:
                raise ValueError(f"{self.msginfo}: The `distributed_vector_class` argument must be "
                                 "a distributed vector class like `PETScVector` when running in "
                                 f"parallel under MPI but '{distributed_vector_class.__name__}' "
                                 "was specified which is not distributed.")

        if mode not in ['fwd', 'rev', 'auto']:
            msg = f"{self.msginfo}: Unsupported mode: '{mode}'. Use either 'fwd' or 'rev'."
            raise ValueError(msg)

        self._mode = self._orig_mode = mode

        model_comm = self.driver._setup_comm(comm)

        # this metadata will be shared by all Systems/Solvers in the system tree
        self._metadata = {
            'name': self._name,  # the name of this Problem
            'comm': comm,
            'coloring_dir': self.options['coloring_dir'],  # directory for coloring files
            'recording_iter': _RecIteration(comm.rank),  # manager of recorder iterations
            'local_vector_class': local_vector_class,
            'distributed_vector_class': distributed_vector_class,
            'solver_info': SolverInfo(),
            'use_derivatives': derivatives,
            'force_alloc_complex': force_alloc_complex,  # forces allocation of complex vectors
            'vars_to_gather': {},  # vars that are remote somewhere. does not include distrib vars
            'prom2abs': {'input': {}, 'output': {}},  # includes ALL promotes including buried ones
            'static_mode': False,  # used to determine where various 'static'
                                   # and 'dynamic' data structures are stored.
                                   # Dynamic ones are added during System
                                   # setup/configure. They are wiped out and re-created during
                                   # each Problem setup.  Static ones are added outside of
                                   # Problem setup and they are never wiped out or re-created.
            'config_info': None,  # used during config to determine if additional updates required
            'parallel_groups': [],  # list of pathnames of parallel groups in this model (all procs)
            'setup_status': _SetupStatus.PRE_SETUP,
            'model_ref': weakref.ref(model),  # ref to the model (needed to get out-of-scope
                                              # src data for inputs)
            'using_par_deriv_color': False,  # True if parallel derivative coloring is being used
            'mode': mode,  # mode (derivative direction) set by the user.  'auto' by default
            'abs_in2prom_info': {},  # map of abs input name to list of length = sys tree height
                                     # down to var location, to allow quick resolution of local
                                     # src_shape/src_indices due to promotes.  For example,
                                     # for abs_in of a.b.c.d, dict entry would be
                                     # [None, None, None], corresponding to levels
                                     # a, a.b, and a.b.c, with one of the Nones replaced
                                     # by promotes info.  Dict entries are only created if
                                     # src_indices are applied to the variable somewhere.
            'reports_dir': self.get_reports_dir(),  # directory where reports will be written
            'saved_errors': [],  # store setup errors here until after final_setup
            'checking': False,  # True if check_totals or check_partials is running
<<<<<<< HEAD
            'opt_status': None,  # Tells Systems if they are in an optimization loop
            'pre_opt_systems': None,  # set of systems to run before optimization loop
            'opt_systems': None,  # set of systems to run during optimization loop
            'post_opt_systems': None,  # set of systems to run after optimization loop
=======
            'model_options': self.model_options  # A dict of options passed to all systems in tree
>>>>>>> c3355314
        }
        model._setup(model_comm, mode, self._metadata)

        # set static mode back to True in all systems in this Problem
        self._metadata['static_mode'] = True

        # Cache all args for final setup.
        self._check = check
        self._logger = logger

        self._metadata['setup_status'] = _SetupStatus.POST_SETUP

        if self.options['group_by_pre_opt_post'] and self.driver.supports['optimization']:
            self.model._setup_iteration_lists()

        self._check_collected_errors()

        return self

    def final_setup(self):
        """
        Perform final setup phase on problem in preparation for run.

        This is the second phase of setup, and is done automatically at the start of `run_driver`
        and `run_model`. At the beginning of final_setup, we have a model hierarchy with defined
        variables, solvers, case_recorders, and derivative settings. During this phase, the vectors
        are created and populated, the drivers and solvers are initialized, and the recorders are
        started, and the rest of the framework is prepared for execution.
        """
        driver = self.driver

        response_size, desvar_size = driver._update_voi_meta(self.model)

        # update mode if it's been set to 'auto'
        if self._orig_mode == 'auto':
            mode = 'rev' if response_size < desvar_size else 'fwd'
            self._mode = mode
        else:
            mode = self._orig_mode

        if self._metadata['setup_status'] < _SetupStatus.POST_FINAL_SETUP:
            self.model._final_setup(self.comm)

        # If set_solver_print is called after an initial run, in a multi-run scenario,
        #  this part of _final_setup still needs to happen so that change takes effect
        #  in subsequent runs
        if self._metadata['setup_status'] >= _SetupStatus.POST_FINAL_SETUP:
            self.model._setup_solver_print()

        driver._setup_driver(self)

        info = driver._coloring_info
        coloring = info['coloring']
        if coloring is None and info['static'] is not None:
            coloring = driver._get_static_coloring()

        if coloring and coloring_mod._use_total_sparsity:
            # if we're using simultaneous total derivatives then our effective size is less
            # than the full size
            if coloring._fwd and coloring._rev:
                pass  # we're doing both!
            elif mode == 'fwd' and coloring._fwd:
                desvar_size = coloring.total_solves()
            elif mode == 'rev' and coloring._rev:
                response_size = coloring.total_solves()

        if ((mode == 'fwd' and desvar_size > response_size) or
                (mode == 'rev' and response_size > desvar_size)):
            issue_warning(f"Inefficient choice of derivative mode.  You chose '{mode}' for a "
                          f"problem with {desvar_size} design variables and {response_size} "
                          "response variables (objectives and nonlinear constraints).",
                          category=DerivativesWarning)

        if self._metadata['setup_status'] == _SetupStatus.PRE_SETUP and \
                hasattr(self.model, '_order_set') and self.model._order_set:
            raise RuntimeError(f"{self.msginfo}: Cannot call set_order without calling setup after")

        # set up recording, including any new recorders since last setup
        if self._metadata['setup_status'] >= _SetupStatus.POST_SETUP:
            driver._setup_recording()
            self._setup_recording()
            record_viewer_data(self)

        if self._metadata['setup_status'] < _SetupStatus.POST_FINAL_SETUP:
            self._metadata['setup_status'] = _SetupStatus.POST_FINAL_SETUP
            self._set_initial_conditions()

        if self._check and 'checks' not in self._reports:
            if self._check is True:
                checks = _default_checks
            else:
                checks = self._check
            if self.comm.rank == 0:
                logger = self._logger
            else:
                logger = TestLogger()
            self.check_config(logger, checks=checks)

    def check_partials(self, out_stream=_DEFAULT_OUT_STREAM, includes=None, excludes=None,
                       compact_print=False, abs_err_tol=1e-6, rel_err_tol=1e-6,
                       method='fd', step=None, form='forward', step_calc='abs',
                       minimum_step=1e-12, force_dense=True, show_only_incorrect=False):
        """
        Check partial derivatives comprehensively for all components in your model.

        Parameters
        ----------
        out_stream : file-like object
            Where to send human readable output. By default it goes to stdout.
            Set to None to suppress.
        includes : None or list_like
            List of glob patterns for pathnames to include in the check. Default is None, which
            includes all components in the model.
        excludes : None or list_like
            List of glob patterns for pathnames to exclude from the check. Default is None, which
            excludes nothing.
        compact_print : bool
            Set to True to just print the essentials, one line per input-output pair.
        abs_err_tol : float
            Threshold value for absolute error.  Errors about this value will have a '*' displayed
            next to them in output, making them easy to search for. Default is 1.0E-6.
        rel_err_tol : float
            Threshold value for relative error.  Errors about this value will have a '*' displayed
            next to them in output, making them easy to search for. Note at times there may be a
            significant relative error due to a minor absolute error.  Default is 1.0E-6.
        method : str
            Method, 'fd' for finite difference or 'cs' for complex step. Default is 'fd'.
        step : None, float, or list/tuple of float
            Step size(s) for approximation. Default is None, which means 1e-6 for 'fd' and 1e-40 for
            'cs'.
        form : str
            Form for finite difference, can be 'forward', 'backward', or 'central'. Default
            'forward'.
        step_calc : str
            Step type for computing the size of the finite difference step. It can be 'abs' for
            absolute, 'rel_avg' for a size relative to the absolute value of the vector input, or
            'rel_element' for a size relative to each value in the vector input. In addition, it
            can be 'rel_legacy' for a size relative to the norm of the vector.  For backwards
            compatibilty, it can be 'rel', which is now equivalent to 'rel_avg'. Defaults to None,
            in which case the approximation method provides its default value.
        minimum_step : float
            Minimum step size allowed when using one of the relative step_calc options.
        force_dense : bool
            If True, analytic derivatives will be coerced into arrays. Default is True.
        show_only_incorrect : bool, optional
            Set to True if output should print only the subjacs found to be incorrect.

        Returns
        -------
        dict of dicts of dicts
            First key is the component name.
            Second key is the (output, input) tuple of strings.
            Third key is one of ['rel error', 'abs error', 'magnitude', 'J_fd', 'J_fwd', 'J_rev',
            'rank_inconsistent'].
            For 'rel error', 'abs error', and 'magnitude' the value is a tuple containing norms for
            forward - fd, adjoint - fd, forward - adjoint.
            For 'J_fd', 'J_fwd', 'J_rev' the value is a numpy array representing the computed
            Jacobian for the three different methods of computation.
            The boolean 'rank_inconsistent' indicates if the derivative wrt a serial variable is
            inconsistent across MPI ranks.
        """
        if self._metadata['setup_status'] < _SetupStatus.POST_FINAL_SETUP:
            self.final_setup()

        model = self.model

        if not model._use_derivatives:
            raise RuntimeError(self.msginfo +
                               ": Can't check partials.  Derivative support has been turned off.")

        # TODO: Once we're tracking iteration counts, run the model if it has not been run before.

        includes = [includes] if isinstance(includes, str) else includes
        excludes = [excludes] if isinstance(excludes, str) else excludes

        comps = []
        under_CI = env_truthy('OPENMDAO_CHECK_ALL_PARTIALS')

        for comp in model.system_iter(typ=Component, include_self=True):
            # if we're under CI, do all of the partials, ignoring _no_check_partials
            if comp._no_check_partials and not under_CI:
                continue

            # skip any Component with no outputs
            if len(comp._var_allprocs_abs2meta['output']) == 0:
                continue

            # skip any ExplicitComponent with no inputs (e.g. IndepVarComp)
            if (len(comp._var_allprocs_abs2meta['input']) == 0 and
                    isinstance(comp, ExplicitComponent)):
                continue

            name = comp.pathname

            if not match_includes_excludes(name, includes, excludes):
                continue

            comps.append(comp)

        # Check to make sure the method and settings used for checking
        #   is different from the method used to calc the derivatives
        # Could do this later in this method but at that point some computations could have been
        #   made and it would just waste time before the user is told there is an error and the
        #   program errs out
        requested_method = method
        alloc_complex = model._outputs._alloc_complex
        abs2meta_in = model._var_allprocs_abs2meta['input']
        abs2meta_out = model._var_allprocs_abs2meta['output']

        for comp in comps:
            local_opts = comp._get_check_partial_options()

            for key, meta in comp._declared_partials.items():

                # Get the complete set of options, including defaults
                #    for the computing of the derivs for this component
                if 'method' not in meta:
                    meta_with_defaults = {}
                    meta_with_defaults['method'] = 'exact'
                elif meta['method'] == 'cs':
                    meta_with_defaults = ComplexStep.DEFAULT_OPTIONS.copy()
                else:
                    meta_with_defaults = FiniteDifference.DEFAULT_OPTIONS.copy()
                meta_with_defaults.update(meta)

                # For each of the partials, check to see if the
                #   check partials options are different than the options used to compute
                #   the partials
                pattern_matches = comp._find_partial_matches(*key)
                wrt_vars = pattern_matches[1]
                for wrt_var in wrt_vars:
                    _, vars = wrt_var
                    for var in vars:
                        # we now have individual vars like 'x'
                        # get the options for checking partials
                        fd_options, _ = _get_fd_options(var, requested_method, local_opts, step,
                                                        form, step_calc, alloc_complex,
                                                        minimum_step)
                        # compare the compute options to the check options
                        if fd_options['method'] != meta_with_defaults['method']:
                            all_same = False
                        else:
                            all_same = True
                            if fd_options['method'] == 'fd':
                                option_names = ['form', 'step', 'step_calc', 'minimum_step',
                                                'directional']
                            else:
                                option_names = ['step', 'directional']
                            for name in option_names:
                                if fd_options[name] != meta_with_defaults[name]:
                                    all_same = False
                                    break
                        if all_same:
                            msg = f"Checking partials with respect " \
                                  f"to variable '{var}' in component " \
                                  f"'{comp.pathname}' using the same " \
                                  "method and options as are used to compute the " \
                                  "component's derivatives " \
                                  "will not provide any relevant information on the " \
                                  "accuracy.\n" \
                                  "To correct this, change the options to do the \n" \
                                  "check_partials using either:\n" \
                                  "     - arguments to Problem.check_partials. \n" \
                                  "     - arguments to Component.set_check_partial_options"

                            issue_warning(msg, prefix=self.msginfo,
                                          category=OMInvalidCheckDerivativesOptionsWarning)

        self.set_solver_print(level=0)

        # This is a defaultdict of (defaultdict of dicts).
        partials_data = defaultdict(lambda: defaultdict(dict))

        # Caching current point to restore after setups.
        input_cache = model._inputs.asarray(copy=True)
        output_cache = model._outputs.asarray(copy=True)

        # Keep track of derivative keys that are declared dependent so that we don't print them
        # unless they are in error.
        indep_key = {}

        # Directional derivative directions for matrix free comps.
        mfree_directions = {}

        # Analytic Jacobians
        print_reverse = False
        for mode in ('fwd', 'rev'):
            model._inputs.set_val(input_cache)
            model._outputs.set_val(output_cache)
            # Make sure we're in a valid state
            model.run_apply_nonlinear()

            jac_key = 'J_' + mode

            for comp in comps:

                # Only really need to linearize once.
                if mode == 'fwd':
                    comp.run_linearize(sub_do_ln=False)

                matrix_free = comp.matrix_free
                c_name = comp.pathname
                if mode == 'fwd':
                    indep_key[c_name] = set()

                with comp._unscaled_context():

                    of_list, wrt_list = comp._get_partials_varlists()

                    # Matrix-free components need to calculate their Jacobian by matrix-vector
                    # product.
                    if matrix_free:
                        print_reverse = True
                        local_opts = comp._get_check_partial_options()

                        dstate = comp._doutputs
                        if mode == 'fwd':
                            dinputs = comp._dinputs
                            doutputs = comp._dresiduals
                            in_list = wrt_list
                            out_list = of_list
                        else:
                            dinputs = comp._dresiduals
                            doutputs = comp._dinputs
                            in_list = of_list
                            out_list = wrt_list

                        for inp in in_list:
                            inp_abs = rel_name2abs_name(comp, inp)
                            if mode == 'fwd':
                                directional = inp in local_opts and local_opts[inp]['directional']
                            else:
                                directional = c_name in mfree_directions

                            try:
                                flat_view = dinputs._abs_get_val(inp_abs)
                            except KeyError:
                                # Implicit state
                                flat_view = dstate._abs_get_val(inp_abs)

                            if directional:
                                n_in = 1
                                idxs = range(1)
                                if c_name not in mfree_directions:
                                    mfree_directions[c_name] = {}

                                if inp in mfree_directions[c_name]:
                                    perturb = mfree_directions[c_name][inp]
                                else:
                                    perturb = 2.0 * np.random.random(len(flat_view)) - 1.0
                                    mfree_directions[c_name][inp] = perturb

                            else:
                                n_in = len(flat_view)
                                idxs = LocalRangeIterable(comp, inp_abs, use_vec_offset=False)
                                perturb = 1.0

                            for idx in idxs:

                                dinputs.set_val(0.0)
                                dstate.set_val(0.0)

                                if directional:
                                    flat_view[:] = perturb
                                elif idx is not None:
                                    flat_view[idx] = perturb

                                # Matrix Vector Product
                                self._metadata['checking'] = True
                                try:
                                    comp._apply_linear(None, _contains_all, mode)
                                finally:
                                    self._metadata['checking'] = False

                                for out in out_list:
                                    out_abs = rel_name2abs_name(comp, out)

                                    try:
                                        derivs = doutputs._abs_get_val(out_abs)
                                    except KeyError:
                                        # Implicit state
                                        derivs = dstate._abs_get_val(out_abs)

                                    if mode == 'fwd':
                                        key = out, inp
                                        deriv = partials_data[c_name][key]

                                        # Allocate first time
                                        if jac_key not in deriv:
                                            shape = (len(derivs), n_in)
                                            deriv[jac_key] = np.zeros(shape)

                                        if idx is not None:
                                            deriv[jac_key][:, idx] = derivs

                                    else:  # rev
                                        key = inp, out
                                        deriv = partials_data[c_name][key]

                                        if directional:
                                            # Dot product test for adjoint validity.
                                            m = mfree_directions[c_name][out]
                                            d = mfree_directions[c_name][inp]
                                            mhat = derivs
                                            dhat = deriv['J_fwd'][:, idx]

                                            deriv['directional_fwd_rev'] = mhat.dot(m) - dhat.dot(d)
                                        else:
                                            meta = abs2meta_in[out_abs] if out_abs in abs2meta_in \
                                                else abs2meta_out[out_abs]
                                            if not meta['distributed']:  # serial input or state
                                                if inconsistent_across_procs(comp.comm, derivs,
                                                                             return_array=False):
                                                    deriv['rank_inconsistent'] = True

                                        # Allocate first time
                                        if jac_key not in deriv:
                                            shape = (n_in, len(derivs))
                                            deriv[jac_key] = np.zeros(shape)

                                        if idx is not None:
                                            deriv[jac_key][idx, :] = derivs

                    # These components already have a Jacobian with calculated derivatives.
                    else:

                        if mode == 'rev':
                            # Skip reverse mode because it is not different than forward.
                            continue

                        subjacs = comp._jacobian._subjacs_info

                        for rel_key in product(of_list, wrt_list):
                            abs_key = rel_key2abs_key(comp, rel_key)
                            of, wrt = abs_key

                            # No need to calculate partials; they are already stored
                            try:
                                deriv_value = subjacs[abs_key]['val']
                                rows = subjacs[abs_key]['rows']
                            except KeyError:
                                deriv_value = rows = None

                            # Testing for pairs that are not dependent so that we suppress printing
                            # them unless the fd is non zero. Note: subjacs_info is empty for
                            # undeclared partials, which is the default behavior now.
                            try:
                                if not subjacs[abs_key]['dependent']:
                                    indep_key[c_name].add(rel_key)
                            except KeyError:
                                indep_key[c_name].add(rel_key)

                            if wrt in comp._var_abs2meta['input']:
                                wrt_meta = comp._var_abs2meta['input'][wrt]
                            else:
                                wrt_meta = comp._var_abs2meta['output'][wrt]

                            if deriv_value is None:
                                # Missing derivatives are assumed 0.
                                in_size = wrt_meta['size']
                                out_size = comp._var_abs2meta['output'][of]['size']
                                deriv_value = np.zeros((out_size, in_size))

                            if force_dense:
                                if rows is not None:
                                    try:
                                        in_size = wrt_meta['size']
                                    except KeyError:
                                        in_size = wrt_meta['size']
                                    out_size = comp._var_abs2meta['output'][of]['size']
                                    tmp_value = np.zeros((out_size, in_size))
                                    # if a scalar value is provided (in declare_partials),
                                    # expand to the correct size array value for zipping
                                    if deriv_value.size == 1:
                                        deriv_value *= np.ones(rows.size)
                                    for i, j, val in zip(rows, subjacs[abs_key]['cols'],
                                                         deriv_value):
                                        tmp_value[i, j] += val
                                    deriv_value = tmp_value

                                elif sparse.issparse(deriv_value):
                                    deriv_value = deriv_value.todense()

                            partials_data[c_name][rel_key][jac_key] = deriv_value.copy()

        model._inputs.set_val(input_cache)
        model._outputs.set_val(output_cache)
        model.run_apply_nonlinear()

        # Finite Difference to calculate Jacobian
        if step is None or isinstance(step, (float, int)):
            steps = [step]
        else:
            steps = step

        do_steps = len(steps) > 1

        alloc_complex = model._outputs._alloc_complex
        all_fd_options = {}
        comps_could_not_cs = set()
        requested_method = method
        for comp in comps:

            c_name = comp.pathname
            all_fd_options[c_name] = {}

            of, wrt = comp._get_partials_varlists()

            actual_steps = defaultdict(list)

            for i, step in enumerate(steps):
                approximations = {'fd': FiniteDifference(),
                                  'cs': ComplexStep()}

                added_wrts = set()

                # Load up approximation objects with the requested settings.

                local_opts = comp._get_check_partial_options()
                for rel_key in product(of, wrt):
                    abs_key = rel_key2abs_key(comp, rel_key)
                    local_wrt = rel_key[1]

                    fd_options, could_not_cs = _get_fd_options(local_wrt, requested_method,
                                                               local_opts, step, form, step_calc,
                                                               alloc_complex, minimum_step)

                    actual_steps[rel_key].append(fd_options['step'])

                    if could_not_cs:
                        comps_could_not_cs.add(c_name)

                    # Determine if fd or cs.
                    method = requested_method

                    all_fd_options[c_name][local_wrt] = fd_options
                    if c_name in mfree_directions:
                        vector = mfree_directions[c_name].get(local_wrt)
                    else:
                        vector = None

                    # prevent adding multiple approxs with same wrt (and confusing users with
                    # warnings)
                    if abs_key[1] not in added_wrts:
                        approximations[fd_options['method']].add_approximation(abs_key, self.model,
                                                                               fd_options,
                                                                               vector=vector)
                        added_wrts.add(abs_key[1])

                approx_jac = _CheckingJacobian(comp)
                for approximation in approximations.values():
                    # Perform the FD here.
                    approximation.compute_approximations(comp, jac=approx_jac)

                with multi_proc_exception_check(comp.comm):
                    if approx_jac._errors:
                        raise RuntimeError('\n'.join(approx_jac._errors))

                for abs_key, partial in approx_jac.items():
                    rel_key = abs_key2rel_key(comp, abs_key)
                    deriv = partials_data[c_name][rel_key]
                    _of, _wrt = rel_key

                    if 'J_fd' not in deriv:
                        deriv['J_fd'] = []
                        deriv['steps'] = []
                    deriv['J_fd'].append(partial)
                    deriv['steps'] = actual_steps[rel_key]

                    # If this is a directional derivative, convert the analytic to a directional
                    # one.
                    if _wrt in local_opts and local_opts[_wrt]['directional']:
                        if i == 0:  # only do this on the first iteration
                            deriv[f'J_fwd'] = np.atleast_2d(np.sum(deriv['J_fwd'], axis=1)).T

                        if comp.matrix_free:
                            if i == 0:  # only do this on the first iteration
                                deriv['J_rev'] = np.atleast_2d(np.sum(deriv['J_rev'], axis=0)).T

                            # Dot product test for adjoint validity.
                            m = mfree_directions[c_name][_of].flatten()
                            d = mfree_directions[c_name][_wrt].flatten()
                            mhat = partial.flatten()
                            dhat = deriv['J_rev'].flatten()

                            if 'directional_fd_rev' not in deriv:
                                deriv['directional_fd_rev'] = []
                            deriv['directional_fd_rev'].append(dhat.dot(d) - mhat.dot(m))

        # Conversion of defaultdict to dicts
        partials_data = {comp_name: dict(data) for comp_name, data in partials_data.items()}

        if out_stream == _DEFAULT_OUT_STREAM:
            out_stream = sys.stdout

        if len(comps_could_not_cs) > 0:
            msg = "The following components requested complex step, but force_alloc_complex " + \
                  "has not been set to True, so finite difference was used: "
            msg += str(list(comps_could_not_cs))
            msg += "\nTo enable complex step, specify 'force_alloc_complex=True' when calling " + \
                   "setup on the problem, e.g. 'problem.setup(force_alloc_complex=True)'"
            issue_warning(msg, category=DerivativesWarning)

        _assemble_derivative_data(partials_data, rel_err_tol, abs_err_tol, out_stream,
                                  compact_print, comps, all_fd_options, indep_key=indep_key,
                                  print_reverse=print_reverse,
                                  show_only_incorrect=show_only_incorrect)

        if not do_steps:
            _fix_check_data(partials_data)

        return partials_data

    def check_totals(self, of=None, wrt=None, out_stream=_DEFAULT_OUT_STREAM, compact_print=False,
                     driver_scaling=False, abs_err_tol=1e-6, rel_err_tol=1e-6, method='fd',
                     step=None, form=None, step_calc='abs', show_progress=False,
                     show_only_incorrect=False, directional=False):
        """
        Check total derivatives for the model vs. finite difference.

        Parameters
        ----------
        of : list of variable name str or None
            Variables whose derivatives will be computed. Default is None, which
            uses the driver's objectives and constraints.
        wrt : list of variable name str or None
            Variables with respect to which the derivatives will be computed.
            Default is None, which uses the driver's desvars.
        out_stream : file-like object
            Where to send human readable output. By default it goes to stdout.
            Set to None to suppress.
        compact_print : bool
            Set to True to just print the essentials, one line per input-output pair.
        driver_scaling : bool
            When True, return derivatives that are scaled according to either the adder and scaler
            or the ref and ref0 values that were specified when add_design_var, add_objective, and
            add_constraint were called on the model. Default is False, which is unscaled.
        abs_err_tol : float
            Threshold value for absolute error.  Errors about this value will have a '*' displayed
            next to them in output, making them easy to search for. Default is 1.0E-6.
        rel_err_tol : float
            Threshold value for relative error.  Errors about this value will have a '*' displayed
            next to them in output, making them easy to search for. Note at times there may be a
            significant relative error due to a minor absolute error.  Default is 1.0E-6.
        method : str
            Method, 'fd' for finite difference or 'cs' for complex step. Default is 'fd'.
        step : None, float, or list/tuple of float
            Step size for approximation. Default is None, which means 1e-6 for 'fd' and 1e-40 for
            'cs'.
        form : str
            Form for finite difference, can be 'forward', 'backward', or 'central'. Default
            None, which defaults to 'forward' for FD.
        step_calc : str
            Step type for computing the size of the finite difference step. It can be 'abs' for
            absolute, 'rel_avg' for a size relative to the absolute value of the vector input, or
            'rel_element' for a size relative to each value in the vector input. In addition, it
            can be 'rel_legacy' for a size relative to the norm of the vector.  For backwards
            compatibilty, it can be 'rel', which is now equivalent to 'rel_avg'. Defaults to None,
            in which case the approximation method provides its default value..
        show_progress : bool
            True to show progress of check_totals.
        show_only_incorrect : bool, optional
            Set to True if output should print only the subjacs found to be incorrect.
        directional : bool
            If True, compute a single directional derivative for each 'of' in rev mode or each
            'wrt' in fwd mode.

        Returns
        -------
        Dict of Dicts of Tuples of Floats

            First key:
                is the (output, input) tuple of strings;
            Second key:
                is one of ['rel error', 'abs error', 'magnitude', 'fdstep'];

            For 'rel error', 'abs error', 'magnitude' the value is: A tuple containing norms for
                forward - fd, adjoint - fd, forward - adjoint.
        """
        if out_stream == _DEFAULT_OUT_STREAM:
            out_stream = sys.stdout

        # Check to see if approximation options are the same as that used to compute totals
        # If yes, issue a warning
        if self.model._owns_approx_jac and method in self.model._approx_schemes:
            scheme = self.model._get_approx_scheme(method)

            # get approx options. Fill in with defaults, as needed
            approx_options = scheme.DEFAULT_OPTIONS.copy()
            approx_options.update(self.model._owns_approx_jac_meta)

            # get check options. Fill in with defaults, as needed
            check_options = scheme.DEFAULT_OPTIONS.copy()
            if step:
                check_options['step'] = step
            if method == 'fd':
                if form:
                    check_options['form'] = form
                if step_calc:
                    check_options['step_calc'] = step_calc

            # Compare the approx and check options
            all_same = True
            if approx_options['step'] != check_options['step']:
                all_same = False
            elif method == 'fd':
                if approx_options['form'] != check_options['form']:
                    all_same = False
                if approx_options['step_calc'] != check_options['step_calc']:
                    all_same = False

            if all_same:
                msg = "Checking totals using the same " \
                      "method and options as are used to compute the " \
                      "totals will not provide any relevant " \
                      "information on the " \
                      "accuracy.\n" \
                      "To correct this, change the options to do the " \
                      "check_totals or on the call to approx_totals " \
                      "for the model."

                issue_warning(msg, prefix=self.msginfo,
                              category=OMInvalidCheckDerivativesOptionsWarning)

        if self._metadata['setup_status'] < _SetupStatus.POST_FINAL_SETUP:
            raise RuntimeError(self.msginfo + ": run_model must be called before total "
                               "derivatives can be checked.")

        model = self.model

        if method == 'cs' and not model._outputs._alloc_complex:
            msg = "\n" + self.msginfo + ": To enable complex step, specify "\
                  "'force_alloc_complex=True' when calling " + \
                  "setup on the problem, e.g. 'problem.setup(force_alloc_complex=True)'"
            raise RuntimeError(msg)

        # TODO: Once we're tracking iteration counts, run the model if it has not been run before.

        if wrt is None:
            wrt = list(self.driver._designvars)
            if not wrt:
                raise RuntimeError("Driver is not providing any design variables "
                                   "for compute_totals.")

        lcons = []
        if of is None:
            of = list(self.driver._objs)
            of.extend(self.driver._cons)
            if not of:
                raise RuntimeError("Driver is not providing any response variables "
                                   "for compute_totals.")
            lcons = [n for n, meta in self.driver._cons.items()
                     if ('linear' in meta and meta['linear'])]

        # Calculate Total Derivatives
        if model._owns_approx_jac:
            # Support this, even though it is a bit silly (though you could compare fd with cs.)
            total_info = _TotalJacInfo(self, of, wrt, False, return_format='flat_dict',
                                       approx=True, driver_scaling=driver_scaling,
                                       directional=directional)
            Jcalc = total_info.compute_totals_approx(initialize=True)
            Jcalc_name = 'J_fwd'
        else:
            total_info = _TotalJacInfo(self, of, wrt, False, return_format='flat_dict',
                                       driver_scaling=driver_scaling, directional=directional)
            self._metadata['checking'] = True
            try:
                Jcalc = total_info.compute_totals()
            finally:
                self._metadata['checking'] = False
            Jcalc_name = f"J_{total_info.mode}"

        if step is None:
            if method == 'cs':
                steps = [ComplexStep.DEFAULT_OPTIONS['step']]
            else:
                steps = [FiniteDifference.DEFAULT_OPTIONS['step']]
        elif isinstance(step, (float, int)):
            steps = [step]
        else:
            steps = step

        approx = model._owns_approx_jac
        approx_of = model._owns_approx_of
        approx_wrt = model._owns_approx_wrt
        approx_jac_meta = model._owns_approx_jac_meta
        old_jac = model._jacobian
        old_subjacs = model._subjacs_info.copy()
        old_schemes = model._approx_schemes

        Jfds = []
        # prevent form from showing as None in check_totals output
        if form is None and method == 'fd':
            form = FiniteDifference.DEFAULT_OPTIONS['form']

        for step in steps:
            # Approximate FD
            fd_args = {
                'step': step,
                'form': form,
                'step_calc': step_calc,
                'method': method,
                'directional': directional,
            }

            model._approx_schemes = {}

            model.approx_totals(method=method, step=step, form=form,
                                step_calc=step_calc if method == 'fd' else None)
            fd_tot_info = _TotalJacInfo(self, of, wrt, False, return_format='flat_dict',
                                        approx=True, driver_scaling=driver_scaling,
                                        directional=directional)
            if directional:
                # for fd, use the same fwd mode seeds as the analytical derives used
                fd_tot_info.seeds = total_info.seeds
                Jcalc, Jcalc_slices = total_info._get_as_directional()

            if show_progress:
                Jfd = fd_tot_info.compute_totals_approx(initialize=True,
                                                        progress_out_stream=out_stream)
            else:
                Jfd = fd_tot_info.compute_totals_approx(initialize=True)

            if directional:
                Jfd, Jfd_slices = fd_tot_info._get_as_directional(total_info.mode)
                Jfds.append((fd_tot_info.J, step))
            else:
                Jfds.append((Jfd, step))

        # reset the _owns_approx_jac flag after approximation is complete.
        if not approx:
            model._jacobian = old_jac
            model._owns_approx_jac = False
            model._owns_approx_of = approx_of
            model._owns_approx_wrt = approx_wrt
            model._owns_approx_jac_meta = approx_jac_meta
            model._subjacs_info = old_subjacs
            model._approx_schemes = old_schemes

        # Assemble and Return all metrics.
        data = {'': {}}
        resp = self.driver._responses
        do_steps = len(Jfds) > 1

        for Jfd, step in Jfds:
            for key, val in Jcalc.items():
                if key not in data['']:
                    data[''][key] = {}
                meta = data[''][key]
                if 'J_fd' not in meta:
                    meta['J_fd'] = []
                    meta['steps'] = []
                meta['steps'].append(step)
                if directional:
                    if self._mode == 'fwd':
                        if 'directional_fd_fwd' not in meta:
                            meta['directional_fd_fwd'] = []
                        _, wrt = key
                        # check directional fwd against fd (one must have negative seed)
                        directional_fd_fwd = total_info.J[:, Jcalc_slices['wrt'][wrt].start] - \
                            Jfd[:, Jcalc_slices['wrt'][wrt].start]
                        meta['directional_fd_fwd'].append(directional_fd_fwd)
                        meta['J_fwd'] = total_info.J[:, Jcalc_slices['wrt'][wrt].start]
                        meta['J_fd'].append(Jfd[:, Jcalc_slices['wrt'][wrt].start])
                    else:  # rev
                        if 'directional_fd_rev' not in meta:
                            meta['directional_fd_rev'] = []
                        of, _ = key
                        # check directional rev against fd (different seeds)
                        dhat = total_info.J[Jcalc_slices['of'][of].start, :]  # first row of 'of'
                        d = total_info.seeds['fwd']  # used as direction for fd
                        mhat = Jfd[Jfd_slices['of'][of], 0]
                        m = total_info.seeds['rev'][Jcalc_slices['of'][of]]

                        dhat_dot_d = dhat.dot(d)
                        mhat_dot_m = mhat.dot(m)

                        # Dot product test for adjoint validity.
                        meta['directional_fd_rev'].append(dhat_dot_d - mhat_dot_m)
                        meta['J_rev'] = dhat_dot_d
                        meta['J_fd'].append(mhat_dot_m)
                else:
                    meta[Jcalc_name] = val
                    meta['J_fd'].append(Jfd[key])

                # Display whether indices were declared when response was added.
                of = key[0]
                if of in resp and resp[of]['indices'] is not None:
                    data[''][key]['indices'] = resp[of]['indices'].indexed_src_size

        if out_stream == _DEFAULT_OUT_STREAM:
            out_stream = sys.stdout

        _assemble_derivative_data(data, rel_err_tol, abs_err_tol, out_stream, compact_print,
                                  [model], {'': fd_args}, totals=total_info, lcons=lcons,
                                  show_only_incorrect=show_only_incorrect)

        if not do_steps:
            _fix_check_data(data)

        return data['']

    def compute_totals(self, of=None, wrt=None, return_format='flat_dict', debug_print=False,
                       driver_scaling=False, use_abs_names=False, get_remote=True):
        """
        Compute derivatives of desired quantities with respect to desired inputs.

        Parameters
        ----------
        of : list of variable name str or None
            Variables whose derivatives will be computed. Default is None, which
            uses the driver's objectives and constraints.
        wrt : list of variable name str or None
            Variables with respect to which the derivatives will be computed.
            Default is None, which uses the driver's desvars.
        return_format : str
            Format to return the derivatives. Can be 'dict', 'flat_dict', or 'array'.
            Default is a 'flat_dict', which returns them in a dictionary whose keys are
            tuples of form (of, wrt).
        debug_print : bool
            Set to True to print out some debug information during linear solve.
        driver_scaling : bool
            When True, return derivatives that are scaled according to either the adder and scaler
            or the ref and ref0 values that were specified when add_design_var, add_objective, and
            add_constraint were called on the model. Default is False, which is unscaled.
        use_abs_names : bool
            Set to True when passing in absolute names to skip some translation steps.
        get_remote : bool
            If True, the default, the full distributed total jacobian will be retrieved.

        Returns
        -------
        object
            Derivatives in form requested by 'return_format'.
        """
        if self._metadata['setup_status'] < _SetupStatus.POST_FINAL_SETUP:
            with multi_proc_exception_check(self.comm):
                self.final_setup()

        if wrt is None:
            wrt = list(self.driver._designvars)
            if not wrt:
                raise RuntimeError("Driver is not providing any design variables "
                                   "for compute_totals.")

        if of is None:
            of = list(self.driver._objs)
            of.extend(self.driver._cons)
            if not of:
                raise RuntimeError("Driver is not providing any response variables "
                                   "for compute_totals.")

        if self.model._owns_approx_jac:
            total_info = _TotalJacInfo(self, of, wrt, use_abs_names, return_format,
                                       approx=True, driver_scaling=driver_scaling)
            return total_info.compute_totals_approx(initialize=True)
        else:
            total_info = _TotalJacInfo(self, of, wrt, use_abs_names, return_format,
                                       debug_print=debug_print, driver_scaling=driver_scaling,
                                       get_remote=get_remote)
            return total_info.compute_totals()

    def set_solver_print(self, level=2, depth=1e99, type_='all'):
        """
        Control printing for solvers and subsolvers in the model.

        Parameters
        ----------
        level : int
            Iprint level. Set to 2 to print residuals each iteration; set to 1
            to print just the iteration totals; set to 0 to disable all printing
            except for failures, and set to -1 to disable all printing including failures.
        depth : int
            How deep to recurse. For example, you can set this to 0 if you only want
            to print the top level linear and nonlinear solver messages. Default
            prints everything.
        type_ : str
            Type of solver to set: 'LN' for linear, 'NL' for nonlinear, or 'all' for all.
        """
        self.model.set_solver_print(level=level, depth=depth, type_=type_)

    def list_problem_vars(self,
                          show_promoted_name=True,
                          print_arrays=False,
                          driver_scaling=True,
                          desvar_opts=[],
                          cons_opts=[],
                          objs_opts=[],
                          out_stream=_DEFAULT_OUT_STREAM
                          ):
        """
        Print all design variables and responses (objectives and constraints).

        Parameters
        ----------
        show_promoted_name : bool
            If True, then show the promoted names of the variables.
        print_arrays : bool, optional
            When False, in the columnar display, just display norm of any ndarrays with size > 1.
            The norm is surrounded by vertical bars to indicate that it is a norm.
            When True, also display full values of the ndarray below the row. Format is affected
            by the values set with numpy.set_printoptions.
            Default is False.
        driver_scaling : bool, optional
            When True, return values that are scaled according to either the adder and scaler or
            the ref and ref0 values that were specified when add_design_var, add_objective, and
            add_constraint were called on the model. Default is True.
        desvar_opts : list of str
            List of optional columns to be displayed in the desvars table.
            Allowed values are:
            ['lower', 'upper', 'ref', 'ref0', 'indices', 'adder', 'scaler', 'parallel_deriv_color',
            'cache_linear_solution', 'units', 'min', 'max'].
        cons_opts : list of str
            List of optional columns to be displayed in the cons table.
            Allowed values are:
            ['lower', 'upper', 'equals', 'ref', 'ref0', 'indices', 'adder', 'scaler',
            'linear', 'parallel_deriv_color', 'cache_linear_solution', 'units', 'min', 'max'].
        objs_opts : list of str
            List of optional columns to be displayed in the objs table.
            Allowed values are:
            ['ref', 'ref0', 'indices', 'adder', 'scaler', 'units',
            'parallel_deriv_color', 'cache_linear_solution'].
        out_stream : file-like object
            Where to send human readable output. Default is sys.stdout.
            Set to None to suppress.

        Returns
        -------
        dict
            Name, size, val, and other requested parameters of design variables, constraints,
            and objectives.
        """
        if self._metadata['setup_status'] < _SetupStatus.POST_FINAL_SETUP:
            raise RuntimeError(f"{self.msginfo}: Problem.list_problem_vars() cannot be called "
                               "before `Problem.run_model()`, `Problem.run_driver()`, or "
                               "`Problem.final_setup()`.")

        default_col_names = ['name', 'val', 'size']

        # Design vars
        desvars = self.driver._designvars
        vals = self.driver.get_design_var_values(get_remote=True, driver_scaling=driver_scaling)
        header = "Design Variables"
        def_desvar_opts = [opt for opt in ('indices',) if opt not in desvar_opts and
                           _find_dict_meta(desvars, opt)]
        col_names = default_col_names + def_desvar_opts + desvar_opts
        if out_stream:
            self._write_var_info_table(header, col_names, desvars, vals,
                                       show_promoted_name=show_promoted_name,
                                       print_arrays=print_arrays,
                                       col_spacing=2)

        des_vars = [[i, j] for i, j in desvars.items()]
        for d in des_vars:
            d[1] = {i: j for i, j in d[1].items() if i in col_names}
            d[1]['val'] = vals[d[0]]
        des_vars = [tuple(d) for d in des_vars]

        # Constraints
        cons = self.driver._cons
        vals = self.driver.get_constraint_values(driver_scaling=driver_scaling)
        header = "Constraints"
        # detect any cons that use aliases
        def_cons_opts = [opt for opt in ('indices', 'alias') if opt not in cons_opts and
                         _find_dict_meta(cons, opt)]
        col_names = default_col_names + def_cons_opts + cons_opts
        if out_stream:
            self._write_var_info_table(header, col_names, cons, vals,
                                       show_promoted_name=show_promoted_name,
                                       print_arrays=print_arrays,
                                       col_spacing=2)

        cons_vars = [[i, j] for i, j in cons.items()]
        for c in cons_vars:
            c[1] = {i: j for i, j in c[1].items() if i in col_names}
            c[1]['val'] = vals[c[0]]
        cons_vars = [tuple(c) for c in cons_vars]

        objs = self.driver._objs
        vals = self.driver.get_objective_values(driver_scaling=driver_scaling)
        header = "Objectives"
        def_obj_opts = [opt for opt in ('indices',) if opt not in objs_opts and
                        _find_dict_meta(objs, opt)]
        col_names = default_col_names + def_obj_opts + objs_opts
        if out_stream:
            self._write_var_info_table(header, col_names, objs, vals,
                                       show_promoted_name=show_promoted_name,
                                       print_arrays=print_arrays,
                                       col_spacing=2)

        obj_vars = [[i, j] for i, j in objs.items()]
        for o in obj_vars:
            o[1] = {i: j for i, j in o[1].items() if i in col_names}
            o[1]['val'] = vals[o[0]]
        obj_vars = [tuple(o) for o in obj_vars]

        prob_vars = {'design_vars': des_vars,
                     'constraints': cons_vars,
                     'objectives': obj_vars}

        return prob_vars

    def _write_var_info_table(self, header, col_names, meta, vals, print_arrays=False,
                              show_promoted_name=True, col_spacing=1,
                              out_stream=_DEFAULT_OUT_STREAM):
        """
        Write a table of information for the problem variable in meta and vals.

        Parameters
        ----------
        header : str
            The header line for the table.
        col_names : list of str
            List of column labels.
        meta : OrderedDict
            Dictionary of metadata for each problem variable.
        vals : OrderedDict
            Dictionary of values for each problem variable.
        print_arrays : bool, optional
            When False, in the columnar display, just display norm of any ndarrays with size > 1.
            The norm is surrounded by vertical bars to indicate that it is a norm.
            When True, also display full values of the ndarray below the row. Format is affected
            by the values set with numpy.set_printoptions
            Default is False.
        show_promoted_name : bool
            If True, then show the promoted names of the variables.
        col_spacing : int
            Number of spaces between columns in the table.
        out_stream : file-like object
            Where to send human readable output. Default is sys.stdout.
            Set to None to suppress.
        """
        if out_stream is None:
            return
        elif out_stream is _DEFAULT_OUT_STREAM:
            out_stream = sys.stdout
        elif not isinstance(out_stream, TextIOBase):
            raise TypeError("Invalid output stream specified for 'out_stream'")

        abs2prom = self.model._var_abs2prom

        # Gets the current numpy print options for consistent decimal place
        #   printing between arrays and floats
        print_options = np.get_printoptions()
        np_precision = print_options['precision']

        # Get the values for all the elements in the tables
        rows = []
        for name, meta in meta.items():

            row = {}
            vname = meta['name'] if meta.get('alias') else name

            for col_name in col_names:
                if col_name == 'name':
                    if show_promoted_name:
                        if vname in abs2prom['input']:
                            row[col_name] = abs2prom['input'][vname]
                        elif vname in abs2prom['output']:
                            row[col_name] = abs2prom['output'][vname]
                        else:
                            # Promoted auto_ivc name. Keep it promoted
                            row[col_name] = vname
                    else:
                        row[col_name] = vname

                elif col_name == 'val':
                    row[col_name] = vals[name]
                elif col_name == 'min':
                    min_val = min(vals[name])
                    # Rounding to match float precision to numpy precision
                    row[col_name] = np.round(min_val, np_precision)
                elif col_name == 'max':
                    max_val = max(vals[name])
                    # Rounding to match float precision to numpy precision
                    row[col_name] = np.round(max_val, np_precision)
                else:
                    row[col_name] = meta[col_name]
            rows.append(row)

        col_space = ' ' * col_spacing
        print(add_border(header, '-'), file=out_stream)

        # loop through the rows finding the max widths
        max_width = {}
        for col_name in col_names:
            max_width[col_name] = len(col_name)
        for row in rows:
            for col_name in col_names:
                cell = row[col_name]
                if isinstance(cell, np.ndarray) and cell.size > 1:
                    norm = np.linalg.norm(cell)
                    out = f'|{np.round(norm, np_precision)}|'
                else:
                    out = str(cell)
                max_width[col_name] = max(len(out), max_width[col_name])

        # print col headers
        header_div = ''
        header_col_names = ''
        for col_name in col_names:
            header_div += '-' * max_width[col_name] + col_space
            header_col_names += pad_name(col_name, max_width[col_name], quotes=False) + col_space
        print(header_col_names, file=out_stream)
        print(header_div[:-1], file=out_stream)

        # print rows with var info
        for row in rows:
            have_array_values = []  # keep track of which values are arrays
            row_string = ''
            for col_name in col_names:
                cell = row[col_name]
                if isinstance(cell, np.ndarray) and cell.size > 1:
                    norm = np.linalg.norm(cell)
                    out = f'|{np.round(norm, np_precision)}|'
                    have_array_values.append(col_name)
                else:
                    out = str(cell)
                row_string += pad_name(out, max_width[col_name], quotes=False) + col_space
            print(row_string, file=out_stream)

            if print_arrays:
                spaces = (max_width['name'] + col_spacing) * ' '
                for col_name in have_array_values:
                    print(f"{spaces}{col_name}:", file=out_stream)
                    print(textwrap.indent(pprint.pformat(row[col_name]), spaces), file=out_stream)
                    print(file=out_stream)

        print(file=out_stream)

    def load_case(self, case):
        """
        Pull all input and output variables from a case into the model.

        Parameters
        ----------
        case : Case object
            A Case from a CaseRecorder file.
        """
        inputs = case.inputs if case.inputs is not None else None
        abs2idx = self.model._var_allprocs_abs2idx
        if inputs:
            meta = self.model._var_allprocs_abs2meta['input']
            abs2prom = self.model._var_allprocs_abs2prom['input']
            for name in inputs.absolute_names():
                if name not in abs2prom:
                    raise KeyError(f"{self.msginfo}: Input variable, '{name}', recorded in the "
                                   "case is not found in the model")
                varmeta = meta[name]
                if varmeta['distributed'] and self.model.comm.size > 1:
                    sizes = self.model._var_sizes['input'][:, abs2idx[name]]
                    self[name] = scatter_dist_to_local(inputs[name], self.model.comm, sizes)
                else:
                    self[name] = inputs[name]

        outputs = case.outputs if case.outputs is not None else None
        if outputs:
            meta = self.model._var_allprocs_abs2meta['output']
            abs2prom = self.model._var_allprocs_abs2prom['output']
            for name in outputs.absolute_names():
                if name not in abs2prom:
                    raise KeyError(f"{self.msginfo}: Output variable, '{name}', recorded in the "
                                   "case is not found in the model")
                varmeta = meta[name]
                if varmeta['distributed'] and self.model.comm.size > 1:
                    sizes = self.model._var_sizes['output'][:, abs2idx[name]]
                    self[name] = scatter_dist_to_local(outputs[name], self.model.comm, sizes)
                else:
                    self[name] = outputs[name]

    def check_config(self, logger=None, checks=_default_checks, out_file='openmdao_checks.out'):
        """
        Perform optional error checks on a Problem.

        Parameters
        ----------
        logger : object
            Logging object.
        checks : list of str or None or the str 'all'
            Determines what config checks are run.
            If None, no checks are run
            If list of str, run those config checks
            If ‘all’, all the checks ('auto_ivc_warnings', 'comp_has_no_outputs', 'cycles',
            'dup_inputs', 'missing_recorders', 'out_of_order', 'promotions', 'solvers',
            'system', 'unconnected_inputs') are run.
        out_file : str or None
            If not None, output will be written to this file in addition to stdout.
        """
        if checks is None:
            return

        if logger is None:
            logger = get_logger('check_config', out_file=out_file, use_format=True)

        if checks == 'all':
            checks = sorted(_all_non_redundant_checks)

        for c in checks:
            if c not in _all_checks:
                print(f"WARNING: '{c}' is not a recognized check.  Available checks are: "
                      f"{ sorted(_all_checks)}")
                continue
            logger.info(f'checking {c}')
            _all_checks[c](self, logger)

    def set_complex_step_mode(self, active):
        """
        Turn on or off complex stepping mode.

        Parameters
        ----------
        active : bool
            Complex mode flag; set to True prior to commencing complex step.
        """
        if self._metadata is None or \
           self._metadata['setup_status'] < _SetupStatus.POST_FINAL_SETUP:
            raise RuntimeError(f"{self.msginfo}: set_complex_step_mode cannot be called before "
                               "`Problem.run_model()`, `Problem.run_driver()`, or "
                               "`Problem.final_setup()`.")

        if active and not self.model._outputs._alloc_complex:
            raise RuntimeError(f"{self.msginfo}: To enable complex step, specify "
                               "'force_alloc_complex=True' when calling setup on the problem, "
                               "e.g. 'problem.setup(force_alloc_complex=True)'")

        self.model._set_complex_step_mode(active)

    def get_reports_dir(self, force=False):
        """
        Get the path to the directory where the report files should go.

        If it doesn't exist, it will be created.

        Parameters
        ----------
        force : bool
            If True, create the reports directory if it doesn't exist, even if this Problem does
            not have any active reports. This can happen when running testflo.

        Returns
        -------
        str
            The path to the directory where reports should be written.
        """
        reports_dirpath = pathlib.Path(get_reports_dir()).joinpath(f'{self._name}')

        if self.comm.rank == 0 and (force or self._reports):
            pathlib.Path(reports_dirpath).mkdir(parents=True, exist_ok=True)

        return reports_dirpath

    def list_indep_vars(self, include_design_vars=True, options=None,
                        print_arrays=False, out_stream=_DEFAULT_OUT_STREAM):
        """
        Retrieve the independent variables in the Problem.

        Returns a dictionary mapping the promoted names of indep_vars which the user is
        expected to provide to the metadata for the associated independent variable.

        A output is designated as an independent variable if it is tagged with
        'openmdao:indep_var'. This includes IndepVarComp by default, and users are
        able to apply this tag to their own component outputs if they wish
        to provide components with IndepVarComp-like capability.

        Parameters
        ----------
        include_design_vars : bool
            If True, include design variables in the list of problem inputs.
            The user may provide values for these but ultimately they will
            be overwritten by the Driver.
            Default is False.
        options : list of str or None
            List of optional columns to be displayed in the independent variable table.
            Allowed values are:
            ['name', 'units', 'shape', 'size', 'desc', 'ref', 'ref0', 'res_ref',
            'distributed', 'lower', 'upper', 'tags', 'shape_by_conn', 'copy_shape',
            'global_size', 'global_shape', 'value'].
        print_arrays : bool, optional
            When False, in the columnar display, just display norm of any ndarrays with size > 1.
            The norm is surrounded by vertical bars to indicate that it is a norm.
            When True, also display full values of the ndarray below the row. Format is affected
            by the values set with numpy.set_printoptions.
        out_stream : file-like object
            Where to send human readable output. Default is sys.stdout.
            Set to None to suppress.

        Returns
        -------
        dict
            A dictionary mapping the promoted names of all independent variables
            in the model to their metadata.
        """
        model = self.model
        if model._outputs is None:
            raise RuntimeError("list_indep_vars requires that final_setup has been "
                               "run for the Problem.")

        desvar_prom_names = model.get_design_vars(recurse=True,
                                                  use_prom_ivc=True,
                                                  get_sizes=False).keys()

        problem_indep_vars = []
        indep_var_names = set()

        default_col_names = ['name', 'units', 'val']
        col_names = default_col_names + ([] if options is None else options)

        abs2meta = model._var_allprocs_abs2meta['output']
        prom2abs = self.model._var_allprocs_prom2abs_list['input']

        prom2src = {prom: model.get_source(prom) for prom in prom2abs.keys()
                    if 'openmdao:indep_var' in abs2meta[model.get_source(prom)]['tags']}

        for prom, src in prom2src.items():
            name = prom if src.startswith('_auto_ivc.') else src
            meta = abs2meta[src]
            meta = {key: val for key, val in meta.items() if key in col_names}
            meta['val'] = self.get_val(prom)

            if (include_design_vars or name not in desvar_prom_names) \
                    and name not in indep_var_names:
                problem_indep_vars.append((name, meta))
                indep_var_names.add(name)

        if out_stream is not None:
            header = f'Problem {self._name} Independent Variables'
            if problem_indep_vars:
                meta = {key: meta for key, meta in problem_indep_vars}
                vals = {key: self.get_val(key) for key in meta}
                self._write_var_info_table(header, col_names, meta, vals, print_arrays=print_arrays,
                                           show_promoted_name=True, col_spacing=1,
                                           out_stream=out_stream)
            else:
                if out_stream is _DEFAULT_OUT_STREAM:
                    out_stream = sys.stdout
                hr = '-' * len(header)
                print(f'{hr}\n{header}\n{hr}', file=out_stream)
                print(f'None found', file=out_stream)

        return problem_indep_vars

    def iter_count_iter(self, include_driver=True, include_solvers=True, include_systems=False):
        """
        Yield iteration counts for driver, solvers and/or systems.

        Parameters
        ----------
        include_driver : bool
            If True, include the driver in the iteration counts.
        include_solvers : bool
            If True, include solvers in the iteration counts.
        include_systems : bool
            If True, include systems in the iteration counts.

        Yields
        ------
        str
            Name of the object.
        str
            Name of the counter.
        int
            Value of the counter.
        """
        if include_driver:
            yield ('Driver', 'iter_count', self.driver.iter_count)
        if include_solvers or include_systems:
            for s in self.model.system_iter(include_self=True, recurse=True):
                if include_systems:
                    for it in ('iter_count', 'iter_count_apply'):
                        val = getattr(s, it)
                        if val > 0:
                            yield (s.pathname, it, val)

                if include_solvers:
                    prefix = s.pathname + '.' if s.pathname else ''
                    if s.nonlinear_solver is not None and s.nonlinear_solver._iter_count > 0:
                        yield (prefix + 'nonlinear_solver', '_iter_count',
                               s.nonlinear_solver._iter_count)
                    if s.linear_solver is not None and s.linear_solver._iter_count > 0:
                        yield (prefix + 'linear_solver', '_iter_count',
                               s.linear_solver._iter_count)


_ErrorTuple = namedtuple('ErrorTuple', ['forward', 'reverse', 'forward_reverse'])
_MagnitudeTuple = namedtuple('MagnitudeTuple', ['forward', 'reverse', 'fd'])


def _compute_deriv_errors(derivative_info, matrix_free, directional, totals):
    """
    Compute the errors between derivatives that were computed using different modes or methods.

    Error information in the derivative_info dict is updated by this function.

    Parameters
    ----------
    derivative_info : dict
        Metadata dict corresponding to a particular (of, wrt) pair.
    matrix_free : bool
        True if the current dirivatives are computed in a matrix free manner.
    directional : bool
        True if the current dirivtives are directional.
    totals : bool or _TotalJacInfo
        _TotalJacInfo if the current derivatives are total derivatives.

    Returns
    -------
    float
        The norm of the FD jacobian.
    """
    nan = float('nan')

    def safe_norm(arr):
        return 0. if arr is None or arr.size == 0 else np.linalg.norm(arr)

    Jforward = derivative_info.get('J_fwd')
    Jreverse = derivative_info.get('J_rev')
    forward = Jforward is not None
    reverse = Jreverse is not None

    rev_norm = fwd_norm = fwd_rev_error = None
    calc_norm = 0.
    if reverse:
        rev_norm = calc_norm = safe_norm(Jreverse)
    if forward:
        fwd_norm = calc_norm = safe_norm(Jforward)

    try:
        fdinfo = derivative_info['J_fd']
        steps = derivative_info['steps']
    except KeyError:
        # this can happen when a partial is not declared, which means it should be zero
        fdinfo = (np.zeros(1),)
        steps = (None,)

    if matrix_free:
        if directional:
            if forward and reverse:
                fwd_rev_error = safe_norm(derivative_info['directional_fwd_rev'])
            else:
                fwd_rev_error = None
        elif not totals:
            fwd_rev_error = safe_norm(Jforward - Jreverse)

    derivative_info['abs error'] = []
    derivative_info['rel error'] = []
    derivative_info['magnitude'] = []
    derivative_info['steps'] = []
    fdnorms = []

    for i, fd in enumerate(fdinfo):
        step = steps[i]
        fd_norm = safe_norm(fd)
        fdnorms.append(fd_norm)

        fwd_error = rev_error = None

        if reverse and not directional:
            rev_error = safe_norm(Jreverse - fd)

        if forward:
            fwd_error = safe_norm(Jforward - fd)

        if directional:
            if reverse:
                rev_error = safe_norm(derivative_info['directional_fd_rev'][i])
                if not totals:
                    rev_norm = None
            if forward and totals:
                fwd_error = safe_norm(derivative_info['directional_fd_fwd'][i])

        derivative_info['abs error'].append(_ErrorTuple(fwd_error, rev_error, fwd_rev_error))
        derivative_info['magnitude'].append(_MagnitudeTuple(fwd_norm, rev_norm, fd_norm))
        derivative_info['steps'].append(step)

        # If fd_norm is zero, let's use calc_norm as the divisor for the relative
        # error check. That way we don't accidentally squelch a legitimate problem.
        div_norm = fd_norm if fd_norm != 0. else calc_norm

        if div_norm == 0.:
            derivative_info['rel error'].append(_ErrorTuple(None if fwd_error is None else nan,
                                                            None if rev_error is None else nan,
                                                            None if fwd_rev_error is None else nan))
        else:
            if matrix_free and not totals:
                derivative_info['rel error'].append(_ErrorTuple(fwd_error / div_norm,
                                                                rev_error / div_norm,
                                                                fwd_rev_error / div_norm))
            else:
                derivative_info['rel error'].append(_ErrorTuple(
                    None if fwd_error is None else fwd_error / div_norm,
                    None if rev_error is None else rev_error / div_norm,
                    None if fwd_rev_error is None else fwd_rev_error / div_norm))

    return np.max(fdnorms)


def _errors_above_tol(deriv_info, abs_error_tol, rel_error_tol):
    """
    Return if either abs or rel tolerances are violated when comparing a group of derivatives.

    Parameters
    ----------
    deriv_info : dict
        Metadata dict corresponding to a particular (of, wrt) pair.
    abs_error_tol : float
        Absolute error tolerance.
    rel_error_tol : float
        Relative error tolerance.

    Returns
    -------
    bool
        True if absolute tolerance is violated.
    bool
        True if relative tolerance is violated.
    """
    abs_errs = deriv_info['abs error']
    rel_errs = deriv_info['rel error']

    above_abs = above_rel = False

    for abs_err in abs_errs:
        for error in abs_err:
            if error is not None and not np.isnan(error) and error >= abs_error_tol:
                above_abs = True
                break
        if above_abs:
            break

    for rel_err in rel_errs:
        for error in rel_err:
            if error is not None and not np.isnan(error) and error >= rel_error_tol:
                above_rel = True
                break
        if above_rel:
            break

    return above_abs, above_rel


def _iter_derivs(derivatives, sys_name, show_only_incorrect, global_options, totals,
                 matrix_free, abs_error_tol=1e-6, rel_error_tol=1e-6, incon_keys=()):
    """
    Iterate over all of the derivatives.

    If show_only_incorrect is True, only the derivatives with abs or rel errors outside of
    tolerance or derivatives wrt serial variables that are inconsistent across ranks will be
    returned.

    Parameters
    ----------
    derivatives : dict
        Dict of metadata for derivative groups, keyed on (of, wrt) pairs.
    sys_name : str
        Name of the current system.
    show_only_incorrect : bool
        If True, yield only derivatives with errors outside of tolerance.
    global_options : dict
        Dictionary containing the options for the approximation.
    totals : bool or _TotalJacInfo
        Set to _TotalJacInfo if we are doing check_totals to skip a bunch of stuff.
    matrix_free : bool
        True if the system computes matrix free derivatives.
    abs_error_tol : float
        Absolute error tolerance.
    rel_error_tol : float
        Relative error tolerance.
    incon_keys : set or tuple
        Keys where there are serial d_inputs variables that are inconsistent across processes.

    Yields
    ------
    tuple
        The (of, wrt) pair for the current derivatives being compared.
    float
        The FD norm.
    dict
        The FD options.
    bool
        True if the current derivatives are directional.
    bool
        True if the differences for the current derivatives are above the absolute error tolerance.
    bool
        True if the differences for the current derivatives are above the relative error tolerance.
    bool
        True if the current derivative was computed where some serial d_inputs variables were not
        consistent across processes.
    """
    # Sorted keys ensures deterministic ordering
    sorted_keys = sorted(derivatives)

    for key in sorted_keys:
        _, wrt = key

        inconsistent = False
        derivative_info = derivatives[key]

        if totals:
            fd_opts = global_options['']
        else:
            fd_opts = global_options[sys_name][wrt]
            if key in incon_keys:
                inconsistent = True

        directional = bool(fd_opts) and fd_opts.get('directional')

        fd_norm = _compute_deriv_errors(derivative_info, matrix_free, directional, totals)

        above_abs, above_rel = _errors_above_tol(derivative_info, abs_error_tol, rel_error_tol)

        if show_only_incorrect and not (above_abs or above_rel or inconsistent):
            continue

        yield key, fd_norm, fd_opts, directional, above_abs, above_rel, inconsistent


def _fix_check_data(data):
    """
    Modify the data dict to match the old format if there is only one fd step size.

    Parameters
    ----------
    data : dict
        Dictionary containing derivative information keyed by system name.
    """
    names = ['J_fd', 'abs error', 'rel error', 'magnitude', 'directional_fd_fwd',
             'directional_fd_rev']

    for sdata in data.values():
        for dct in sdata.values():
            for name in names:
                if name in dct:
                    dct[name] = dct[name][0]
            if 'steps' in dct:
                del dct['steps']


def _assemble_derivative_data(derivative_data, rel_error_tol, abs_error_tol, out_stream,
                              compact_print, system_list, global_options, totals=False,
                              indep_key=None, print_reverse=False,
                              show_only_incorrect=False, lcons=None):
    """
    Compute the relative and absolute errors in the given derivatives and print to the out_stream.

    Parameters
    ----------
    derivative_data : dict
        Dictionary containing derivative information keyed by system name.
    rel_error_tol : float
        Relative error tolerance.
    abs_error_tol : float
        Absolute error tolerance.
    out_stream : file-like object
            Where to send human readable output.
            Set to None to suppress.
    compact_print : bool
        If results should be printed verbosely or in a table.
    system_list : iterable
        The systems (in the proper order) that were checked.
    global_options : dict
        Dictionary containing the options for the approximation.
    totals : bool or _TotalJacInfo
        Set to _TotalJacInfo if we are doing check_totals to skip a bunch of stuff.
    indep_key : dict of sets, optional
        Keyed by component name, contains the of/wrt keys that are declared not dependent.
    print_reverse : bool, optional
        Set to True if compact_print results need to include columns for reverse mode.
    show_only_incorrect : bool, optional
        Set to True if output should print only the subjacs found to be incorrect.
    lcons : list or None
        For total derivatives only, list of outputs that are actually linear constraints.
    """
    suppress_output = out_stream is None

    # Keep track of the worst subjac in terms of relative error for fwd and rev
    if not suppress_output and show_only_incorrect:
        if totals:
            out_stream.write('\n** Only writing information about incorrect total derivatives **'
                             '\n\n')
        else:
            out_stream.write('\n** Only writing information about components with '
                             'incorrect Jacobians **\n\n')

    worst_subjac = None
    incon_keys = ()

    for system in system_list:
        # Match header to appropriate type.
        if isinstance(system, Component):
            sys_type = 'Component'
        elif isinstance(system, Group):
            sys_type = 'Group'
        else:
            raise RuntimeError(f"Object type {type(system).__name__} is not a Component or Group.")

        sys_name = system.pathname
        sys_class_name = type(system).__name__
        matrix_free = system.matrix_free

        if sys_name not in derivative_data:
            issue_warning(f"No derivative data found for {sys_type} '{sys_name}'.",
                          category=DerivativesWarning)
            continue

        derivatives = derivative_data[sys_name]

        if totals:
            sys_name = 'Full Model'

        incon_keys = system._get_inconsistent_keys()

        num_bad_jacs = 0  # Keep track of number of bad derivative values for each component

        # Need to capture the output of a component's derivative
        # info so that it can be used if that component is the
        # worst subjac. That info is printed at the bottom of all the output
        out_buffer = StringIO()

        if not suppress_output:
            num_format = '{: 1.4e}'
            num_col_meta = {'format': num_format}

            if totals:
                title = f"Total Derivatives"
            else:
                title = f"{sys_type}: {sys_class_name} '{sys_name}'"

            print(f"{add_border(title, '-')}\n", file=out_buffer)

            table_data = []

        for key, fd_norm, fd_opts, directional, above_abs, above_rel, inconsistent in \
                _iter_derivs(derivatives, sys_name, show_only_incorrect,
                             global_options, totals, matrix_free,
                             abs_error_tol, rel_error_tol, incon_keys):

            # Skip printing the non-dependent keys if the derivatives are fine.
            if not compact_print:
                if indep_key and key in indep_key[sys_name] and fd_norm < abs_error_tol:
                    del derivatives[key]
                    continue

            of, wrt = key
            derivative_info = derivatives[key]

            if above_abs or above_rel or inconsistent:
                num_bad_jacs += 1

            if suppress_output:
                continue

            # Informative output for responses that were declared with an index.
            indices = derivative_info.get('indices')
            if indices is not None:
                of = f'{of} (index size: {indices})'

            abs_errs = derivative_info['abs error']
            rel_errs = derivative_info['rel error']
            magnitudes = derivative_info['magnitude']
            steps = derivative_info['steps']

            if len(steps) > 1:
                stepstrs = [f", step={step}" for step in steps]
            else:
                stepstrs = [""]

            if magnitudes[0].reverse is not None:
                Jrev = derivative_info['J_rev']

            # use forward even if both fwd and rev are defined
            if magnitudes[0].forward is not None:
                Jfor = derivative_info['J_fwd']

            if isinstance(wrt, str):
                wrt = f"'{wrt}'"
            if isinstance(of, str):
                of = f"'{of}'"

            if directional:
                wrt = f"(d){wrt}"

            if compact_print:
                err_desc = []
                if above_abs:
                    err_desc.append(' >ABS_TOL')
                if above_rel:
                    err_desc.append(' >REL_TOL')
                if inconsistent:
                    err_desc.append(' <RANK INCONSISTENT>')
                err_desc = ''.join(err_desc)

                for i in range(len(magnitudes)):
                    if magnitudes[0].reverse is not None:
                        calc_mag = magnitudes[i].reverse
                        calc_abs = abs_errs[i].reverse
                        calc_rel = rel_errs[i].reverse

                    # use forward even if both fwd and rev are defined
                    if magnitudes[0].forward is not None:
                        calc_mag = magnitudes[i].forward
                        calc_abs = abs_errs[i].forward
                        calc_rel = rel_errs[i].forward

                    if totals:
                        if len(steps) > 1:
                            table_data.append([of, wrt, steps[i], calc_mag, magnitudes[i].fd,
                                               calc_abs, calc_rel, err_desc])
                        else:
                            table_data.append([of, wrt, calc_mag, magnitudes[i].fd,
                                               calc_abs, calc_rel, err_desc])
                    else:
                        if print_reverse:
                            if len(steps) > 1:
                                table_data.append([of, wrt, steps[i], magnitudes[i].forward,
                                                   magnitudes[i].reverse, magnitudes[i].fd,
                                                   abs_errs[i].forward, abs_errs[i].reverse,
                                                   abs_errs[i].forward_reverse, rel_errs[i].forward,
                                                   rel_errs[i].reverse, rel_errs[i].forward_reverse,
                                                   err_desc])
                            else:
                                table_data.append([of, wrt, magnitudes[i].forward,
                                                   magnitudes[i].reverse, magnitudes[i].fd,
                                                   abs_errs[i].forward, abs_errs[i].reverse,
                                                   abs_errs[i].forward_reverse, rel_errs[i].forward,
                                                   rel_errs[i].reverse, rel_errs[i].forward_reverse,
                                                   err_desc])
                        else:
                            if len(steps) > 1:
                                table_data.append([of, wrt, steps[i], magnitudes[i].forward,
                                                   magnitudes[i].fd, abs_errs[i].forward,
                                                   rel_errs[i].forward, err_desc])
                            else:
                                table_data.append([of, wrt, magnitudes[i].forward, magnitudes[i].fd,
                                                   abs_errs[i].forward, rel_errs[i].forward,
                                                   err_desc])
                            assert abs_errs[i].forward_reverse is None
                            assert rel_errs[i].forward_reverse is None
                            assert abs_errs[i].reverse is None
                            assert rel_errs[i].reverse is None

                        # See if this component has the greater error in the derivative computation
                        # compared to the other components so far
                        for err in rel_errs[i][:2]:
                            if err is None or np.isnan(err):
                                continue

                            if worst_subjac is None or err > worst_subjac[2]:
                                worst_subjac = (sys_class_name, sys_name, err, table_data[-1])

            else:  # not compact print
                if fd_norm == 0.:
                    if magnitudes[0].forward is None:
                        divname = 'Jrev'
                    else:
                        divname = 'Jfor'
                else:
                    divname = 'Jfd'

                if out_stream:
                    # Magnitudes
                    out_buffer.write(f"  {sys_name}: {of} wrt {wrt}")
                    if not isinstance(of, tuple) and lcons and of.strip("'") in lcons:
                        out_buffer.write(" (Linear constraint)")

                    out_buffer.write('\n')
                    if magnitudes[0].forward is not None:
                        out_buffer.write(f'     Forward Magnitude: {magnitudes[0].forward:.6e}\n')

                    if magnitudes[0].reverse is not None:
                        out_buffer.write(f'     Reverse Magnitude: {magnitudes[0].reverse:.6e}\n')

                    fd_desc = f"{fd_opts['method']}:{fd_opts['form']}"
                    for i in range(len(magnitudes)):
                        out_buffer.write(f'          Fd Magnitude: '
                                         f'{magnitudes[i].fd:.6e} ({fd_desc}{stepstrs[i]})\n')
                    out_buffer.write('\n')

                    for i in range(len(magnitudes)):
                        # Absolute Errors
                        if directional:
                            if totals and abs_errs[i].forward is not None:
                                err = _format_error(abs_errs[i].forward, abs_error_tol)
                                out_buffer.write(f'    Absolute Error (Jfor - Jfd){stepstrs[i]} : '
                                                 f'{err}\n')

                            if abs_errs[i].reverse is not None:
                                err = _format_error(abs_errs[i].reverse, abs_error_tol)
                                out_buffer.write(f'    Absolute Error ([rev, fd] Dot Product Test)'
                                                 f'{stepstrs[i]} : {err}\n')
                        else:
                            if abs_errs[i].forward is not None:
                                err = _format_error(abs_errs[i].forward, abs_error_tol)
                                out_buffer.write(f'    Absolute Error (Jfor - Jfd){stepstrs[i]} : '
                                                 f'{err}\n')

                            if abs_errs[i].reverse is not None:
                                err = _format_error(abs_errs[i].reverse, abs_error_tol)
                                out_buffer.write(f'    Absolute Error (Jrev - Jfd){stepstrs[i]} : '
                                                 f'{err}\n')

                    if directional:
                        if abs_errs[0].forward_reverse is not None:
                            err = _format_error(abs_errs[0].forward_reverse, abs_error_tol)
                            out_buffer.write('    Absolute Error ([rev, for] Dot Product Test) : '
                                             f'{err}\n')
                    else:
                        if abs_errs[0].forward_reverse is not None:
                            err = _format_error(abs_errs[0].forward_reverse, abs_error_tol)
                            out_buffer.write(f'    Absolute Error (Jrev - Jfor) : {err}\n')

                out_buffer.write('\n')

                for i in range(len(magnitudes)):
                    # Relative Errors
                    if out_stream:
                        if directional:
                            if totals and rel_errs[i].forward is not None:
                                err = _format_error(rel_errs[i].forward, rel_error_tol)
                                out_buffer.write(f'    Relative Error (Jfor - Jfd) / {divname}'
                                                 f'{stepstrs[i]} : {err}\n')

                            if rel_errs[i].reverse is not None:
                                err = _format_error(rel_errs[i].reverse, rel_error_tol)
                                out_buffer.write(f'    Relative Error ([rev, fd] Dot Product Test) '
                                                 f'/ {divname}{stepstrs[i]} : {err}\n')
                        else:
                            if rel_errs[i].forward is not None:
                                err = _format_error(rel_errs[i].forward, rel_error_tol)
                                out_buffer.write(f'    Relative Error (Jfor - Jfd) / {divname}'
                                                 f'{stepstrs[i]} : {err}\n')

                            if rel_errs[i].reverse is not None:
                                err = _format_error(rel_errs[i].reverse, rel_error_tol)
                                out_buffer.write(f'    Relative Error (Jrev - Jfd) / {divname}'
                                                 f'{stepstrs[i]} : {err}\n')

                if out_stream:
                    if directional:
                        if rel_errs[0].forward_reverse is not None:
                            err = _format_error(rel_errs[0].forward_reverse, rel_error_tol)
                            out_buffer.write(f'    Relative Error ([rev, for] Dot Product Test) / '
                                             f'{divname} : {err}\n')
                    else:
                        if rel_errs[0].forward_reverse is not None:
                            err = _format_error(rel_errs[0].forward_reverse, rel_error_tol)
                            out_buffer.write(f'    Relative Error (Jrev - Jfor) / {divname} : '
                                             f'{err}\n')

                if inconsistent:
                    out_buffer.write('\n    * Inconsistent value across ranks *\n')

                if MPI and MPI.COMM_WORLD.size > 1:
                    out_buffer.write(f'\n    MPI Rank {MPI.COMM_WORLD.rank}\n')
                out_buffer.write('\n')

                # Raw Derivatives
                if magnitudes[0].forward is not None:
                    if directional:
                        out_buffer.write('    Directional Derivative (Jfor)')
                    else:
                        out_buffer.write('    Raw Forward Derivative (Jfor)')
                    out_buffer.write(f"\n    {Jfor}\n\n")

                fdtype = fd_opts['method'].upper()

                if magnitudes[0].reverse is not None:
                    if directional:
                        if totals:
                            out_buffer.write('    Directional Derivative (Jrev) Dot Product')
                        else:
                            out_buffer.write('    Directional Derivative (Jrev)')
                    else:
                        out_buffer.write('    Raw Reverse Derivative (Jrev)')
                    out_buffer.write(f"\n    {Jrev}\n\n")

                try:
                    fds = derivative_info['J_fd']
                except KeyError:
                    fds = [0.]

                for i in range(len(magnitudes)):
                    fd = fds[i]

                    if directional:
                        if totals and magnitudes[i].reverse is not None:
                            out_buffer.write(f'    Directional {fdtype} Derivative (Jfd) '
                                             f'Dot Product{stepstrs[i]}\n    {fd}\n\n')
                        else:
                            out_buffer.write(f"    Directional {fdtype} Derivative (Jfd)"
                                             f"{stepstrs[i]}\n    {fd}\n\n")
                    else:
                        out_buffer.write(f"    Raw {fdtype} Derivative (Jfd){stepstrs[i]}"
                                         f"\n    {fd}\n\n")

                out_buffer.write(' -' * 30 + '\n')

            # End of if compact print if/else
        # End of for of, wrt in sorted_keys

        if not suppress_output:
            if compact_print and table_data:
                headers = ["of '<variable>'", "wrt '<variable>'"]
                if len(steps) > 1:
                    headers.append('step')
                column_meta = [{}, {}]

                if print_reverse:
                    headers.extend(['fwd mag.', 'rev mag.', 'check mag.', 'a(fwd-chk)',
                                    'a(rev-chk)', 'a(fwd-rev)', 'r(fwd-chk)', 'r(rev-chk)',
                                    'r(fwd-rev)', 'error desc'])
                else:
                    headers.extend(['calc mag.', 'check mag.', 'a(cal-chk)', 'r(cal-chk)',
                                    'error desc'])

                column_meta.extend([num_col_meta.copy() for _ in range(len(headers) - 3)])
                column_meta.append({})
                print(generate_table(table_data, headers=headers, tablefmt='grid',
                                     column_meta=column_meta, missing_val='n/a'), file=out_buffer)

            if totals or not show_only_incorrect or num_bad_jacs > 0:
                out_stream.write(out_buffer.getvalue())

    # End of for system in system_list

    if not suppress_output:
        if compact_print and not totals and worst_subjac:
            class_name, name, _, worst_row = worst_subjac

            worst_header = f"Sub Jacobian with Largest Relative Error: {class_name} '{name}'"
            worst_table = generate_table([worst_row[:-1]], headers=headers[:-1],
                                         tablefmt='grid', column_meta=column_meta[:-1],
                                         missing_val='n/a')
            print(f"\n{add_border(worst_header, '#')}\n{worst_table}", file=out_stream)

    if incon_keys:
        # stick incon_keys into the first key's dict in order to avoid breaking existing code
        for key, dct in derivative_data['' if totals else sys_name].items():
            dct['inconsistent_keys'] = incon_keys
            break
        if not suppress_output:
            if totals:
                msgstart = "During computation of totals, the "
            else:
                msgstart = "The "
            ders = [f"{sof} wrt {swrt}" for sof, swrt in sorted(incon_keys)]
            print(f"\n{msgstart}following partial derivatives resulted in\n"
                  "inconsistent values across processes for certain serial inputs:\n"
                  f"{ders}.\nThis can happen if a component 'compute_jacvec_product' "
                  "or 'apply_linear'\nmethod does not properly reduce the value of a distributed "
                  "output when computing the\nderivative of that output with respect to a serial "
                  "input.\nOpenMDAO 3.25 changed the convention used"
                  "when transferring data between distributed and non-distributed \nvariables "
                  "within a matrix free component. See POEM 75 for details.")


def _format_cell(val):
    """
    Return string to represent deriv check value in compact display.

    Parameters
    ----------
    val : float or None
        The deriv check value.

    Returns
    -------
    str
        String which is the actual value or 'n/a' if val is None.
    """
    if val is None:
        return pad_name('n/a')

    if np.isnan(val):
        return pad_name('nan')
    return f'{val:.4e}'


def _format_error(error, tol):
    """
    Format the error, flagging if necessary.

    Parameters
    ----------
    error : float
        The absolute or relative error.
    tol : float
        Tolerance above which errors are flagged

    Returns
    -------
    str
        Formatted and possibly flagged error.
    """
    if np.isnan(error) or error < tol:
        return f'{error:.6e}'
    return f'{error:.6e} *'


def _get_fd_options(var, global_method, local_opts, global_step, global_form, global_step_calc,
                    alloc_complex, global_minimum_step):
    local_wrt = var

    # Determine if fd or cs.
    method = global_method
    if local_wrt in local_opts:
        local_method = local_opts[local_wrt]['method']
        if local_method:
            method = local_method

    # We can't use CS if we haven't allocated a complex vector, so we fall back on fd.
    if method == 'cs' and not alloc_complex:
        method = 'fd'
        could_not_cs = True
    else:
        could_not_cs = False

    fd_options = {'order': None,
                  'method': method}

    if method == 'cs':
        fd_options = ComplexStep.DEFAULT_OPTIONS.copy()
        fd_options['method'] = 'cs'

        fd_options['form'] = None
        fd_options['step_calc'] = None
        fd_options['minimum_step'] = None

    elif method == 'fd':
        fd_options = FiniteDifference.DEFAULT_OPTIONS.copy()
        fd_options['method'] = 'fd'

        fd_options['form'] = global_form
        fd_options['step_calc'] = global_step_calc
        fd_options['minimum_step'] = global_minimum_step

    if global_step and global_method == method:
        fd_options['step'] = global_step

    fd_options['directional'] = False

    # Precedence: component options > global options > defaults
    if local_wrt in local_opts:
        for name in ['form', 'step', 'step_calc', 'minimum_step', 'directional']:
            value = local_opts[local_wrt][name]
            if value is not None:
                fd_options[name] = value

    return fd_options, could_not_cs<|MERGE_RESOLUTION|>--- conflicted
+++ resolved
@@ -974,14 +974,8 @@
             'reports_dir': self.get_reports_dir(),  # directory where reports will be written
             'saved_errors': [],  # store setup errors here until after final_setup
             'checking': False,  # True if check_totals or check_partials is running
-<<<<<<< HEAD
             'opt_status': None,  # Tells Systems if they are in an optimization loop
-            'pre_opt_systems': None,  # set of systems to run before optimization loop
-            'opt_systems': None,  # set of systems to run during optimization loop
-            'post_opt_systems': None,  # set of systems to run after optimization loop
-=======
             'model_options': self.model_options  # A dict of options passed to all systems in tree
->>>>>>> c3355314
         }
         model._setup(model_comm, mode, self._metadata)
 
