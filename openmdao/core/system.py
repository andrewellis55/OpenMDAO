"""Define the base System class."""
from __future__ import division

from contextlib import contextmanager
from collections import OrderedDict, Iterable, defaultdict
from fnmatch import fnmatchcase
import sys
from numbers import Integral

from six import iteritems, string_types

import numpy as np

import openmdao
from openmdao.jacobians.assembled_jacobian import DenseJacobian, CSCJacobian
from openmdao.utils.general_utils import determine_adder_scaler, \
    format_as_float_or_array, warn_deprecation, ContainsAll
from openmdao.recorders.recording_manager import RecordingManager
<<<<<<< HEAD
from openmdao.recorders.recording_iteration_stack import recording_iteration
from openmdao.vectors.vector import INT_DTYPE
=======
from openmdao.vectors.vector import Vector, INT_DTYPE
>>>>>>> 2c06498a
from openmdao.utils.mpi import MPI
from openmdao.utils.options_dictionary import OptionsDictionary
from openmdao.utils.record_util import create_local_meta, check_path
from openmdao.utils.write_outputs import write_outputs
from openmdao.utils.array_utils import evenly_distrib_idxs

# Use this as a special value to be able to tell if the caller set a value for the optional
#   out_stream argument. We run into problems running testflo if we use a default of sys.stdout.
_DEFAULT_OUT_STREAM = object()
_empty_frozen_set = frozenset()

_asm_jac_types = {
    'csc': CSCJacobian,
    'dense': DenseJacobian,
}


class System(object):
    """
    Base class for all systems in OpenMDAO.

    Never instantiated; subclassed by <Group> or <Component>.
    All subclasses have their attributes defined here.

    In attribute names:
        abs / abs_name : absolute, unpromoted variable name, seen from root (unique).
        rel / rel_name : relative, unpromoted variable name, seen from current system (unique).
        prom / prom_name : relative, promoted variable name, seen from current system (non-unique).
        idx : global variable index among variables on all procs (I/O indices separate).
        my_idx : index among variables in this system, on this processor (I/O indices separate).
        io : indicates explicitly that input and output variables are combined in the same dict.

    Attributes
    ----------
    name : str
        Name of the system, must be different from siblings.
    pathname : str
        Global name of the system, including the path.
    comm : MPI.Comm or <FakeComm>
        MPI communicator object.
    options : OptionsDictionary
        options dictionary
    recording_options : OptionsDictionary
        Recording options dictionary
    under_complex_step : bool
        When True, this system is undergoing complex step.
    force_alloc_complex : bool
        When True, the vectors have been allocated for checking with complex step.
    iter_count : int
        Int that holds the number of times this system has iterated
        in a recording run.
    cite : str
        Listing of relevant citations that should be referenced when
        publishing work that uses this class.
    _full_comm : MPI.Comm or None
        MPI communicator object used when System's comm is split for parallel FD.
    _subsystems_allprocs : [<System>, ...]
        List of all subsystems (children of this system).
    _subsystems_myproc : [<System>, ...]
        List of local subsystems that exist on this proc.
    _subsystems_myproc_inds : [int, ...]
        List of indices of subsystems on this proc among all of this system's subsystems
        (i.e. among _subsystems_allprocs).
    _subsystems_proc_range : (int, int)
        List of ranges of each myproc subsystem's processors relative to those of this system.
    _var_promotes : { 'any': [], 'input': [], 'output': [] }
        Dictionary of lists of variable names/wildcards specifying promotion
        (used to calculate promoted names)
    _var_allprocs_abs_names : {'input': [str, ...], 'output': [str, ...]}
        List of absolute names of this system's variables on all procs.
    _var_abs_names : {'input': [str, ...], 'output': [str, ...]}
        List of absolute names of this system's variables existing on current proc.
    _var_allprocs_prom2abs_list : {'input': dict, 'output': dict}
        Dictionary mapping promoted names to list of all absolute names.
        For outputs, the list will have length one since promoted output names are unique.
    _var_abs2prom : {'input': dict, 'output': dict}
        Dictionary mapping absolute names to promoted names, on current proc.
    _var_allprocs_abs2meta : dict
        Dictionary mapping absolute names to metadata dictionaries for allprocs variables.
        The keys are
        ('units', 'shape', 'size') for inputs and
        ('units', 'shape', 'size', 'ref', 'ref0', 'res_ref', 'distributed') for outputs.
    _var_abs2meta : dict
        Dictionary mapping absolute names to metadata dictionaries for myproc variables.
    _var_discrete : dict
        Dictionary of discrete var metadata and values local to this process.
    _var_allprocs_discrete : dict
        Dictionary of discrete var metadata and values for all processes.
    _discrete_inputs : dict-like or None
        Storage for discrete input values.
    _discrete_outputs : dict-like or None
        Storage for discrete output values.
    _var_allprocs_abs2idx : dict
        Dictionary mapping absolute names to their indices among this system's allprocs variables.
        Therefore, the indices range from 0 to the total number of this system's variables.
    _var_sizes : {'input': ndarray, 'output': ndarray}
        Array of local sizes of this system's allprocs variables.
        The array has size nproc x num_var where nproc is the number of processors
        owned by this system and num_var is the number of allprocs variables.
    _var_offsets : {'input': dict of ndarray, 'output': dict of ndarray} or None
        Dict of distributed offsets, keyed by var name.  Offsets are stored in an array
        of size nproc x num_var where nproc is the number of processors
        in this System's communicator and num_var is the number of allprocs variables
        in the given system.  This is only defined in a Group that owns one or more interprocess
        connections or a top level Group or System that is used to compute total derivatives
        across multiple processes.
    _ext_num_vars : {'input': (int, int), 'output': (int, int)}
        Total number of allprocs variables in system before/after this one.
    _ext_sizes : {'input': (int, int), 'output': (int, int)}
        Total size of allprocs variables in system before/after this one.
    _vec_names : [str, ...]
        List of names of all vectors, including the nonlinear vector.
    _lin_vec_names : [str, ...]
        List of names of the linear vectors (i.e., the right-hand sides).
    _vectors : {'input': dict, 'output': dict, 'residual': dict}
        Dictionaries of vectors keyed by vec_name.
    _inputs : <Vector>
        The inputs vector; points to _vectors['input']['nonlinear'].
    _outputs : <Vector>
        The outputs vector; points to _vectors['output']['nonlinear'].
    _residuals : <Vector>
        The residuals vector; points to _vectors['residual']['nonlinear'].
    _lower_bounds : <Vector>
        Vector of lower bounds, scaled and dimensionless.
    _upper_bounds : <Vector>
        Vector of upper bounds, scaled and dimensionless.
    _nonlinear_solver : <NonlinearSolver>
        Nonlinear solver to be used for solve_nonlinear.
    _linear_solver : <LinearSolver>
        Linear solver to be used for solve_linear; not the Newton system.
    _solver_info : SolverInfo
        A stack-like object shared by all Solvers in the model.
    _approx_schemes : OrderedDict
        A mapping of approximation types to the associated ApproximationScheme.
    _jacobian : <Jacobian>
        <Jacobian> object to be used in apply_linear.
    _owns_approx_jac : bool
        If True, this system approximated its Jacobian
    _owns_approx_jac_meta : dict
        Stores approximation metadata (e.g., step_size) from calls to approx_totals
    _owns_approx_of : set or None
        Overrides aproximation outputs. This is set when calculating system derivatives, and serves
        as a way to communicate the driver's output quantities to the approximation objects so that
        we only take derivatives of variables that the driver needs.
    _owns_approx_of_idx : dict
        Index for override 'of' approximations if declared. When the user calls  `add_objective`
        or `add_constraint`, they may optionally specify an "indices" argument. This argument must
        also be communicated to the approximations when they are set up so that 1) the Jacobian is
        the correct size, and 2) we don't perform any extra unnecessary calculations.
    _owns_approx_wrt : set or None
        Overrides aproximation inputs. This is set when calculating system derivatives, and serves
        as a way to communicate the driver's input quantities to the approximation objects so that
        we only take derivatives with respect to variables that the driver needs.
    _owns_approx_wrt_idx : dict
        Index for override 'wrt' approximations if declared. When the user calls  `add_designvar`
        they may optionally specify an "indices" argument. This argument must also be communicated
        to the approximations when they are set up so that 1) the Jacobian is the correct size, and
        2) we don't perform any extra unnecessary calculations.
    _subjacs_info : dict of dict
        Sub-jacobian metadata for each (output, input) pair added using
        declare_partials. Members of each pair may be glob patterns.
    _design_vars : dict of dict
        dict of all driver design vars added to the system.
    _responses : dict of dict
        dict of all driver responses added to the system.
    _rec_mgr : <RecordingManager>
        object that manages all recorders added to this system.
    _static_mode : bool
        If true, we are outside of setup.
        In this case, add_input, add_output, and add_subsystem all add to the
        '_static' versions of the respective data structures.
        These data structures are never reset during reconfiguration.
    _static_subsystems_allprocs : [<System>, ...]
        List of subsystems that stores all subsystems added outside of setup.
    _static_design_vars : dict of dict
        Driver design variables added outside of setup.
    _static_responses : dict of dict
        Driver responses added outside of setup.
    _reconfigured : bool
        If True, this system has reconfigured, and the immediate parent should update.
    supports_multivecs : bool
        If True, this system overrides compute_multi_jacvec_product (if an ExplicitComponent),
        or solve_multi_linear/apply_multi_linear (if an ImplicitComponent).
    matrix_free : Bool
        This is set to True if the component overrides the appropriate function with a user-defined
        matrix vector product with the Jacobian or any of its subsystems do.
    _relevant : dict
        Mapping of a VOI to a tuple containing dependent inputs, dependent outputs,
        and dependent systems.
    _vois : dict
        Either design vars or responses metadata, depending on the direction of
        derivatives.
    _mode : str
        Indicates derivative direction for the model, either 'fwd' or 'rev'.
    _scope_cache : dict
        Cache for variables in the scope of various mat-vec products.
    _has_guess : bool
        True if this system has or contains a system with a `guess_nonlinear` method defined.
    _has_output_scaling : bool
        True if this system has output scaling.
    _has_resid_scaling : bool
        True if this system has resid scaling.
    _has_input_scaling : bool
        True if this system has input scaling.
    _owning_rank : dict
        Dict mapping var name to the lowest rank where that variable is local.
    _filtered_vars_to_record: Dict
        Dict of list of var names to record
    _vector_class : class
        Class to use for data vectors.  After setup will contain the value of either
        _distributed_vector_class or _local_vector_class.
    _distributed_vector_class : class
        Class to use for distributed data vectors.
    _local_vector_class : class
        Class to use for local data vectors.
    _assembled_jac : AssembledJacobian or None
        If not None, this is the AssembledJacobian owned by this system's linear_solver.
    _num_par_fd : int
        If FD is active, and the value is > 1, turns on parallel FD and specifies the number of
        concurrent FD solves.
    _par_fd_id : int
        ID used to determine which columns in the jacobian will be computed when using parallel FD.
    _use_derivatives : bool
        If True, perform any memory allocations necessary for derivative computation.
    """

    def __init__(self, num_par_fd=1, **kwargs):
        """
        Initialize all attributes.

        Parameters
        ----------
        num_par_fd : int
            If FD is active, number of concurrent FD solves.
        **kwargs : dict of keyword arguments
            Keyword arguments that will be mapped into the System options.
        """
        self.name = ''
        self.pathname = ''
        self.comm = None

        # System options
        self.options = OptionsDictionary()

        self.options.declare('assembled_jac_type', values=['csc', 'dense'], default='csc',
                             desc='Linear solver(s) in this group, if using an assembled '
                                  'jacobian, will use this type.')

        # Case recording options
        self.recording_options = OptionsDictionary()
        self.recording_options.declare('record_inputs', types=bool, default=True,
                                       desc='Set to True to record inputs at the system level')
        self.recording_options.declare('record_outputs', types=bool, default=True,
                                       desc='Set to True to record outputs at the system level')
        self.recording_options.declare('record_residuals', types=bool, default=True,
                                       desc='Set to True to record residuals at the system level')
        self.recording_options.declare('record_metadata', types=bool,
                                       desc='Record metadata for this system', default=True)
        self.recording_options.declare('record_model_metadata', types=bool,
                                       desc='Record metadata for all sub systems in the model',
                                       default=True)
        self.recording_options.declare('includes', types=list, default=['*'],
                                       desc='Patterns for variables to include in recording')
        self.recording_options.declare('excludes', types=list, default=[],
                                       desc='Patterns for vars to exclude in recording '
                                       '(processed post-includes)')
        self.recording_options.declare('options_excludes', types=list, default=[],
                                       desc='User-defined metadata to exclude in recording')

        # Case recording related
        self.iter_count = 0

        self.cite = ""

        self._subsystems_allprocs = []
        self._subsystems_myproc = []
        self._subsystems_myproc_inds = []
        self._subsystems_proc_range = []

        self._var_promotes = {'input': [], 'output': [], 'any': []}
        self._var_allprocs_abs_names = {'input': [], 'output': []}
        self._var_abs_names = {'input': [], 'output': []}
        self._var_allprocs_prom2abs_list = None
        self._var_abs2prom = {'input': {}, 'output': {}}
        self._var_allprocs_abs2meta = {}
        self._var_abs2meta = {}
        self._var_discrete = {'input': {}, 'output': {}}
        self._var_allprocs_discrete = {'input': {}, 'output': {}}

        self._var_allprocs_abs2idx = {}

        self._var_sizes = None
        self._var_offsets = None

        self._full_comm = None

        self._ext_num_vars = {'input': (0, 0), 'output': (0, 0)}
        self._ext_sizes = {'input': (0, 0), 'output': (0, 0)}

        self._vectors = {'input': {}, 'output': {}, 'residual': {}}

        self._inputs = None
        self._outputs = None
        self._residuals = None

        self._lower_bounds = None
        self._upper_bounds = None

        self._nonlinear_solver = None
        self._linear_solver = None

        self._jacobian = None
        self._approx_schemes = OrderedDict()
        self._subjacs_info = {}
        self.matrix_free = False

        self._owns_approx_jac = False
        self._owns_approx_jac_meta = {}
        self._owns_approx_wrt = None
        self._owns_approx_of = None
        self._owns_approx_wrt_idx = {}
        self._owns_approx_of_idx = {}

        self.under_complex_step = False
        self.force_alloc_complex = False

        self._design_vars = OrderedDict()
        self._responses = OrderedDict()
        self._rec_mgr = RecordingManager()

        self._static_mode = True
        self._static_subsystems_allprocs = []
        self._static_design_vars = OrderedDict()
        self._static_responses = OrderedDict()

        self._reconfigured = False
        self.supports_multivecs = False

        self._relevant = None
        self._vec_names = None
        self._vois = None
        self._mode = None

        self._scope_cache = {}

        self._num_par_fd = num_par_fd

        self._declare_options()
        self.initialize()

        self.options.update(kwargs)

        self._has_guess = False
        self._has_output_scaling = False
        self._has_resid_scaling = False
        self._has_input_scaling = False

        self._vector_class = None
        self._local_vector_class = None
        self._distributed_vector_class = None
        self._use_derivatives = True

        self._assembled_jac = None

        self._par_fd_id = 0

        self._filtered_vars_to_record = {}
        self._owning_rank = {}
        self._lin_vec_names = []

    def _declare_options(self):
        """
        Declare options before kwargs are processed in the init method.

        This is optionally implemented by subclasses of Component or Group
        that themselves are intended to be subclassed by the end user. The
        options of the intermediate class are declared here leaving the
        `initialize` method available for user-defined options.
        """
        pass

    def _check_reconf(self):
        """
        Check if this systems wants to reconfigure and if so, perform the reconfiguration.
        """
        reconf = self.reconfigure()

        if reconf:
            with self._unscaled_context_all():
                # Backup input values
                old = {'input': self._inputs, 'output': self._outputs}

                # Perform reconfiguration
                self.resetup('reconf')

                new = {'input': self._inputs, 'output': self._outputs}

                # Reload input and output values where possible
                for type_ in ['input', 'output']:
                    for abs_name, old_view in iteritems(old[type_]._views_flat):
                        if abs_name in new[type_]._views_flat:
                            new_view = new[type_]._views_flat[abs_name]

                            if len(old_view) == len(new_view):
                                new_view[:] = old_view

            self._reconfigured = True

    def _check_reconf_update(self):
        """
        Check if any subsystem has reconfigured and if so, perform the necessary update setup.
        """
        self._reconfigured = False

    def reconfigure(self):
        """
        Perform reconfiguration.

        Returns
        -------
        bool
            If True, reconfiguration is to be performed.
        """
        return False

    def initialize(self):
        """
        Perform any one-time initialization run at instantiation.
        """
        pass

    def _configure(self):
        """
        Configure this system to assign children settings.
        """
        pass

    def _get_initial_global(self, initial):
        """
        Get initial values for _ext_num_vars, _ext_sizes.

        Parameters
        ----------
        initial : bool
            Whether we are reconfiguring - i.e., the model has been previously setup.

        Returns
        -------
        _ext_num_vars : {'input': (int, int), 'output': (int, int)}
            Total number of allprocs variables in system before/after this one.
        _ext_sizes : {'input': (int, int), 'output': (int, int)}
            Total size of allprocs variables in system before/after this one.
        """
        if not initial:
            return (self._ext_num_vars, self._ext_sizes)
        else:
            ext_num_vars = {}
            ext_sizes = {}

            vec_names = self._lin_rel_vec_name_list if self._use_derivatives else self._vec_names

            for vec_name in vec_names:
                ext_num_vars[vec_name] = {}
                ext_sizes[vec_name] = {}
                for type_ in ['input', 'output']:
                    ext_num_vars[vec_name][type_] = (0, 0)
                    ext_sizes[vec_name][type_] = (0, 0)

            if self._use_derivatives:
                ext_num_vars['nonlinear'] = ext_num_vars['linear']
                ext_sizes['nonlinear'] = ext_sizes['linear']

            return ext_num_vars, ext_sizes

    def _get_root_vectors(self, initial, force_alloc_complex=False):
        """
        Get the root vectors for the nonlinear and linear vectors for the model.

        Parameters
        ----------
        initial : bool
            Whether we are reconfiguring - i.e., whether the model has been previously setup.
        force_alloc_complex : bool
            Force allocation of imaginary part in nonlinear vectors. OpenMDAO can generally
            detect when you need to do this, but in some cases (e.g., complex step is used
            after a reconfiguration) you may need to set this to True.

        Returns
        -------
        dict of dict of Vector
            Root vectors: first key is 'input', 'output', or 'residual'; second key is vec_name.
        """
        # save root vecs as an attribute so that we can reuse the nonlinear scaling vecs in the
        # linear root vec
        self._root_vecs = root_vectors = {'input': OrderedDict(),
                                          'output': OrderedDict(),
                                          'residual': OrderedDict()}

        if initial:
            relevant = self._relevant
            vec_names = self._rel_vec_name_list if self._use_derivatives else self._vec_names
            vois = self._vois
            abs2idx = self._var_allprocs_abs2idx

            # Check for complex step to set vectors up appropriately.
            # If any subsystem needs complex step, then we need to allocate it everywhere.
            nl_alloc_complex = force_alloc_complex
            for sub in self.system_iter(include_self=True, recurse=True):
                nl_alloc_complex |= 'cs' in sub._approx_schemes
                if nl_alloc_complex:
                    break

            # Linear vectors allocated complex only if subsolvers require derivatives.
            if nl_alloc_complex:
                from openmdao.error_checking.check_config import check_allocate_complex_ln
                ln_alloc_complex = check_allocate_complex_ln(self, force_alloc_complex)
            else:
                ln_alloc_complex = False

            if self._has_input_scaling or self._has_output_scaling or self._has_resid_scaling:
                self._scale_factors = self._compute_root_scale_factors()
            else:
                self._scale_factors = {}

            vector_class = self._vector_class

            for vec_name in vec_names:
                sizes = self._var_sizes[vec_name]['output']
                ncol = 1
                rel = None
                if vec_name == 'nonlinear':
                    alloc_complex = nl_alloc_complex
                else:
                    alloc_complex = ln_alloc_complex

                    if vec_name != 'linear':
                        voi = vois[vec_name]
                        if voi['vectorize_derivs']:
                            if 'size' in voi:
                                ncol = voi['size']
                            else:
                                owner = self._owning_rank[vec_name]
                                ncol = sizes[owner, abs2idx[vec_name][vec_name]]
                        rdct, _ = relevant[vec_name]['@all']
                        rel = rdct['output']

                for key in ['input', 'output', 'residual']:
                    root_vectors[key][vec_name] = vector_class(vec_name, key, self,
                                                               alloc_complex=alloc_complex,
                                                               ncol=ncol, relevant=rel)
        else:

            for key, vardict in iteritems(self._vectors):
                for vec_name, vec in iteritems(vardict):
                    root_vectors[key][vec_name] = vec._root_vector

        return root_vectors

    def _get_bounds_root_vectors(self, vector_class, initial):
        """
        Get the root vectors for the lower and upper bounds vectors.

        Parameters
        ----------
        vector_class : Vector
            The Vector class used to instantiate the root vectors.
        initial : bool
            Whether we are reconfiguring - i.e., whether the model has been previously setup.

        Returns
        -------
        Vector
            Root vector for the lower bounds vector.
        Vector
            Root vector for the upper bounds vector.
        """
        if not initial:
            lower = self._lower_bounds._root_vector
            upper = self._upper_bounds._root_vector
        else:
            lower = vector_class('nonlinear', 'output', self)
            upper = vector_class('nonlinear', 'output', self)

        return lower, upper

    def resetup(self, setup_mode='full'):
        """
        Public wrapper for _setup that reconfigures after an initial setup has been performed.

        Parameters
        ----------
        setup_mode : str
            Must be one of 'full', 'reconf', or 'update'.
        """
        self._setup(self.comm, setup_mode=setup_mode, mode=self._mode,
                    distributed_vector_class=self._distributed_vector_class,
                    local_vector_class=self._local_vector_class,
                    use_derivatives=self._use_derivatives)
        self._final_setup(self.comm, setup_mode=setup_mode,
                          force_alloc_complex=self._outputs._alloc_complex)

    def _setup(self, comm, setup_mode, mode, distributed_vector_class, local_vector_class,
               use_derivatives):
        """
        Perform setup for this system and its descendant systems.

        There are three modes of setup:
        1. 'full': wipe everything and setup this and all descendant systems from scratch
        2. 'reconf': don't wipe everything, but reconfigure this and all descendant systems
        3. 'update': update after one or more immediate systems has done a 'reconf' or 'update'

        Parameters
        ----------
        comm : MPI.Comm or <FakeComm> or None
            The global communicator.
        setup_mode : str
            Must be one of 'full', 'reconf', or 'update'.
        mode : str
            Derivative direction, either 'fwd', or 'rev', or 'auto'
        distributed_vector_class : type
            Reference to the <Vector> class or factory function used to instantiate vectors
            and associated transfers involved in interprocess communication.
        local_vector_class : type
            Reference to the <Vector> class or factory function used to instantiate vectors
            and associated transfers involved in intraprocess communication.
        use_derivatives : bool
            If True, perform any memory allocations necessary for derivative computation.
        """
        # 1. Full setup that must be called in the root system.
        if setup_mode == 'full':
            recurse = True

            self.pathname = ''
            self.comm = comm
            self._relevant = None
            self._distributed_vector_class = distributed_vector_class
            self._local_vector_class = local_vector_class
            self._use_derivatives = use_derivatives
        # 2. Partial setup called in the system initiating the reconfiguration.
        elif setup_mode == 'reconf':
            recurse = True
        # 3. Update-mode setup called in all ancestors of the system initiating the reconf.
        elif setup_mode == 'update':
            recurse = False

        self._mode = mode

        # If we're only updating and not recursing, processors don't need to be redistributed.
        if recurse:
            # Besides setting up the processors, this method also builds the model hierarchy.
            self._setup_procs(self.pathname, comm, mode)

        # Recurse model from the bottom to the top for configuring.
        self._configure()

        # For updating variable and connection data, setup needs to be performed only
        # in the current system, by gathering data from immediate subsystems,
        # and no recursion is necessary.
        self._setup_var_data(recurse=recurse)
        self._setup_vec_names(mode, self._vec_names, self._vois)
        self._setup_global_connections(recurse=recurse)
        self._setup_relevance(mode, self._relevant)
        self._setup_var_index_ranges(recurse=recurse)
        self._setup_var_index_maps(recurse=recurse)
        self._setup_var_sizes(recurse=recurse)
        self._setup_connections(recurse=recurse)

    def _setup_par_fd_procs(self, comm):
        """
        Split up the comm for use in parallel FD.

        Parameters
        ----------
        comm : MPI.Comm or <FakeComm>
            MPI communicator object.

        Returns
        -------
        MPI.Comm or <FakeComm>
            MPI communicator object.
        """
        num_par_fd = self._num_par_fd
        if comm.size < num_par_fd:
            raise ValueError("'%s': num_par_fd must be <= communicator size (%d)" %
                             (self.pathname, comm.size))

        self._full_comm = comm

        if num_par_fd > 1:
            sizes, offsets = evenly_distrib_idxs(num_par_fd, comm.size)

            # a 'color' is assigned to each subsystem, with
            # an entry for each processor it will be given
            # e.g. [0, 0, 0, 1, 1, 1, 2, 2, 2, 3, 3, 3]
            color = np.empty(comm.size, dtype=int)
            for i in range(num_par_fd):
                color[offsets[i]:offsets[i] + sizes[i]] = i

            self._par_fd_id = color[comm.rank]

            comm = self._full_comm.Split(self._par_fd_id)

        return comm

    def _setup_recording(self, recurse=True):
        myinputs = myoutputs = myresiduals = set()
        incl = self.recording_options['includes']
        excl = self.recording_options['excludes']

        if self.recording_options['record_inputs']:
            if self._inputs:
                myinputs = {n for n in self._inputs._names
                            if check_path(n, incl, excl)}
        if self.recording_options['record_outputs']:
            if self._outputs:
                myoutputs = {n for n in self._outputs._names
                             if check_path(n, incl, excl)}
            if self.recording_options['record_residuals']:
                myresiduals = myoutputs  # outputs and residuals have same names
        elif self.recording_options['record_residuals']:
            if self._residuals:
                myresiduals = {n for n in self._residuals._names
                               if check_path(n, incl, excl)}

        self._filtered_vars_to_record = {
            'i': myinputs,
            'o': myoutputs,
            'r': myresiduals
        }

        self._rec_mgr.startup(self)

        # Recursion
        if recurse:
            for subsys in self._subsystems_myproc:
                subsys._setup_recording(recurse)

    def _final_setup(self, comm, setup_mode, force_alloc_complex=False):
        """
        Perform final setup for this system and its descendant systems.

        This part of setup is called automatically at the start of run_model or run_driver.

        There are three modes of setup:
        1. 'full': wipe everything and setup this and all descendant systems from scratch
        2. 'reconf': don't wipe everything, but reconfigure this and all descendant systems
        3. 'update': update after one or more immediate systems has done a 'reconf' or 'update'

        Parameters
        ----------
        comm : MPI.Comm or <FakeComm> or None
            The global communicator.
        setup_mode : str
            Must be one of 'full', 'reconf', or 'update'.
        force_alloc_complex : bool
            Force allocation of imaginary part in nonlinear vectors. OpenMDAO can generally
            detect when you need to do this, but in some cases (e.g., complex step is used
            after a reconfiguration) you may need to set this to True.
        """
        # 1. Full setup that must be called in the root system.
        if setup_mode == 'full':
            initial = True
            recurse = True
            resize = False
        # 2. Partial setup called in the system initiating the reconfiguration.
        elif setup_mode == 'reconf':
            initial = False
            recurse = True
            resize = True
        # 3. Update-mode setup called in all ancestors of the system initiating the reconf.
        elif setup_mode == 'update':
            initial = False
            recurse = False
            resize = False

        # For vector-related, setup, recursion is always necessary, even for updating.
        # For reconfiguration setup, we resize the vectors once, only in the current system.
        ext_num_vars, ext_sizes = self._get_initial_global(initial)
        self._setup_global(ext_num_vars, ext_sizes)
        root_vectors = self._get_root_vectors(initial, force_alloc_complex=force_alloc_complex)
        self._setup_vectors(root_vectors, resize=resize)
        self._setup_bounds(*self._get_bounds_root_vectors(self._local_vector_class, initial),
                           resize=resize)

        # Transfers do not require recursion, but they have to be set up after the vector setup.
        self._setup_transfers(recurse=recurse)

        # Same situation with solvers, partials, and Jacobians.
        # If we're updating, we just need to re-run setup on these, but no recursion necessary.
        self._setup_solvers(recurse=recurse)
        if self._use_derivatives:
            self._setup_partials(recurse=recurse)
            self._setup_jacobians(recurse=recurse)

        self._setup_recording(recurse=recurse)

        # If full or reconf setup, reset this system's variables to initial values.
        if setup_mode in ('full', 'reconf'):
            self.set_initial_values()

        # Tell all subsystems to record their metadata if they have recorders attached
        for sub in self.system_iter(recurse=True, include_self=True):
            if sub.recording_options['record_metadata']:
                sub._rec_mgr.record_metadata(sub)

        # Also, optionally, record to the recorders attached to this System,
        #   the system metadata for all the subsystems
        if self.recording_options['record_model_metadata']:
            for sub in self.system_iter(recurse=True, include_self=True):
                self._rec_mgr.record_metadata(sub)

    def _setup_var_index_ranges(self, recurse=True):
        """
        Compute the division of variables by subsystem.

        Parameters
        ----------
        recurse : bool
            Whether to call this method in subsystems.
        """
        pass

    def _setup_var_data(self, recurse=True):
        """
        Compute the list of abs var names, abs/prom name maps, and metadata dictionaries.

        Parameters
        ----------
        recurse : bool
            Whether to call this method in subsystems.
        """
        self._var_allprocs_abs_names = {'input': [], 'output': []}
        self._var_abs_names = {'input': [], 'output': []}
        self._var_allprocs_prom2abs_list = {'input': OrderedDict(), 'output': OrderedDict()}
        self._var_abs2prom = {'input': {}, 'output': {}}
        self._var_allprocs_abs2meta = {}
        self._var_abs2meta = {}

    def _setup_var_index_maps(self, recurse=True):
        """
        Compute maps from abs var names to their index among allprocs variables in this system.

        Parameters
        ----------
        recurse : bool
            Whether to call this method in subsystems.
        """
        self._var_allprocs_abs2idx = abs2idx = {}

        vec_names = self._lin_rel_vec_name_list if self._use_derivatives else self._vec_names

        for vec_name in vec_names:
            abs2idx[vec_name] = abs2idx_t = {}
            for type_ in ['input', 'output']:
                for i, abs_name in enumerate(self._var_allprocs_relevant_names[vec_name][type_]):
                    abs2idx_t[abs_name] = i

        if self._use_derivatives:
            abs2idx['nonlinear'] = abs2idx['linear']

        # Recursion
        if recurse:
            for subsys in self._subsystems_myproc:
                subsys._setup_var_index_maps(recurse)

    def _setup_var_sizes(self, recurse=True):
        """
        Compute the arrays of local variable sizes for all variables/procs on this system.

        Parameters
        ----------
        recurse : bool
            Whether to call this method in subsystems.
        """
        self._var_sizes = {}
        self._owning_rank = defaultdict(int)

    def _setup_global_shapes(self):
        """
        Compute the global size and shape of all variables on this system.
        """
        meta = self._var_allprocs_abs2meta

        # now set global sizes and shapes into metadata for distributed outputs
        sizes = self._var_sizes['nonlinear']['output']
        for idx, abs_name in enumerate(self._var_allprocs_abs_names['output']):
            mymeta = meta[abs_name]
            local_shape = mymeta['shape']
            if not mymeta['distributed']:
                # not distributed, just use local shape and size
                mymeta['global_size'] = mymeta['size']
                mymeta['global_shape'] = local_shape
                continue

            global_size = np.sum(sizes[:, idx])
            mymeta['global_size'] = global_size

            # assume that all but the first dimension of the shape of a
            # distributed output is the same on all procs
            high_dims = local_shape[1:]
            if high_dims:
                high_size = np.prod(high_dims)
                dim1 = global_size // high_size
                if global_size % high_size != 0:
                    raise RuntimeError("Global size of output '%s' (%s) does not agree "
                                       "with local shape %s" % (abs_name, global_size,
                                                                local_shape))
                global_shape = tuple([dim1] + list(high_dims))
            else:
                high_size = 1
                global_shape = (global_size,)
            mymeta['global_shape'] = global_shape

    def _setup_global_connections(self, recurse=True, conns=None):
        """
        Compute dict of all connections between this system's inputs and outputs.

        The connections come from 4 sources:
        1. Implicit connections owned by the current system
        2. Explicit connections declared by the current system
        3. Explicit connections declared by parent systems
        4. Implicit / explicit from subsystems

        Parameters
        ----------
        recurse : bool
            Whether to call this method in subsystems.
        conns : dict
            Dictionary of connections passed down from parent group.
        """
        pass

    def _setup_vec_names(self, mode, vec_names=None, vois=None):
        """
        Return the list of vec_names and the vois dict.

        Parameters
        ----------
        mode : str
            Derivative direction, either 'fwd' or 'rev'.
        vec_names : list of str or None
            The list of names of vectors. Depends on the value of mode.
        vois : dict
            Dictionary of either design vars or responses, depending on the value
            of mode.

        """
        def _filter_names(voi_dict):
            return set(voi for voi, data in iteritems(voi_dict)
                       if data['parallel_deriv_color'] is not None
                       or data['vectorize_derivs'])

        self._vois = vois
        if vec_names is None:  # should only occur at top level on full setup
            if self._use_derivatives:
                vec_names = ['nonlinear', 'linear']
                if mode == 'fwd':
                    desvars = self.get_design_vars(recurse=True, get_sizes=False)
                    vec_names.extend(sorted(_filter_names(desvars)))
                    self._vois = vois = desvars
                else:  # rev
                    responses = self.get_responses(recurse=True, get_sizes=False)
                    vec_names.extend(sorted(_filter_names(responses)))
                    self._vois = vois = responses
            else:
                vec_names = ['nonlinear']
                self._vois = {}

        self._vec_names = vec_names
        self._lin_vec_names = vec_names[1:]  # only linear vec names

        for s in self.system_iter():
            s._vec_names = vec_names
            s._lin_vec_names = self._lin_vec_names

    def _init_relevance(self, mode):
        """
        Create the relevance dictionary.

        Parameters
        ----------
        mode : str
            Derivative direction, either 'fwd' or 'rev'.

        Returns
        -------
        dict
            The relevance dictionary.
        """
        self._relevant = relevant = {}
        relevant['nonlinear'] = {'@all': ({'input': ContainsAll(),
                                           'output': ContainsAll()},
                                          ContainsAll())}
        if self._use_derivatives:
            relevant['linear'] = relevant['nonlinear']
        return relevant

    def _setup_relevance(self, mode, relevant=None):
        """
        Set up the relevance dictionary.

        Parameters
        ----------
        mode : str
            Derivative direction, either 'fwd' or 'rev'.
        relevant : dict or None
            Dictionary mapping VOI name to all variables necessary for computing
            derivatives between the VOI and all other VOIs.

        """
        if relevant is None:  # should only occur at top level on full setup
            self._relevant = relevant = self._init_relevance(mode)
        else:
            self._relevant = relevant

        self._var_allprocs_relevant_names = defaultdict(lambda: {'input': [], 'output': []})
        self._var_relevant_names = defaultdict(lambda: {'input': [], 'output': []})

        use_derivs = self._use_derivatives

        self._rel_vec_name_list = []
        for vec_name in self._vec_names:
            rel, relsys = relevant[vec_name]['@all']
            if self.pathname in relsys:
                self._rel_vec_name_list.append(vec_name)
            for type_ in ('input', 'output'):
                self._var_allprocs_relevant_names[vec_name][type_].extend(
                    v for v in self._var_allprocs_abs_names[type_] if v in rel[type_])
                self._var_relevant_names[vec_name][type_].extend(
                    v for v in self._var_abs_names[type_] if v in rel[type_])

        self._rel_vec_names = frozenset(self._rel_vec_name_list)
        self._lin_rel_vec_name_list = self._rel_vec_name_list[1:]

        for s in self._subsystems_myproc:
            s._setup_relevance(mode, relevant)

    def _setup_connections(self, recurse=True):
        """
        Compute dict of all implicit and explicit connections owned by this system.

        Parameters
        ----------
        recurse : bool
            Whether to call this method in subsystems.
        """
        pass

    def _setup_global(self, ext_num_vars, ext_sizes):
        """
        Compute total number and total size of variables in systems before / after this system.

        Parameters
        ----------
        ext_num_vars : {'input': (int, int), 'output': (int, int)}
            Total number of allprocs variables in system before/after this one.
        ext_sizes : {'input': (int, int), 'output': (int, int)}
            Total size of allprocs variables in system before/after this one.
        """
        self._ext_num_vars = ext_num_vars
        self._ext_sizes = ext_sizes

    def _setup_vectors(self, root_vectors, resize=False, alloc_complex=False):
        """
        Compute all vectors for all vec names and assign excluded variables lists.

        Parameters
        ----------
        root_vectors : dict of dict of Vector
            Root vectors: first key is 'input', 'output', or 'residual'; second key is vec_name.
        resize : bool
            Whether to resize the root vectors - i.e, because this system is initiating a reconf.
        alloc_complex : bool
            Whether to allocate any imaginary storage to perform complex step. Default is False.
        """
        self._vectors = vectors = {'input': OrderedDict(),
                                   'output': OrderedDict(),
                                   'residual': OrderedDict()}

        # Allocate complex if root vector was allocated complex.
        alloc_complex = root_vectors['output']['nonlinear']._alloc_complex

        # This happens if you reconfigure and switch to 'cs' without forcing the vectors to be
        # initially allocated as complex.
        if not alloc_complex and 'cs' in self._approx_schemes:
            msg = "In order to activate complex step during reconfiguration, " \
                  "you need to set 'force_alloc_complex' to True during setup. " \
                  "e.g. 'problem.setup(force_alloc_complex=True)'"
            raise RuntimeError(msg)

        vector_class = self._vector_class

        for vec_name in self._rel_vec_name_list:

            # Only allocate complex in the vectors we need.
            vec_alloc_complex = root_vectors['output'][vec_name]._alloc_complex

            for kind in ['input', 'output', 'residual']:
                rootvec = root_vectors[kind][vec_name]
                vectors[kind][vec_name] = vector_class(
                    vec_name, kind, self, rootvec, resize=resize,
                    alloc_complex=vec_alloc_complex, ncol=rootvec._ncol)

        self._inputs = vectors['input']['nonlinear']
        self._outputs = vectors['output']['nonlinear']
        self._residuals = vectors['residual']['nonlinear']

        for subsys in self._subsystems_myproc:
            subsys._scale_factors = self._scale_factors
            subsys._setup_vectors(root_vectors, alloc_complex=alloc_complex)

    def _setup_bounds(self, root_lower, root_upper, resize=False):
        """
        Compute the lower and upper bounds vectors and set their values.

        Parameters
        ----------
        root_lower : Vector
            Root vector for the lower bounds vector.
        root_upper : Vector
            Root vector for the upper bounds vector.
        resize : bool
            Whether to resize the root vectors - i.e, because this system is initiating a reconf.
        """
        vector_class = root_lower.__class__
        self._lower_bounds = lower = vector_class(
            'nonlinear', 'output', self, root_lower, resize=resize)
        self._upper_bounds = upper = vector_class(
            'nonlinear', 'output', self, root_upper, resize=resize)

        abs2meta = self._var_abs2meta
        for abs_name in self._var_abs_names['output']:
            meta = abs2meta[abs_name]
            shape = meta['shape']
            ref0 = meta['ref0']
            ref = meta['ref']
            var_lower = meta['lower']
            var_upper = meta['upper']

            if not np.isscalar(ref0):
                ref0 = ref0.reshape(shape)
            if not np.isscalar(ref):
                ref = ref.reshape(shape)

            if var_lower is None:
                lower._views[abs_name][:] = -np.inf
            else:
                lower._views[abs_name][:] = (var_lower - ref0) / (ref - ref0)

            if var_upper is None:
                upper._views[abs_name][:] = np.inf
            else:
                upper._views[abs_name][:] = (var_upper - ref0) / (ref - ref0)

        for subsys in self._subsystems_myproc:
            subsys._setup_bounds(root_lower, root_upper)

    def _compute_root_scale_factors(self):
        """
        Compute scale factors for all variables.

        Returns
        -------
        dict
            Mapping of each absoute var name to its corresponding scaling factor tuple.
        """
        # make this a defaultdict to handle the case of access using unconnected inputs
        scale_factors = defaultdict(lambda: {
            ('input', 'phys'): (0.0, 1.0),
            ('input', 'norm'): (0.0, 1.0)
        })

        allprocs_meta_out = self._var_allprocs_abs2meta

        for abs_name in self._var_allprocs_abs_names['output']:
            meta = allprocs_meta_out[abs_name]
            ref0 = meta['ref0']
            res_ref = meta['res_ref']
            a0 = ref0
            a1 = meta['ref'] - ref0
            scale_factors[abs_name] = {
                ('output', 'phys'): (a0, a1),
                ('output', 'norm'): (-a0 / a1, 1.0 / a1),
                ('residual', 'phys'): (0.0, res_ref),
                ('residual', 'norm'): (0.0, 1.0 / res_ref),
            }
        return scale_factors

    def _setup_transfers(self, recurse=True):
        """
        Compute all transfers that are owned by this system.

        Parameters
        ----------
        recurse : bool
            Whether to call this method in subsystems.
        """
        pass

    def _setup_solvers(self, recurse=True):
        """
        Perform setup in all solvers.

        Parameters
        ----------
        recurse : bool
            Whether to call this method in subsystems.
        """
        if self._nonlinear_solver is not None:
            self._nonlinear_solver._setup_solvers(self, 0)
        if self._linear_solver is not None:
            self._linear_solver._setup_solvers(self, 0)

        if recurse:
            for subsys in self._subsystems_myproc:
                subsys._setup_solvers(recurse=recurse)

    def _setup_jacobians(self, recurse=True):
        """
        Set and populate jacobians down through the system tree.

        Parameters
        ----------
        recurse : bool
            If True, setup jacobians in all descendants.
        """
        if not self._use_derivatives:
            return

        asm_jac_solvers = set()
        if self._linear_solver is not None:
            asm_jac_solvers.update(self._linear_solver._assembled_jac_solver_iter())

        nl_asm_jac_solvers = set()
        if self.nonlinear_solver is not None:
            nl_asm_jac_solvers.update(self.nonlinear_solver._assembled_jac_solver_iter())

        asm_jac = None
        if asm_jac_solvers:
            asm_jac = _asm_jac_types[self.options['assembled_jac_type']](system=self)
            self._assembled_jac = asm_jac
            for s in asm_jac_solvers:
                s._assembled_jac = asm_jac

        if nl_asm_jac_solvers:
            if asm_jac is None:
                asm_jac = _asm_jac_types[self.options['assembled_jac_type']](system=self)
            for s in nl_asm_jac_solvers:
                s._assembled_jac = asm_jac

        # note that for a Group, _set_partials_meta does nothing
        self._set_partials_meta()

        # At present, we don't support a AssembledJacobian in a group
        # if any subcomponents are matrix-free.
        if asm_jac is not None:
            if self.matrix_free:
                raise RuntimeError("%s: AssembledJacobian not supported for matrix-free "
                                   "subcomponent." % self.pathname)

        if recurse:
            for subsys in self._subsystems_myproc:
                subsys._setup_jacobians()

        # allocate internal matrices now that we have all of the subjac metadata
        if asm_jac is not None:
            asm_jac._initialize(self)
            asm_jac._init_view(self)

    def set_initial_values(self):
        """
        Set all input and output variables to their declared initial values.
        """
        abs2meta = self._var_abs2meta
        for abs_name in self._var_abs_names['input']:
            self._inputs._views[abs_name][:] = abs2meta[abs_name]['value']

        for abs_name in self._var_abs_names['output']:
            self._outputs._views[abs_name][:] = abs2meta[abs_name]['value']

    def _get_maps(self, prom_names):
        """
        Define variable maps based on promotes lists.

        Parameters
        ----------
        prom_names : {'input': [], 'output': []}
            Lists of promoted input and output names.

        Returns
        -------
        dict of {'input': {str:str, ...}, 'output': {str:str, ...}}
            dictionary mapping input/output variable names
            to promoted variable names.
        """
        gname = self.name + '.' if self.name else ''

        def split_list(lst):
            """
            Return names, patterns, and renames found in lst.
            """
            names = []
            patterns = []
            renames = {}
            for entry in lst:
                if isinstance(entry, string_types):
                    if '*' in entry or '?' in entry or '[' in entry:
                        patterns.append(entry)
                    else:
                        names.append(entry)
                elif isinstance(entry, tuple) and len(entry) == 2:
                    renames[entry[0]] = entry[1]
                else:
                    raise TypeError("when adding subsystem '%s', entry '%s'"
                                    " is not a string or tuple of size 2" %
                                    (self.pathname, entry))
            return names, patterns, renames

        def resolve(to_match, io_types, matches, proms):
            """
            Determine the mapping of promoted names to the parent scope for a promotion type.

            This is called once for promotes or separately for promotes_inputs and promotes_outputs.
            """
            if not to_match:
                for typ in io_types:
                    if gname:
                        matches[typ] = {name: gname + name for name in proms[typ]}
                    else:
                        matches[typ] = {name: name for name in proms[typ]}
                return True

            found = set()
            names, patterns, renames = split_list(to_match)
            for typ in io_types:
                pmap = matches[typ]
                for name in proms[typ]:
                    if name in names:
                        pmap[name] = name
                        found.add(name)
                    elif name in renames:
                        pmap[name] = renames[name]
                        found.add(name)
                    else:
                        for pattern in patterns:
                            # if name matches, promote that variable to parent
                            if pattern == '*' or fnmatchcase(name, pattern):
                                pmap[name] = name
                                found.add(pattern)
                                break
                        else:
                            # Default: prepend the parent system's name
                            pmap[name] = gname + name if gname else name

            not_found = (set(names).union(renames).union(patterns)) - found
            if not_found:
                if len(io_types) == 2:
                    call = 'promotes'
                else:
                    call = 'promotes_%ss' % io_types[0]
                raise RuntimeError("%s: '%s' failed to find any matches for the following "
                                   "names or patterns: %s." %
                                   (self.pathname, call, sorted(not_found)))

        maps = {'input': {}, 'output': {}}

        if self._var_promotes['input'] or self._var_promotes['output']:
            if self._var_promotes['any']:
                raise RuntimeError("%s: 'promotes' cannot be used at the same time as "
                                   "'promotes_inputs' or 'promotes_outputs'." % self.pathname)
            resolve(self._var_promotes['input'], ('input',), maps, prom_names)
            resolve(self._var_promotes['output'], ('output',), maps, prom_names)
        else:
            resolve(self._var_promotes['any'], ('input', 'output',), maps, prom_names)

        return maps

    def _get_scope(self):
        """
        Find the input and output variables that are needed for a particular matvec product.

        Returns
        -------
        (set, set)
            Sets of output and input variables.
        """
        try:
            return self._scope_cache[None]
        except KeyError:
            self._scope_cache[None] = (frozenset(self._var_abs_names['output']), _empty_frozen_set)
            return self._scope_cache[None]

    @property
    def metadata(self):
        """
        Get the options for this System.
        """
        warn_deprecation("The 'metadata' attribute provides backwards compatibility "
                         "with earlier version of OpenMDAO; use 'options' instead.")
        return self.options

    @contextmanager
    def _unscaled_context(self, outputs=[], residuals=[]):
        """
        Context manager for units and scaling for vectors and Jacobians.

        Temporarily puts vectors in a physical and unscaled state, because
        internally, vectors are nominally in a dimensionless and scaled state.
        The same applies (optionally) for Jacobians.

        Parameters
        ----------
        outputs : list of output <Vector> objects
            List of output vectors to apply the unit and scaling conversions.
        residuals : list of residual <Vector> objects
            List of residual vectors to apply the unit and scaling conversions.
        """
        if self._has_output_scaling:
            for vec in outputs:
                vec.scale('phys')
        if self._has_resid_scaling:
            for vec in residuals:
                vec.scale('phys')

        yield

        for vec in outputs:
            if self._has_output_scaling:
                vec.scale('norm')

        for vec in residuals:
            if self._has_resid_scaling:
                vec.scale('norm')

    @contextmanager
    def _unscaled_context_all(self):
        """
        Context manager that temporarily puts all vectors and Jacobians in an unscaled state.
        """
        if self._has_output_scaling:
            for vec in self._vectors['output'].values():
                vec.scale('phys')
        if self._has_resid_scaling:
            for vec in self._vectors['residual'].values():
                vec.scale('phys')

        yield

        if self._has_output_scaling:
            for vec in self._vectors['output'].values():
                vec.scale('norm')
        if self._has_resid_scaling:
            for vec in self._vectors['residual'].values():
                vec.scale('norm')

    @contextmanager
    def _scaled_context_all(self):
        """
        Context manager that temporarily puts all vectors and Jacobians in a scaled state.
        """
        if self._has_output_scaling:
            for vec in self._vectors['output'].values():
                vec.scale('norm')
        if self._has_resid_scaling:
            for vec in self._vectors['residual'].values():
                vec.scale('norm')

        yield

        if self._has_output_scaling:
            for vec in self._vectors['output'].values():
                vec.scale('phys')
        if self._has_resid_scaling:
            for vec in self._vectors['residual'].values():
                vec.scale('phys')

    @contextmanager
    def _matvec_context(self, vec_name, scope_out, scope_in, mode, clear=True):
        """
        Context manager for vectors.

        For the given vec_name, return vectors that use a set of
        internal variables that are relevant to the current matrix-vector
        product.  This is called only from _apply_linear.

        Parameters
        ----------
        vec_name : str
            Name of the vector to use.
        scope_out : frozenset or None
            Set of absolute output names in the scope of this mat-vec product.
            If None, all are in the scope.
        scope_in : frozenset or None
            Set of absolute input names in the scope of this mat-vec product.
            If None, all are in the scope.
        mode : str
            Key for specifying derivative direction. Values are 'fwd'
            or 'rev'.
        clear : bool(True)
            If True, zero out residuals (in fwd mode) or inputs and outputs
            (in rev mode).

        Yields
        ------
        (d_inputs, d_outputs, d_residuals) : tuple of Vectors
            Yields the three Vectors configured internally to deal only
            with variables relevant to the current matrix vector product.

        """
        d_inputs = self._vectors['input'][vec_name]
        d_outputs = self._vectors['output'][vec_name]
        d_residuals = self._vectors['residual'][vec_name]

        if clear:
            if mode == 'fwd':
                d_residuals.set_const(0.0)
            else:  # rev
                d_inputs.set_const(0.0)
                d_outputs.set_const(0.0)

        if scope_out is None and scope_in is None:
            yield d_inputs, d_outputs, d_residuals
        else:
            old_ins = d_inputs._names
            old_outs = d_outputs._names

            if scope_out is not None:
                d_outputs._names = scope_out.intersection(d_outputs._views)
            if scope_in is not None:
                d_inputs._names = scope_in.intersection(d_inputs._views)

            yield d_inputs, d_outputs, d_residuals

            # reset _names so users will see full vector contents
            d_inputs._names = old_ins
            d_outputs._names = old_outs

    def get_nonlinear_vectors(self):
        """
        Return the inputs, outputs, and residuals vectors.

        Returns
        -------
        (inputs, outputs, residuals) : tuple of <Vector> instances
            Yields the inputs, outputs, and residuals nonlinear vectors.
        """
        if self._inputs is None:
            raise RuntimeError("Cannot get vectors because setup has not yet been called.")

        return self._inputs, self._outputs, self._residuals

    def get_linear_vectors(self, vec_name='linear'):
        """
        Return the linear inputs, outputs, and residuals vectors.

        Parameters
        ----------
        vec_name : str
            Name of the linear right-hand-side vector. The default is 'linear'.

        Returns
        -------
        (inputs, outputs, residuals) : tuple of <Vector> instances
            Yields the inputs, outputs, and residuals linear vectors for vec_name.
        """
        if self._inputs is None:
            raise RuntimeError("Cannot get vectors because setup has not yet been called.")

        if vec_name not in self._vectors['input']:
            raise ValueError("There is no linear vector named %s" % vec_name)

        return (self._vectors['input'][vec_name],
                self._vectors['output'][vec_name],
                self._vectors['residual'][vec_name])

    def _get_var_offsets(self):
        """
        Compute offsets for variables.

        Returns
        -------
        dict
            Arrays of global offsets keyed by vec_name and deriv direction.
        """
        if self._var_offsets is None:
            offsets = self._var_offsets = {}
            vec_names = self._lin_rel_vec_name_list if self._use_derivatives else self._vec_names

            for vec_name in vec_names:
                offsets[vec_name] = off_vn = {}
                for type_ in ['input', 'output']:
                    vsizes = self._var_sizes[vec_name][type_]
                    if vsizes.size > 0:
                        csum = np.empty(vsizes.size, dtype=int)
                        csum[0] = 0
                        csum[1:] = np.cumsum(vsizes)[:-1]
                        off_vn[type_] = csum.reshape(vsizes.shape)
                    else:
                        off_vn[type_] = np.zeros(0, dtype=int).reshape((1, 0))

            if self._use_derivatives:
                offsets['nonlinear'] = offsets['linear']

        return self._var_offsets

    @property
    def nonlinear_solver(self):
        """
        Get the nonlinear solver for this system.
        """
        return self._nonlinear_solver

    @nonlinear_solver.setter
    def nonlinear_solver(self, solver):
        """
        Set this system's nonlinear solver.
        """
        self._nonlinear_solver = solver

    @property
    def linear_solver(self):
        """
        Get the linear solver for this system.
        """
        return self._linear_solver

    @linear_solver.setter
    def linear_solver(self, solver):
        """
        Set this system's linear solver.
        """
        self._linear_solver = solver

    @property
    def nl_solver(self):
        """
        Get the nonlinear solver for this system.
        """
        warn_deprecation("The 'nl_solver' attribute provides backwards compatibility "
                         "with OpenMDAO 1.x ; use 'nonlinear_solver' instead.")
        return self._nonlinear_solver

    @nl_solver.setter
    def nl_solver(self, solver):
        """
        Set this system's nonlinear solver.
        """
        warn_deprecation("The 'nl_solver' attribute provides backwards compatibility "
                         "with OpenMDAO 1.x ; use 'nonlinear_solver' instead.")
        self._nonlinear_solver = solver

    @property
    def ln_solver(self):
        """
        Get the linear solver for this system.
        """
        warn_deprecation("The 'ln_solver' attribute provides backwards compatibility "
                         "with OpenMDAO 1.x ; use 'linear_solver' instead.")
        return self._linear_solver

    @ln_solver.setter
    def ln_solver(self, solver):
        """
        Set this system's linear solver.
        """
        warn_deprecation("The 'ln_solver' attribute provides backwards compatibility "
                         "with OpenMDAO 1.x ; use 'linear_solver' instead.")
        self._linear_solver = solver

    def _set_solver_print(self, level=2, depth=1e99, type_='all'):
        """
        Control printing for solvers and subsolvers in the model.

        Parameters
        ----------
        level : int
            iprint level. Set to 2 to print residuals each iteration; set to 1
            to print just the iteration totals; set to 0 to disable all printing
            except for failures, and set to -1 to disable all printing including failures.
        depth : int
            How deep to recurse. For example, you can set this to 0 if you only want
            to print the top level linear and nonlinear solver messages. Default
            prints everything.
        type_ : str
            Type of solver to set: 'LN' for linear, 'NL' for nonlinear, or 'all' for all.
        """
        if self._linear_solver is not None and type_ != 'NL':
            self._linear_solver._set_solver_print(level=level, type_=type_)
        if self.nonlinear_solver is not None and type_ != 'LN':
            self.nonlinear_solver._set_solver_print(level=level, type_=type_)

        for subsys in self._subsystems_allprocs:

            current_depth = subsys.pathname.count('.')
            if current_depth >= depth:
                continue

            subsys._set_solver_print(level=level, depth=depth - current_depth, type_=type_)

            if subsys._linear_solver is not None and type_ != 'NL':
                subsys._linear_solver._set_solver_print(level=level, type_=type_)
            if subsys.nonlinear_solver is not None and type_ != 'LN':
                subsys.nonlinear_solver._set_solver_print(level=level, type_=type_)

    def _set_partials_meta(self):
        """
        Set subjacobian info into our jacobian.

        Overridden in <Component>.
        """
        pass

    def system_iter(self, include_self=False, recurse=True,
                    typ=None):
        """
        Yield a generator of local subsystems of this system.

        Parameters
        ----------
        include_self : bool
            If True, include this system in the iteration.
        recurse : bool
            If True, iterate over the whole tree under this system.
        typ : type
            If not None, only yield Systems that match that are instances of the
            given type.
        """
        if include_self and (typ is None or isinstance(self, typ)):
            yield self

        for s in self._subsystems_myproc:
            if typ is None or isinstance(s, typ):
                yield s
            if recurse:
                for sub in s.system_iter(recurse=True, typ=typ):
                    yield sub

    def add_design_var(self, name, lower=None, upper=None, ref=None,
                       ref0=None, indices=None, adder=None, scaler=None,
                       parallel_deriv_color=None, vectorize_derivs=False,
                       cache_linear_solution=False):
        r"""
        Add a design variable to this system.

        Parameters
        ----------
        name : string
            Name of the design variable in the system.
        lower : float or ndarray, optional
            Lower boundary for the param
        upper : upper or ndarray, optional
            Upper boundary for the param
        ref : float or ndarray, optional
            Value of design var that scales to 1.0 in the driver.
        ref0 : float or ndarray, optional
            Value of design var that scales to 0.0 in the driver.
        indices : iter of int, optional
            If a param is an array, these indicate which entries are of
            interest for this particular design variable.  These may be
            positive or negative integers.
        adder : float or ndarray, optional
            Value to add to the model value to get the scaled value. Adder
            is first in precedence.
        scaler : float or ndarray, optional
            value to multiply the model value to get the scaled value. Scaler
            is second in precedence.
        parallel_deriv_color : string
            If specified, this design var will be grouped for parallel derivative
            calculations with other variables sharing the same parallel_deriv_color.
        vectorize_derivs : bool
            If True, vectorize derivative calculations.
        cache_linear_solution : bool
            If True, store the linear solution vectors for this variable so they can
            be used to start the next linear solution with an initial guess equal to the
            solution from the previous linear solve.

        Notes
        -----
        The response can be scaled using ref and ref0.
        The argument :code:`ref0` represents the physical value when the scaled value is 0.
        The argument :code:`ref` represents the physical value when the scaled value is 1.
        """
        if name in self._design_vars or name in self._static_design_vars:
            msg = "Design Variable '{}' already exists."
            raise RuntimeError(msg.format(name))

        # Name must be a string
        if not isinstance(name, string_types):
            raise TypeError('The name argument should be a string, got {0}'.format(name))

        # Convert ref/ref0 to ndarray/float as necessary
        ref = format_as_float_or_array('ref', ref, val_if_none=None, flatten=True)
        ref0 = format_as_float_or_array('ref0', ref0, val_if_none=None, flatten=True)

        # determine adder and scaler based on args
        adder, scaler = determine_adder_scaler(ref0, ref, adder, scaler)

        # Convert lower to ndarray/float as necessary
        lower = format_as_float_or_array('lower', lower, val_if_none=-openmdao.INF_BOUND,
                                         flatten=True)

        # Convert upper to ndarray/float as necessary
        upper = format_as_float_or_array('upper', upper, val_if_none=openmdao.INF_BOUND,
                                         flatten=True)

        # Apply scaler/adder to lower and upper
        lower = (lower + adder) * scaler
        upper = (upper + adder) * scaler

        if self._static_mode:
            design_vars = self._static_design_vars
        else:
            design_vars = self._design_vars

        dvs = OrderedDict()

        if isinstance(scaler, np.ndarray):
            if np.all(scaler == 1.0):
                scaler = None
        elif scaler == 1.0:
            scaler = None
        dvs['scaler'] = scaler

        if isinstance(adder, np.ndarray):
            if not np.any(adder):
                adder = None
        elif adder == 0.0:
            adder = None
        dvs['adder'] = adder

        dvs['name'] = name
        dvs['upper'] = upper
        dvs['lower'] = lower
        dvs['ref'] = ref
        dvs['ref0'] = ref0
        dvs['cache_linear_solution'] = cache_linear_solution

        if indices is not None:
            # If given, indices must be a sequence
            if not (isinstance(indices, Iterable) and
                    all([isinstance(i, Integral) for i in indices])):
                raise ValueError("If specified, indices must be a sequence of integers.")

            indices = np.atleast_1d(indices)
            dvs['size'] = size = len(indices)

            # All refs: check the shape if necessary
            for item, item_name in zip([ref, ref0, scaler, adder, upper, lower],
                                       ['ref', 'ref0', 'scaler', 'adder', 'upper', 'lower']):
                if isinstance(item, np.ndarray):
                    if item.size != size:
                        raise ValueError("'%s': When adding design var '%s', %s should have size "
                                         "%d but instead has size %d." % (self.pathname, name,
                                                                          item_name, size,
                                                                          item.size))

        dvs['indices'] = indices
        dvs['parallel_deriv_color'] = parallel_deriv_color
        dvs['vectorize_derivs'] = vectorize_derivs

        design_vars[name] = dvs

    def add_response(self, name, type_, lower=None, upper=None, equals=None,
                     ref=None, ref0=None, indices=None, index=None,
                     adder=None, scaler=None, linear=False, parallel_deriv_color=None,
                     vectorize_derivs=False, cache_linear_solution=False):
        r"""
        Add a response variable to this system.

        The response can be scaled using ref and ref0.
        The argument :code:`ref0` represents the physical value when the scaled value is 0.
        The argument :code:`ref` represents the physical value when the scaled value is 1.

        Parameters
        ----------
        name : string
            Name of the response variable in the system.
        type_ : string
            The type of response. Supported values are 'con' and 'obj'
        lower : float or ndarray, optional
            Lower boundary for the variable
        upper : upper or ndarray, optional
            Upper boundary for the variable
        equals : equals or ndarray, optional
            Equality constraint value for the variable
        ref : float or ndarray, optional
            Value of response variable that scales to 1.0 in the driver.
        ref0 : upper or ndarray, optional
            Value of response variable that scales to 0.0 in the driver.
        indices : sequence of int, optional
            If variable is an array, these indicate which entries are of
            interest for this particular response.
        index : int, optional
            If variable is an array, this indicates which entry is of
            interest for this particular response.
        adder : float or ndarray, optional
            Value to add to the model value to get the scaled value. Adder
            is first in precedence.
        scaler : float or ndarray, optional
            value to multiply the model value to get the scaled value. Scaler
            is second in precedence.
        linear : bool
            Set to True if constraint is linear. Default is False.
        parallel_deriv_color : string
            If specified, this design var will be grouped for parallel derivative
            calculations with other variables sharing the same parallel_deriv_color.
        vectorize_derivs : bool
            If True, vectorize derivative calculations.
        cache_linear_solution : bool
            If True, store the linear solution vectors for this variable so they can
            be used to start the next linear solution with an initial guess equal to the
            solution from the previous linear solve.
        """
        # Name must be a string
        if not isinstance(name, string_types):
            raise TypeError('The name argument should be a string, '
                            'got {0}'.format(name))

        # Type must be a string and one of 'con' or 'obj'
        if not isinstance(type_, string_types):
            raise TypeError('The type argument should be a string')
        elif type_ not in ('con', 'obj'):
            raise ValueError('The type must be one of \'con\' or \'obj\': '
                             'Got \'{0}\' instead'.format(name))

        if name in self._responses or name in self._static_responses:
            typemap = {'con': 'Constraint', 'obj': 'Objective'}
            msg = '{0} \'{1}\' already exists.'.format(typemap[type_], name)
            raise RuntimeError(msg.format(name))

        # Convert ref/ref0 to ndarray/float as necessary
        ref = format_as_float_or_array('ref', ref, val_if_none=None, flatten=True)
        ref0 = format_as_float_or_array('ref0', ref0, val_if_none=None, flatten=True)

        # determine adder and scaler based on args
        adder, scaler = determine_adder_scaler(ref0, ref, adder, scaler)

        # A constraint cannot be an equality and inequality constraint
        if equals is not None and (lower is not None or upper is not None):
            msg = "Constraint '{}' cannot be both equality and inequality."
            raise ValueError(msg.format(name))

        # If given, indices must be a sequence
        if (indices is not None and not (
                isinstance(indices, Iterable) and all([isinstance(i, Integral) for i in indices]))):
            raise ValueError("If specified, indices must be a sequence of integers.")

        if self._static_mode:
            responses = self._static_responses
        else:
            responses = self._responses

        resp = OrderedDict()

        if type_ == 'con':
            # Convert lower to ndarray/float as necessary
            lower = format_as_float_or_array('lower', lower, val_if_none=-openmdao.INF_BOUND,
                                             flatten=True)

            # Convert upper to ndarray/float as necessary
            upper = format_as_float_or_array('upper', upper, val_if_none=openmdao.INF_BOUND,
                                             flatten=True)

            # Convert equals to ndarray/float as necessary
            if equals is not None:
                equals = format_as_float_or_array('equals', equals, flatten=True)

            # Scale the bounds
            if lower is not None:
                lower = (lower + adder) * scaler

            if upper is not None:
                upper = (upper + adder) * scaler

            if equals is not None:
                equals = (equals + adder) * scaler

            resp['lower'] = lower
            resp['upper'] = upper
            resp['equals'] = equals
            resp['linear'] = linear
            if indices is not None:
                resp['size'] = len(indices)
                indices = np.atleast_1d(indices)
            resp['indices'] = indices
        else:  # 'obj'
            if index is not None:
                resp['size'] = 1
                index = np.array([index], dtype=INT_DTYPE)
            resp['indices'] = index

        if isinstance(scaler, np.ndarray):
            if np.all(scaler == 1.0):
                scaler = None
        elif scaler == 1.0:
            scaler = None
        resp['scaler'] = scaler

        if isinstance(adder, np.ndarray):
            if not np.any(adder):
                adder = None
        elif adder == 0.0:
            adder = None
        resp['adder'] = adder

        if resp['indices'] is not None:
            size = resp['indices'].size
            vlist = [ref, ref0, scaler, adder]
            nlist = ['ref', 'ref0', 'scaler', 'adder']
            if type_ == 'con':
                tname = 'constraint'
                vlist.extend([upper, lower, equals])
                nlist.extend(['upper', 'lower', 'equals'])
            else:
                tname = 'objective'

            # All refs: check the shape if necessary
            for item, item_name in zip(vlist, nlist):
                if isinstance(item, np.ndarray):
                    if item.size != size:
                        raise ValueError("'%s': When adding %s '%s', %s should have size "
                                         "%d but instead has size %d." % (self.pathname, tname,
                                                                          name, item_name, size,
                                                                          item.size))
        resp['name'] = name
        resp['ref'] = ref
        resp['ref0'] = ref0
        resp['type'] = type_
        resp['cache_linear_solution'] = cache_linear_solution

        resp['parallel_deriv_color'] = parallel_deriv_color
        resp['vectorize_derivs'] = vectorize_derivs

        responses[name] = resp

    def add_constraint(self, name, lower=None, upper=None, equals=None,
                       ref=None, ref0=None, adder=None, scaler=None,
                       indices=None, linear=False, parallel_deriv_color=None,
                       vectorize_derivs=False, cache_linear_solution=False):
        r"""
        Add a constraint variable to this system.

        Parameters
        ----------
        name : string
            Name of the response variable in the system.
        lower : float or ndarray, optional
            Lower boundary for the variable
        upper : float or ndarray, optional
            Upper boundary for the variable
        equals : float or ndarray, optional
            Equality constraint value for the variable
        ref : float or ndarray, optional
            Value of response variable that scales to 1.0 in the driver.
        ref0 : float or ndarray, optional
            Value of response variable that scales to 0.0 in the driver.
        adder : float or ndarray, optional
            Value to add to the model value to get the scaled value. Adder
            is first in precedence.
        scaler : float or ndarray, optional
            value to multiply the model value to get the scaled value. Scaler
            is second in precedence.
        indices : sequence of int, optional
            If variable is an array, these indicate which entries are of
            interest for this particular response.  These may be positive or
            negative integers.
        linear : bool
            Set to True if constraint is linear. Default is False.
        parallel_deriv_color : string
            If specified, this design var will be grouped for parallel derivative
            calculations with other variables sharing the same parallel_deriv_color.
        vectorize_derivs : bool
            If True, vectorize derivative calculations.
        cache_linear_solution : bool
            If True, store the linear solution vectors for this variable so they can
            be used to start the next linear solution with an initial guess equal to the
            solution from the previous linear solve.

        Notes
        -----
        The response can be scaled using ref and ref0.
        The argument :code:`ref0` represents the physical value when the scaled value is 0.
        The argument :code:`ref` represents the physical value when the scaled value is 1.
        """
        self.add_response(name=name, type_='con', lower=lower, upper=upper,
                          equals=equals, scaler=scaler, adder=adder, ref=ref,
                          ref0=ref0, indices=indices, linear=linear,
                          parallel_deriv_color=parallel_deriv_color,
                          vectorize_derivs=vectorize_derivs,
                          cache_linear_solution=cache_linear_solution)

    def add_objective(self, name, ref=None, ref0=None, index=None,
                      adder=None, scaler=None, parallel_deriv_color=None,
                      vectorize_derivs=False, cache_linear_solution=False):
        r"""
        Add a response variable to this system.

        Parameters
        ----------
        name : string
            Name of the response variable in the system.
        ref : float or ndarray, optional
            Value of response variable that scales to 1.0 in the driver.
        ref0 : float or ndarray, optional
            Value of response variable that scales to 0.0 in the driver.
        index : int, optional
            If variable is an array, this indicates which entry is of
            interest for this particular response. This may be a positive
            or negative integer.
        adder : float or ndarray, optional
            Value to add to the model value to get the scaled value. Adder
            is first in precedence.
        scaler : float or ndarray, optional
            value to multiply the model value to get the scaled value. Scaler
            is second in precedence.
        parallel_deriv_color : string
            If specified, this design var will be grouped for parallel derivative
            calculations with other variables sharing the same parallel_deriv_color.
        vectorize_derivs : bool
            If True, vectorize derivative calculations.
        cache_linear_solution : bool
            If True, store the linear solution vectors for this variable so they can
            be used to start the next linear solution with an initial guess equal to the
            solution from the previous linear solve.

        Notes
        -----
        The objective can be scaled using scaler and adder, where

        .. math::

            x_{scaled} = scaler(x + adder)

        or through the use of ref/ref0, which map to scaler and adder through
        the equations:

        .. math::

            0 = scaler(ref_0 + adder)

            1 = scaler(ref + adder)

        which results in:

        .. math::

            adder = -ref_0

            scaler = \frac{1}{ref + adder}
        """
        if index is not None and not isinstance(index, int):
            raise TypeError('If specified, index must be an int.')
        self.add_response(name, type_='obj', scaler=scaler, adder=adder,
                          ref=ref, ref0=ref0, index=index,
                          parallel_deriv_color=parallel_deriv_color,
                          vectorize_derivs=vectorize_derivs,
                          cache_linear_solution=cache_linear_solution)

    def get_design_vars(self, recurse=True, get_sizes=True):
        """
        Get the DesignVariable settings from this system.

        Retrieve all design variable settings from the system and, if recurse
        is True, all of its subsystems.

        Parameters
        ----------
        recurse : bool
            If True, recurse through the subsystems and return the path of
            all design vars relative to the this system.
        get_sizes : bool, optional
            If True, compute the size of each response.

        Returns
        -------
        dict
            The design variables defined in the current system and, if
            recurse=True, its subsystems.

        """
        pro2abs = self._var_allprocs_prom2abs_list['output']

        # Human readable error message during Driver setup.
        try:
            out = OrderedDict((pro2abs[name][0], data) for name, data in
                              iteritems(self._design_vars))
        except KeyError as err:
            msg = "Output not found for design variable {0} in system '{1}'."
            raise RuntimeError(msg.format(str(err), self.pathname))

        if get_sizes:
            # Size them all
            sizes = self._var_sizes['nonlinear']['output']
            abs2idx = self._var_allprocs_abs2idx['nonlinear']
            for name in out:
                if 'size' not in out[name]:
                    if name in abs2idx:
                        out[name]['size'] = sizes[self._owning_rank[name], abs2idx[name]]
                    else:
                        out[name]['size'] = 0  # discrete var, don't know size

        if recurse:
            for subsys in self._subsystems_myproc:
                out.update(subsys.get_design_vars(recurse=recurse, get_sizes=get_sizes))

            if self.comm.size > 1 and self._subsystems_allprocs:
                allouts = self.comm.allgather(out)
                out = OrderedDict()
                for rank, all_out in enumerate(allouts):
                    out.update(all_out)

        return out

    def get_responses(self, recurse=True, get_sizes=True):
        """
        Get the response variable settings from this system.

        Retrieve all response variable settings from the system as a dict,
        keyed by variable name.

        Parameters
        ----------
        recurse : bool, optional
            If True, recurse through the subsystems and return the path of
            all responses relative to the this system.
        get_sizes : bool, optional
            If True, compute the size of each response.

        Returns
        -------
        dict
            The responses defined in the current system and, if
            recurse=True, its subsystems.

        """
        prom2abs = self._var_allprocs_prom2abs_list['output']

        # Human readable error message during Driver setup.
        try:
            out = OrderedDict((prom2abs[name][0], data) for name, data in
                              iteritems(self._responses))
        except KeyError as err:
            msg = "Output not found for response {0} in system '{1}'."
            raise RuntimeError(msg.format(str(err), self.pathname))

        if get_sizes:
            # Size them all
            sizes = self._var_sizes['nonlinear']['output']
            abs2idx = self._var_allprocs_abs2idx['nonlinear']
            for name in out:
                if 'size' not in out[name]:
                    if name in abs2idx:
                        out[name]['size'] = sizes[self._owning_rank[name], abs2idx[name]]
                    else:
                        out[name]['size'] = 0  # discrete var, we don't know the size

        if recurse:
            for subsys in self._subsystems_myproc:
                out.update(subsys.get_responses(recurse=recurse, get_sizes=get_sizes))

            if self.comm.size > 1 and self._subsystems_allprocs:
                all_outs = self.comm.allgather(out)
                out = OrderedDict()
                for rank, all_out in enumerate(all_outs):
                    out.update(all_out)

        return out

    def get_constraints(self, recurse=True):
        """
        Get the Constraint settings from this system.

        Retrieve the constraint settings for the current system as a dict,
        keyed by variable name.

        Parameters
        ----------
        recurse : bool, optional
            If True, recurse through the subsystems and return the path of
            all constraints relative to the this system.

        Returns
        -------
        dict
            The constraints defined in the current system.

        """
        return OrderedDict((key, response) for (key, response) in
                           self.get_responses(recurse=recurse).items()
                           if response['type'] == 'con')

    def get_objectives(self, recurse=True):
        """
        Get the Objective settings from this system.

        Retrieve all objectives settings from the system as a dict, keyed
        by variable name.

        Parameters
        ----------
        recurse : bool, optional
            If True, recurse through the subsystems and return the path of
            all objective relative to the this system.

        Returns
        -------
        dict
            The objectives defined in the current system.

        """
        return OrderedDict((key, response) for (key, response) in
                           self.get_responses(recurse=recurse).items()
                           if response['type'] == 'obj')

    def run_apply_nonlinear(self):
        """
        Compute residuals.

        This calls _apply_nonlinear, but with the model assumed to be in an unscaled state.
        """
        with self._scaled_context_all():
            self._apply_nonlinear()

    def list_inputs(self,
                    values=True,
                    units=False,
                    hierarchical=True,
                    print_arrays=False,
                    out_stream=_DEFAULT_OUT_STREAM):
        """
        Return and optionally log a list of input names and other optional information.

        If the model is parallel, only the local variables are returned to the process.
        Also optionally logs the information to a user defined output stream. If the model is
        parallel, the rank 0 process logs information about all variables across all processes.

        Parameters
        ----------
        values : bool, optional
            When True, display/return input values. Default is True.
        units : bool, optional
            When True, display/return units. Default is False.
        hierarchical : bool, optional
            When True, human readable output shows variables in hierarchical format.
        print_arrays : bool, optional
            When False, in the columnar display, just display norm of any ndarrays with size > 1.
            The norm is surrounded by vertical bars to indicate that it is a norm.
            When True, also display full values of the ndarray below the row. Format is affected
            by the values set with numpy.set_printoptions
            Default is False.
        out_stream : file-like object
            Where to send human readable output. Default is sys.stdout.
            Set to None to suppress.

        Returns
        -------
        list
            list of input names and other optional information about those inputs
        """
        if self._inputs is None:
            raise RuntimeError("Unable to list inputs until model has been run.")

        meta = self._var_abs2meta
        inputs = []

        for name, val in iteritems(self._inputs._views):  # This is only over the locals
            outs = {}
            if values:
                outs['value'] = val
            if units:
                outs['units'] = meta[name]['units']
            inputs.append((name, outs))

        if out_stream is _DEFAULT_OUT_STREAM:
            out_stream = sys.stdout

        if out_stream:
            self._write_outputs('input', None, inputs, hierarchical, print_arrays, out_stream, meta)

        return inputs

    def list_outputs(self,
                     explicit=True, implicit=True,
                     values=True,
                     prom_name=False,
                     residuals=False,
                     residuals_tol=None,
                     units=False,
                     shape=False,
                     bounds=False,
                     scaling=False,
                     hierarchical=True,
                     print_arrays=False,
                     out_stream=_DEFAULT_OUT_STREAM):
        """
        Return and optionally log a list of output names and other optional information.

        If the model is parallel, only the local variables are returned to the process.
        Also optionally logs the information to a user defined output stream. If the model is
        parallel, the rank 0 process logs information about all variables across all processes.

        Parameters
        ----------
        explicit : bool, optional
            include outputs from explicit components. Default is True.
        implicit : bool, optional
            include outputs from implicit components. Default is True.
        values : bool, optional
            When True, display/return output values. Default is True.
        prom_name : bool, optional
            When True, display/return the promoted name of the variable.
            Default is False.
        residuals : bool, optional
            When True, display/return residual values. Default is False.
        residuals_tol : float, optional
            If set, limits the output of list_outputs to only variables where
            the norm of the resids array is greater than the given 'residuals_tol'.
            Default is None.
        units : bool, optional
            When True, display/return units. Default is False.
        shape : bool, optional
            When True, display/return the shape of the value. Default is False.
        bounds : bool, optional
            When True, display/return bounds (lower and upper). Default is False.
        scaling : bool, optional
            When True, display/return scaling (ref, ref0, and res_ref). Default is False.
        hierarchical : bool, optional
            When True, human readable output shows variables in hierarchical format.
        print_arrays : bool, optional
            When False, in the columnar display, just display norm of any ndarrays with size > 1.
            The norm is surrounded by vertical bars to indicate that it is a norm.
            When True, also display full values of the ndarray below the row. Format  is affected
            by the values set with numpy.set_printoptions
            Default is False.
        out_stream : file-like
            Where to send human readable output. Default is sys.stdout.
            Set to None to suppress.

        Returns
        -------
        list
            list of output names and other optional information about those outputs
        """
        if self._outputs is None:
            raise RuntimeError("Unable to list outputs until model has been run.")

        # Only gathering up values and metadata from this proc, if MPI
        meta = self._var_abs2meta  # This only includes metadata for this process.
        states = self._list_states()

        # Go though the hierarchy. Printing Systems
        # If the System owns an output directly, show its output
        expl_outputs = []
        impl_outputs = []
        for name, val in iteritems(self._outputs._views):
            if residuals_tol and np.linalg.norm(self._residuals._views[name]) < residuals_tol:
                continue
            outs = {}
            if values:
                outs['value'] = val
            if prom_name:
                outs['prom_name'] = self._var_abs2prom['output'][name]
            if residuals:
                outs['resids'] = self._residuals._views[name]
            if units:
                outs['units'] = meta[name]['units']
            if shape:
                outs['shape'] = val.shape
            if bounds:
                outs['lower'] = meta[name]['lower']
                outs['upper'] = meta[name]['upper']
            if scaling:
                outs['ref'] = meta[name]['ref']
                outs['ref0'] = meta[name]['ref0']
                outs['res_ref'] = meta[name]['res_ref']
            if name in states:
                impl_outputs.append((name, outs))
            else:
                expl_outputs.append((name, outs))

        if out_stream is _DEFAULT_OUT_STREAM:
            out_stream = sys.stdout

        if out_stream:
            if explicit:
                self._write_outputs('output', 'Explicit', expl_outputs, hierarchical, print_arrays,
                                    out_stream, meta)
            if implicit:
                self._write_outputs('output', 'Implicit', impl_outputs, hierarchical, print_arrays,
                                    out_stream, meta)

        if explicit and implicit:
            return expl_outputs + impl_outputs
        elif explicit:
            return expl_outputs
        elif implicit:
            return impl_outputs
        else:
            raise RuntimeError('You have excluded both Explicit and Implicit components.')

    def _write_outputs(self, in_or_out, comp_type, outputs, hierarchical, print_arrays,
                       out_stream, meta):
        """
        Write table of variable names, values, residuals, and metadata to out_stream.

        The output values could actually represent input variables.
        In this context, outputs refers to the data that is being logged to an output stream.

        Parameters
        ----------
        in_or_out : str, 'input' or 'output'
            indicates whether the values passed in are from inputs or output variables.
        comp_type : str, 'Explicit' or 'Implicit'
            the type of component with the output values.
        outputs : list
            list of (name, dict of vals and metadata) tuples.
        hierarchical : bool
            When True, human readable output shows variables in hierarchical format.
        print_arrays : bool
            When False, in the columnar display, just display norm of any ndarrays with size > 1.
            The norm is surrounded by vertical bars to indicate that it is a norm.
            When True, also display full values of the ndarray below the row. Format  is affected
            by the values set with numpy.set_printoptions
            Default is False.
        out_stream : file-like object
            Where to send human readable output.
            Set to None to suppress.
        meta : dict
            Dictionary mapping absolute names to metadata dictionaries for myproc variables.
        """
        if out_stream is None:
            return

        # Make a dict of outputs. Makes it easier to work with in this method
        dict_of_outputs = OrderedDict()
        for name, vals in outputs:
            dict_of_outputs[name] = vals

        # If parallel, gather up the outputs. All procs must call this
        if MPI:
            # returns a list, one per proc
            all_dict_of_outputs = self.comm.gather(dict_of_outputs, root=0)

        if MPI and MPI.COMM_WORLD.rank > 0:  # If MPI, only the root process should print
            return

        # If MPI, and on rank 0, need to gather up all the variables
        if MPI:  # rest of this only done on rank 0
            dict_of_outputs = all_dict_of_outputs[0]  # start with rank 0
            for proc_outputs in all_dict_of_outputs[1:]:  # In rank order go thru rest of the procs
                for name, vals in iteritems(proc_outputs):
                    if name not in dict_of_outputs:  # If not in the merged dict, add it
                        dict_of_outputs[name] = proc_outputs[name]
                    else:  # If in there already, only need to deal with it if it is a
                        # distributed array.
                        # Checking to see if  distributed depends on if it is an input or output
                        if in_or_out == 'input':
                            is_distributed = meta[name]['src_indices'] is not None
                        else:
                            is_distributed = meta[name]['distributed']
                        if is_distributed:
                            # TODO no support for > 1D arrays
                            #   meta.src_indices has the info we need to piece together arrays
                            if 'value' in dict_of_outputs[name]:
                                dict_of_outputs[name]['value'] = \
                                    np.append(dict_of_outputs[name]['value'],
                                              proc_outputs[name]['value'])
                            if 'shape' in dict_of_outputs[name]:
                                # TODO might want to use allprocs_abs2meta_out[name]['global_shape']
                                dict_of_outputs[name]['shape'] = \
                                    dict_of_outputs[name]['value'].shape
                            if 'resids' in dict_of_outputs[name]:
                                dict_of_outputs[name]['resids'] = \
                                    np.append(dict_of_outputs[name]['resids'],
                                              proc_outputs[name]['resids'])

        write_outputs(in_or_out, comp_type, dict_of_outputs, hierarchical, print_arrays, out_stream,
                      self.pathname, self._var_allprocs_abs_names)

    def run_solve_nonlinear(self):
        """
        Compute outputs.

        This calls _solve_nonlinear, but with the model assumed to be in an unscaled state.

        Returns
        -------
        boolean
            Failure flag; True if failed to converge, False is successful.
        float
            relative error.
        float
            absolute error.
        """
        with self._scaled_context_all():
            result = self._solve_nonlinear()

        return result

    def run_apply_linear(self, vec_names, mode, scope_out=None, scope_in=None):
        """
        Compute jac-vec product.

        This calls _apply_linear, but with the model assumed to be in an unscaled state.

        Parameters
        ----------
        vec_names : [str, ...]
            list of names of the right-hand-side vectors.
        mode : str
            'fwd' or 'rev'.
        scope_out : set or None
            Set of absolute output names in the scope of this mat-vec product.
            If None, all are in the scope.
        scope_in : set or None
            Set of absolute input names in the scope of this mat-vec product.
            If None, all are in the scope.
        """
        with self._scaled_context_all():
            self._apply_linear(None, vec_names, ContainsAll(), mode, scope_out, scope_in)

    def run_solve_linear(self, vec_names, mode):
        """
        Apply inverse jac product.

        This calls _solve_linear, but with the model assumed to be in an unscaled state.

        Parameters
        ----------
        vec_names : [str, ...]
            list of names of the right-hand-side vectors.
        mode : str
            'fwd' or 'rev'.

        Returns
        -------
        boolean
            Failure flag; True if failed to converge, False is successful.
        float
            relative error.
        float
            absolute error.
        """
        with self._scaled_context_all():
            result = self._solve_linear(vec_names, mode, ContainsAll())

        return result

    def run_linearize(self, sub_do_ln=True):
        """
        Compute jacobian / factorization.

        This calls _linearize, but with the model assumed to be in an unscaled state.

        Parameters
        ----------
        sub_do_ln : boolean
            Flag indicating if the children should call linearize on their linear solvers.
        """
        with self._scaled_context_all():
            do_ln = self._linear_solver is not None and self._linear_solver._linearize_children()
            self._linearize(self._assembled_jac, sub_do_ln=do_ln)
            if self._linear_solver is not None:
                self._linear_solver._linearize()

    def _apply_nonlinear(self):
        """
        Compute residuals. The model is assumed to be in a scaled state.
        """
        pass

    def _solve_nonlinear(self):
        """
        Compute outputs. The model is assumed to be in a scaled state.

        Returns
        -------
        boolean
            Failure flag; True if failed to converge, False is successful.
        float
            Relative error.
        float
            Absolute error.
        """
        # Reconfigure if needed.
        self._check_reconf()

        return False, 0., 0.

    def check_config(self, logger):
        """
        Perform optional error checks.

        Parameters
        ----------
        logger : object
            The object that manages logging output.
        """
        pass

    def _apply_linear(self, jac, vec_names, rel_systems, mode, scope_in=None, scope_out=None):
        """
        Compute jac-vec product. The model is assumed to be in a scaled state.

        Parameters
        ----------
        jac : Jacobian or None
            If None, use local jacobian, else use assembled jacobian jac.
        vec_names : [str, ...]
            list of names of the right-hand-side vectors.
        rel_systems : set of str
            Set of names of relevant systems based on the current linear solve.
        mode : str
            'fwd' or 'rev'.
        scope_out : set or None
            Set of absolute output names in the scope of this mat-vec product.
            If None, all are in the scope.
        scope_in : set or None
            Set of absolute input names in the scope of this mat-vec product.
            If None, all are in the scope.
        """
        raise NotImplementedError("_apply_linear has not been overridden")

    def _solve_linear(self, vec_names, mode, rel_systems):
        """
        Apply inverse jac product. The model is assumed to be in a scaled state.

        Parameters
        ----------
        vec_names : [str, ...]
            list of names of the right-hand-side vectors.
        mode : str
            'fwd' or 'rev'.
        rel_systems : set of str
            Set of names of relevant systems based on the current linear solve.

        Returns
        -------
        boolean
            Failure flag; True if failed to converge, False is successful.
        float
            relative error.
        float
            absolute error.
        """
        pass

    def _linearize(self, jac, sub_do_ln=True):
        """
        Compute jacobian / factorization. The model is assumed to be in a scaled state.

        Parameters
        ----------
        jac : Jacobian or None
            If None, use local jacobian, else use assembled jacobian jac.
        sub_do_ln : boolean
            Flag indicating if the children should call linearize on their linear solvers.
        """
        pass

    def _list_states(self):
        """
        Return list of all states at and below this system.

        Returns
        -------
        list
            List of all states.
        """
        return []

    def _list_states_allprocs(self):
        """
        Return list of all states at and below this system across all procs.

        Returns
        -------
        list
            List of all states.
        """
        return []

    def add_recorder(self, recorder, recurse=False):
        """
        Add a recorder to the driver.

        Parameters
        ----------
        recorder : <BaseRecorder>
           A recorder instance.
        recurse : boolean
            Flag indicating if the recorder should be added to all the subsystems.
        """
        if MPI:
            raise RuntimeError("Recording of Systems when running parallel "
                               "code is not supported yet")

        self._rec_mgr.append(recorder)

        if recurse:
            for s in self.system_iter(include_self=False, recurse=recurse):
                s._rec_mgr.append(recorder)

    def record_iteration(self):
        """
        Record an iteration of the current System.
        """
        if self._rec_mgr._recorders:
            metadata = create_local_meta(self.pathname)

            # Get the data to record
            stack_top = self._recording_iter.stack[-1][0]
            method = stack_top.split('.')[-1]

            if method not in ['_apply_linear', '_apply_nonlinear', '_solve_linear',
                              '_solve_nonlinear']:
                raise ValueError(method + " must be one of: '_apply_linear, "
                                 "_apply_nonlinear, _solve_linear, _solve_nonlinear'")

            if 'nonlinear' in method:
                inputs, outputs, residuals = self.get_nonlinear_vectors()
            else:
                inputs, outputs, residuals = self.get_linear_vectors()

            data = {}
            if self.recording_options['record_inputs'] and inputs._names:
                data['i'] = {}
                if 'i' in self._filtered_vars_to_record:
                    # use filtered inputs
                    for inp in self._filtered_vars_to_record['i']:
                        if inp in inputs._names:
                            data['i'][inp] = inputs._views[inp]
                else:
                    # use all the inputs
                    data['i'] = inputs._names
            else:
                data['i'] = None

            if self.recording_options['record_outputs'] and outputs._names:
                data['o'] = {}

                if 'o' in self._filtered_vars_to_record:
                    # use outputs from filtered list.
                    for out in self._filtered_vars_to_record['o']:
                        if out in outputs._names:
                            data['o'][out] = outputs._views[out]
                else:
                    # use all the outputs
                    data['o'] = outputs._names
            else:
                data['o'] = None

            if self.recording_options['record_residuals'] and residuals._names:
                data['r'] = {}

                if 'r' in self._filtered_vars_to_record:
                    # use filtered residuals
                    for res in self._filtered_vars_to_record['r']:
                        if res in residuals._names:
                            data['r'][res] = residuals._views[res]
                else:
                    # use all the residuals
                    data['r'] = residuals._names
            else:
                data['r'] = None

            self._rec_mgr.record_iteration(self, data, metadata)

        self.iter_count += 1

    def is_active(self):
        """
        Determine if the system is active on this rank.

        Returns
        -------
        bool
            If running under MPI, returns True if this `System` has a valid
            communicator. Always returns True if not running under MPI.
        """
        return MPI is None or not (self.comm is None or
                                   self.comm == MPI.COMM_NULL)

    def _clear_iprint(self):
        """
        Clear out the iprint stack from the solvers.
        """
        self.nonlinear_solver._solver_info.clear()

    def _reset_iter_counts(self):
        """
        Recursively reset iteration counter for all systems and solvers.
        """
        for s in self.system_iter(include_self=True, recurse=True):
            s.iter_count = 0
            if s._linear_solver:
                s._linear_solver._iter_count = 0
            if s._nonlinear_solver:
                nl = s._nonlinear_solver
                nl._iter_count = 0
                if hasattr(nl, 'linesearch') and nl.linesearch:
                    nl.linesearch._iter_count = 0

    def _set_complex_step_mode(self, active):
        """
        Turn on or off complex stepping mode.

        Recurses to turn on or off complex stepping mode in all subsystems and their vectors.

        Parameters
        ----------
        active : bool
            Complex mode flag; set to True prior to commencing complex step.
        """
        for sub in self.system_iter(include_self=True, recurse=True):
            sub.under_complex_step = active
            sub._inputs.set_complex_step_mode(active)
            sub._outputs.set_complex_step_mode(active)
            sub._residuals.set_complex_step_mode(active)

            if sub._vectors['output']['linear']._alloc_complex:
                sub._vectors['output']['linear'].set_complex_step_mode(active)
                sub._vectors['input']['linear'].set_complex_step_mode(active)
                sub._vectors['residual']['linear'].set_complex_step_mode(active)

                if sub._owns_approx_jac:
                    sub._jacobian.set_complex_step_mode(active)

    def cleanup(self):
        """
        Clean up resources prior to exit.
        """
        # shut down all recorders
        self._rec_mgr.shutdown()

        # do any required cleanup on solvers
        if self._nonlinear_solver:
            self._nonlinear_solver.cleanup()
        if self._linear_solver:
            self._linear_solver.cleanup()<|MERGE_RESOLUTION|>--- conflicted
+++ resolved
@@ -16,12 +16,7 @@
 from openmdao.utils.general_utils import determine_adder_scaler, \
     format_as_float_or_array, warn_deprecation, ContainsAll
 from openmdao.recorders.recording_manager import RecordingManager
-<<<<<<< HEAD
-from openmdao.recorders.recording_iteration_stack import recording_iteration
 from openmdao.vectors.vector import INT_DTYPE
-=======
-from openmdao.vectors.vector import Vector, INT_DTYPE
->>>>>>> 2c06498a
 from openmdao.utils.mpi import MPI
 from openmdao.utils.options_dictionary import OptionsDictionary
 from openmdao.utils.record_util import create_local_meta, check_path
@@ -1040,8 +1035,6 @@
         self._var_allprocs_relevant_names = defaultdict(lambda: {'input': [], 'output': []})
         self._var_relevant_names = defaultdict(lambda: {'input': [], 'output': []})
 
-        use_derivs = self._use_derivatives
-
         self._rel_vec_name_list = []
         for vec_name in self._vec_names:
             rel, relsys = relevant[vec_name]['@all']
