--- conflicted
+++ resolved
@@ -225,7 +225,6 @@
     _reconfigured : bool
         If True, this system has reconfigured, and the immediate parent should update.
     #
-<<<<<<< HEAD
     supports_multivecs : bool
         If True, this system overrides compute_multi_jacvec_product (if an ExplicitComponent),
         or solve_multi_linear/apply_multi_linear (if an ImplicitComponent).
@@ -240,10 +239,9 @@
         Indicates derivative direction for the model, either 'fwd' or 'rev'.
     _scope_cache : dict
         Cache for variables in the scope of various mat-vec products.
-=======
+    #
     _has_guess : bool
         True if this system has or contains a system with a `guess_nonlinear` method defined.
->>>>>>> 0786c6b0
     """
 
     def __init__(self, **kwargs):
