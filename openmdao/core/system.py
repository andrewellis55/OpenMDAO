"""Define the base System class."""
import sys
import os
import hashlib
import time

from contextlib import contextmanager
from collections import OrderedDict, defaultdict
from collections.abc import Iterable
from itertools import chain
from enum import IntEnum

import re
from fnmatch import fnmatchcase

from numbers import Integral

import numpy as np
import networkx as nx

from openmdao.core.configinfo import _ConfigInfo
from openmdao.core.constants import _DEFAULT_OUT_STREAM, _UNDEFINED, INT_DTYPE, INF_BOUND
from openmdao.jacobians.assembled_jacobian import DenseJacobian, CSCJacobian
from openmdao.recorders.recording_manager import RecordingManager
from openmdao.vectors.vector import _full_slice
from openmdao.utils.mpi import MPI, multi_proc_exception_check
from openmdao.utils.options_dictionary import OptionsDictionary
from openmdao.utils.record_util import create_local_meta, check_path
from openmdao.utils.units import is_compatible, unit_conversion, simplify_unit
from openmdao.utils.variable_table import write_var_table
from openmdao.utils.array_utils import evenly_distrib_idxs, _flatten_src_indices
from openmdao.utils.name_maps import name2abs_name, name2abs_names
from openmdao.utils.coloring import _compute_coloring, Coloring, \
    _STD_COLORING_FNAME, _DEF_COMP_SPARSITY_ARGS, _ColSparsityJac
import openmdao.utils.coloring as coloring_mod
from openmdao.utils.indexer import indexer
from openmdao.utils.om_warnings import issue_warning, DerivativesWarning, PromotionWarning,\
    UnusedOptionWarning, warn_deprecation
from openmdao.utils.general_utils import determine_adder_scaler, \
    format_as_float_or_array, ContainsAll, all_ancestors, _slice_indices, \
    make_set, match_prom_or_abs, _is_slicer_op, shape_from_idx
from openmdao.utils.notebook_utils import notebook, tabulate
from openmdao.approximation_schemes.complex_step import ComplexStep
from openmdao.approximation_schemes.finite_difference import FiniteDifference


_empty_frozen_set = frozenset()

_asm_jac_types = {
    'csc': CSCJacobian,
    'dense': DenseJacobian,
}

# Suppored methods for derivatives
_supported_methods = {
    'fd': FiniteDifference,
    'cs': ComplexStep,
    'exact': None
}

_DEFAULT_COLORING_META = {
    'wrt_patterns': ('*',),  # patterns used to match wrt variables
    'method': 'fd',          # finite differencing method  ('fd' or 'cs')
    'wrt_matches': None,     # where matched wrt names are stored
    'per_instance': True,    # assume each instance can have a different coloring
    'coloring': None,        # this will contain the actual Coloring object
    'dynamic': False,        # True if dynamic coloring is being used
    'static': None,          # either _STD_COLORING_FNAME, a filename, or a Coloring object
                             # if use_fixed_coloring was called
}

_DEFAULT_COLORING_META.update(_DEF_COMP_SPARSITY_ARGS)

_recordable_funcs = frozenset(['_apply_linear', '_apply_nonlinear', '_solve_linear',
                               '_solve_nonlinear'])

# the following are local metadata that will also be accessible for vars on all procs
global_meta_names = {
    'input': ('units', 'shape', 'size', 'distributed', 'tags', 'desc', 'shape_by_conn',
              'copy_shape'),
    'output': ('units', 'shape', 'size', 'desc',
               'ref', 'ref0', 'res_ref', 'distributed', 'lower', 'upper', 'tags', 'shape_by_conn',
               'copy_shape'),
}

allowed_meta_names = {
    'val',
    'global_shape',
    'global_size',
    'src_indices',
    'flat_src_indices',
    'type',
    'res_units',
}
allowed_meta_names.update(global_meta_names['input'])
allowed_meta_names.update(global_meta_names['output'])

resp_size_checks = {
    'con': ['ref', 'ref0', 'scaler', 'adder', 'upper', 'lower', 'equals'],
    'obj': ['ref', 'ref0', 'scaler', 'adder']
}
resp_types = {'con': 'constraint', 'obj': 'objective'}


class _MatchType(IntEnum):
    """
    Class used to define different types of promoted name matches.

    Attributes
    ----------
    NAME : int
        Literal name match.
    RENAME : int
        Rename match.
    PATTERN : int
        Glob pattern match.
    """

    NAME = 0
    RENAME = 1
    PATTERN = 2


value_deprecated_msg = "The metadata key 'value' will be deprecated in 4.0. Please use 'val'."


class _MetadataDict(dict):
    """
    A dict wrapper for a dict of metadata, to throw deprecation if a user indexes in using value.
    """

    def __getitem__(self, key):
        if key == 'value':
            warn_deprecation(value_deprecated_msg)
            key = 'val'
        val = dict.__getitem__(self, key)
        return val

    def __setitem__(self, key, val):
        if key == 'value':
            warn_deprecation(value_deprecated_msg)
            key = 'val'
        dict.__setitem__(self, key, val)


class System(object):
    """
    Base class for all systems in OpenMDAO.

    Never instantiated; subclassed by <Group> or <Component>.
    All subclasses have their attributes defined here.

    In attribute names:
        abs / abs_name: absolute, unpromoted variable name, seen from root (unique).
        rel / rel_name: relative, unpromoted variable name, seen from current system (unique).
        prom / prom_name: relative, promoted variable name, seen from current system (non-unique).
        idx: global variable index among variables on all procs (I/O indices separate).
        my_idx: index among variables in this system, on this processor (I/O indices separate).
        io: indicates explicitly that input and output variables are combined in the same dict.

    Attributes
    ----------
    name : str
        Name of the system, must be different from siblings.
    pathname : str
        Global name of the system, including the path.
    comm : MPI.Comm or <FakeComm>
        MPI communicator object.
    options : OptionsDictionary
        options dictionary
    recording_options : OptionsDictionary
        Recording options dictionary
    _problem_meta : dict
        Problem level metadata.
    under_complex_step : bool
        When True, this system is undergoing complex step.
    under_finite_difference : bool
        When True, this system is undergoing finite differencing.
    under_approx : bool
        When True, this system is undergoing approximation.
    iter_count : int
        Counts the number of times this system has called _solve_nonlinear. This also
        corresponds to the number of times that the system's outputs are recorded if a recorder
        is present.
    iter_count_apply : int
        Counts the number of times the system has called _apply_nonlinear. For ExplicitComponent,
        calls to apply_nonlinear also call compute, so number of executions can be found by adding
        this and iter_count together. Recorders do no record calls to apply_nonlinear.
    iter_count_without_approx : int
        Counts the number of times the system has iterated but excludes any that occur during
        approximation of derivatives.
    cite : str
        Listing of relevant citations that should be referenced when
        publishing work that uses this class.
    _full_comm : MPI.Comm or None
        MPI communicator object used when System's comm is split for parallel FD.
    _solver_print_cache : list
        Allows solver iprints to be set to requested values after setup calls.
    _subsystems_allprocs : OrderedDict
        Dict mapping subsystem name to SysInfo(system, index) for children of this system.
    _subsystems_myproc : [<System>, ...]
        List of local subsystems that exist on this proc.
    _var_promotes : { 'any': [], 'input': [], 'output': [] }
        Dictionary of lists of variable names/wildcards specifying promotion
        (used to calculate promoted names)
    _var_prom2inds : dict
        Maps promoted name to src_indices in scope of system.
    _var_allprocs_prom2abs_list : {'input': dict, 'output': dict}
        Dictionary mapping promoted names to list of all absolute names.
        For outputs, the list will have length one since promoted output names are unique.
    _var_abs2prom : {'input': dict, 'output': dict}
        Dictionary mapping absolute names to promoted names, on current proc.
    _var_allprocs_abs2prom : {'input': dict, 'output': dict}
        Dictionary mapping absolute names to promoted names, on all procs.
    _var_allprocs_abs2meta : dict
        Dictionary mapping absolute names to metadata dictionaries for allprocs variables.
        The keys are
        ('units', 'shape', 'size') for inputs and
        ('units', 'shape', 'size', 'ref', 'ref0', 'res_ref', 'distributed') for outputs.
    _var_abs2meta : dict
        Dictionary mapping absolute names to metadata dictionaries for myproc variables.
    _var_discrete : dict
        Dictionary of discrete var metadata and values local to this process.
    _var_allprocs_discrete : dict
        Dictionary of discrete var metadata and values for all processes.
    _discrete_inputs : dict-like or None
        Storage for discrete input values.
    _discrete_outputs : dict-like or None
        Storage for discrete output values.
    _var_allprocs_abs2idx : dict
        Dictionary mapping absolute names to their indices among this system's allprocs variables.
        Therefore, the indices range from 0 to the total number of this system's variables.
    _var_sizes : {'input': ndarray, 'output': ndarray}
        Array of local sizes of this system's allprocs variables.
        The array has size nproc x num_var where nproc is the number of processors
        owned by this system and num_var is the number of allprocs variables.
    _owned_sizes : ndarray
        Array of local sizes for 'owned' or distributed vars only.
    _var_offsets : {<vecname>: {'input': dict of ndarray, 'output': dict of ndarray}, ...} or None
        Dict of distributed offsets, keyed by var name.  Offsets are stored in an array
        of size nproc x num_var where nproc is the number of processors
        in this System's communicator and num_var is the number of allprocs variables
        in the given system.  This is only defined in a Group that owns one or more interprocess
        connections or a top level Group or System that is used to compute total derivatives
        across multiple processes.
    _vars_to_gather : dict
        Contains names of non-distributed variables that are remote on at least one proc in the comm
    _conn_global_abs_in2out : {'abs_in': 'abs_out'}
        Dictionary containing all explicit & implicit connections (continuous and discrete)
        owned by this system or any descendant system. The data is the same across all processors.
    _vectors : {'input': dict, 'output': dict, 'residual': dict}
        Dictionaries of vectors keyed by vec_name.
    _inputs : <Vector>
        The inputs vector; points to _vectors['input']['nonlinear'].
    _outputs : <Vector>
        The outputs vector; points to _vectors['output']['nonlinear'].
    _residuals : <Vector>
        The residuals vector; points to _vectors['residual']['nonlinear'].
    _nonlinear_solver : <NonlinearSolver>
        Nonlinear solver to be used for solve_nonlinear.
    _linear_solver : <LinearSolver>
        Linear solver to be used for solve_linear; not the Newton system.
    _approx_schemes : OrderedDict
        A mapping of approximation types to the associated ApproximationScheme.
    _jacobian : <Jacobian>
        <Jacobian> object to be used in apply_linear.
    _owns_approx_jac : bool
        If True, this system approximated its Jacobian
    _owns_approx_jac_meta : dict
        Stores approximation metadata (e.g., step_size) from calls to approx_totals
    _owns_approx_of : list or None
        Overrides aproximation outputs. This is set when calculating system derivatives, and serves
        as a way to communicate the driver's output quantities to the approximation objects so that
        we only take derivatives of variables that the driver needs.
    _owns_approx_of_idx : dict
        Index for override 'of' approximations if declared. When the user calls  `add_objective`
        or `add_constraint`, they may optionally specify an "indices" argument. This argument must
        also be communicated to the approximations when they are set up so that 1) the Jacobian is
        the correct size, and 2) we don't perform any extra unnecessary calculations.
    _owns_approx_wrt : list or None
        Overrides aproximation inputs. This is set when calculating system derivatives, and serves
        as a way to communicate the driver's input quantities to the approximation objects so that
        we only take derivatives with respect to variables that the driver needs.
    _owns_approx_wrt_idx : dict
        Index for override 'wrt' approximations if declared. When the user calls  `add_designvar`
        they may optionally specify an "indices" argument. This argument must also be communicated
        to the approximations when they are set up so that 1) the Jacobian is the correct size, and
        2) we don't perform any extra unnecessary calculations.
    _subjacs_info : dict of dict
        Sub-jacobian metadata for each (output, input) pair added using
        declare_partials. Members of each pair may be glob patterns.
    _approx_subjac_keys : list
        List of subjacobian keys used for approximated derivatives.
    _design_vars : dict of dict
        dict of all driver design vars added to the system.
    _responses : dict of dict
        dict of all driver responses added to the system.
    _rec_mgr : <RecordingManager>
        object that manages all recorders added to this system.
    _static_subsystems_allprocs : OrderedDict
        Dict of SysInfo(subsys, index) that stores all subsystems added outside of setup.
    _static_design_vars : dict of dict
        Driver design variables added outside of setup.
    _static_responses : dict of dict
        Driver responses added outside of setup.
    matrix_free : bool
        This is set to True if the component overrides the appropriate function with a user-defined
        matrix vector product with the Jacobian or any of its subsystems do.
    _relevant : dict
        Mapping of a VOI to a tuple containing dependent inputs, dependent outputs,
        and dependent systems.
    _vois : dict
        Either design vars or responses metadata, depending on the direction of
        derivatives.
    _mode : str
        Indicates derivative direction for the model, either 'fwd' or 'rev'.
    _scope_cache : dict
        Cache for variables in the scope of various mat-vec products.
    _has_guess : bool
        True if this system has or contains a system with a `guess_nonlinear` method defined.
    _has_output_scaling : bool
        True if this system has output scaling.
    _has_output_adder : bool
        True if this system has scaling that includes an adder term.
    _has_resid_scaling : bool
        True if this system has resid scaling.
    _has_input_scaling : bool
        True if this system has input scaling.
    _has_input_adder : bool
        True if this system has scaling that includes an adder term.
    _has_bounds : bool
        True if this system has upper or lower bounds on outputs.
    _has_distrib_vars : bool
        If True, this System contains at least one distributed variable. Used to determine if a
        parallel group or distributed component is below a DirectSolver so that we can raise an
        exception.
    _owning_rank : dict
        Dict mapping var name to the lowest rank where that variable is local.
    _filtered_vars_to_record : Dict
        Dict of list of var names to record
    _vector_class : class
        Class to use for data vectors.  After setup will contain the value of either
        _problem_meta['distributed_vector_class'] or _problem_meta['local_vector_class'].
    _assembled_jac : AssembledJacobian or None
        If not None, this is the AssembledJacobian owned by this system's linear_solver.
    _num_par_fd : int
        If FD is active, and the value is > 1, turns on parallel FD and specifies the number of
        concurrent FD solves.
    _par_fd_id : int
        ID used to determine which columns in the jacobian will be computed when using parallel FD.
    _has_approx : bool
        If True, this system or its descendent has declared approximated partial or semi-total
        derivatives.
    _coloring_info : tuple
        Metadata that defines how to perform coloring of this System's approx jacobian. Not
        used if this System does no partial or semi-total coloring.
    _first_call_to_linearize : bool
        If True, this is the first call to _linearize.
    _is_local : bool
        If True, this system is local to this mpi process.
    _tot_jac : __TotalJacInfo or None
        If a total jacobian is being computed and this is the top level System, this will
        be a reference to the _TotalJacInfo object.
    """

    def __init__(self, num_par_fd=1, **kwargs):
        """
        Initialize all attributes.

        Parameters
        ----------
        num_par_fd : int
            If FD is active, number of concurrent FD solves.
        **kwargs : dict of keyword arguments
            Keyword arguments that will be mapped into the System options.
        """
        self.name = ''
        self.pathname = None
        self.comm = None
        self._is_local = False

        # System options
        self.options = OptionsDictionary(parent_name=type(self).__name__)

        self.options.declare('assembled_jac_type', values=['csc', 'dense'], default='csc',
                             desc='Linear solver(s) in this group or implicit component, '
                                  'if using an assembled jacobian, will use this type.')

        # Case recording options
        self.recording_options = OptionsDictionary(parent_name=type(self).__name__)
        self.recording_options.declare('record_inputs', types=bool, default=True,
                                       desc='Set to True to record inputs at the system level')
        self.recording_options.declare('record_outputs', types=bool, default=True,
                                       desc='Set to True to record outputs at the system level')
        self.recording_options.declare('record_residuals', types=bool, default=True,
                                       desc='Set to True to record residuals at the system level')
        self.recording_options.declare('record_metadata', types=bool,
                                       desc='Deprecated. Recording of metadata will always be done',
                                       default=True,
                                       deprecation="The recording option, record_metadata, "
                                       "on System is "
                                       "deprecated. Recording of metadata will always be done")
        self.recording_options.declare('record_model_metadata', types=bool,
                                       desc='Deprecated. Recording of model metadata will always '
                                       'be done',
                                       deprecation="The recording option, record_model_metadata, "
                                       "on System is deprecated. Recording of model metadata will "
                                       "always be done",
                                       default=True)
        self.recording_options.declare('includes', types=list, default=['*'],
                                       desc='Patterns for variables to include in recording. \
                                       Uses fnmatch wildcards')
        self.recording_options.declare('excludes', types=list, default=[],
                                       desc='Patterns for vars to exclude in recording '
                                       '(processed post-includes). Uses fnmatch wildcards')
        self.recording_options.declare('options_excludes', types=list, default=[],
                                       desc='User-defined metadata to exclude in recording')

        self._problem_meta = None

        # Counting iterations.
        self.iter_count = 0
        self.iter_count_apply = 0
        self.iter_count_without_approx = 0

        self.cite = ""

        self._solver_print_cache = []

        self._subsystems_allprocs = {}
        self._subsystems_myproc = []
        self._vars_to_gather = {}

        self._var_promotes = {'input': [], 'output': [], 'any': []}

        self._var_allprocs_prom2abs_list = None
        self._var_prom2inds = {}
        self._var_abs2prom = {'input': {}, 'output': {}}
        self._var_allprocs_abs2prom = {'input': {}, 'output': {}}
        self._var_allprocs_abs2meta = {'input': {}, 'output': {}}
        self._var_abs2meta = {'input': {}, 'output': {}}
        self._var_discrete = {'input': {}, 'output': {}}
        self._var_allprocs_discrete = {'input': {}, 'output': {}}

        self._var_allprocs_abs2idx = {}

        self._var_sizes = None
        self._owned_sizes = None
        self._var_offsets = None

        self._full_comm = None

        self._vectors = {'input': {}, 'output': {}, 'residual': {}}

        self._inputs = None
        self._outputs = None
        self._residuals = None
        self._discrete_inputs = None
        self._discrete_outputs = None

        self._nonlinear_solver = None
        self._linear_solver = None

        self._jacobian = None
        self._approx_schemes = OrderedDict()
        self._subjacs_info = {}
        self._approx_subjac_keys = None
        self.matrix_free = False

        self.under_approx = False
        self._owns_approx_jac = False
        self._owns_approx_jac_meta = {}
        self._owns_approx_wrt = None
        self._owns_approx_of = None
        self._owns_approx_wrt_idx = {}
        self._owns_approx_of_idx = {}

        self.under_complex_step = False
        self.under_finite_difference = False

        self._design_vars = OrderedDict()
        self._responses = OrderedDict()
        self._rec_mgr = RecordingManager()

        self._conn_global_abs_in2out = {}

        self._static_subsystems_allprocs = {}
        self._static_design_vars = OrderedDict()
        self._static_responses = OrderedDict()

        self._mode = None

        self._scope_cache = {}

        self._num_par_fd = num_par_fd

        self._declare_options()
        self.initialize()

        self.options.update(kwargs)

        self._has_guess = False
        self._has_output_scaling = False
        self._has_output_adder = False
        self._has_resid_scaling = False
        self._has_input_scaling = False
        self._has_input_adder = False
        self._has_bounds = False
        self._has_distrib_vars = False
        self._has_approx = False

        self._vector_class = None

        self._assembled_jac = None

        self._par_fd_id = 0

        self._filtered_vars_to_record = {}
        self._owning_rank = None
        self._coloring_info = _DEFAULT_COLORING_META.copy()
        self._first_call_to_linearize = True   # will check in first call to _linearize
        self._tot_jac = None

    @property
    def msginfo(self):
        """
        Our instance pathname, if available, or our class name.  For use in error messages.

        Returns
        -------
        str
            Either our instance pathname or class name.
        """
        if self.pathname is not None:
            if self.pathname == '':
                return f"<model> <class {type(self).__name__}>"
            return f"'{self.pathname}' <class {type(self).__name__}>"
        if self.name:
            return f"'{self.name}' <class {type(self).__name__}>"
        return f"<class {type(self).__name__}>"

    def _get_inst_id(self):
        return self.pathname

    def abs_name_iter(self, iotype, local=True, cont=True, discrete=False):
        """
        Iterate over absolute variable names for this System.

        By setting appropriate values for 'cont' and 'discrete', yielded variable
        names can be continuous only, discrete only, or both.

        Parameters
        ----------
        iotype : str
            Either 'input' or 'output'.
        local : bool
            If True, include only names of local variables. Default is True.
        cont : bool
            If True, include names of continuous variables.  Default is True.
        discrete : bool
            If True, include names of discrete variables.  Default is False.
        """
        if cont:
            if local:
                yield from self._var_abs2meta[iotype]
            else:
                yield from self._var_allprocs_abs2meta[iotype]

        if discrete:
            if local:
                prefix = self.pathname + '.' if self.pathname else ''
                for name in self._var_discrete[iotype]:
                    yield prefix + name
            else:
                yield from self._var_allprocs_discrete[iotype]

    def _jac_of_iter(self):
        """
        Iterate over (name, offset, end, slice, dist_sizes) for each 'of' (row) var in the jacobian.

        The slice is internal to the given variable in the result, and this is always a full
        slice except possible for groups where _owns_approx_of_idx is defined.

        Yields
        ------
        str
            Name of 'of' variable.
        int
            Starting index.
        int
            Ending index.
        slice or ndarray
            A full slice or indices for the 'of' variable.
        ndarray or None
            Distributed sizes if var is distributed else None
        """
        toidx = self._var_allprocs_abs2idx
        sizes = self._var_sizes['output']
        total = self.pathname == ''
        szname = 'global_size' if total else 'size'
        start = end = 0
        for of, meta in self._var_abs2meta['output'].items():
            end += meta[szname]
            yield of, start, end, _full_slice, sizes[:, toidx[of]] if meta['distributed'] else None
            start = end

    def _jac_wrt_iter(self, wrt_matches=None):
        """
        Iterate over (name, offset, end, vec, slc, dist_sizes) for each column var in the jacobian.

        Parameters
        ----------
        wrt_matches : set or None
            Only include row vars that are contained in this set.  This will determine what
            the actual offsets are, i.e. the offsets will be into a reduced jacobian
            containing only the matching columns.

        Yields
        ------
        str
            Name of 'wrt' variable.
        int
            Starting index.
        int
            Ending index.
        Vector
            Either the _outputs or _inputs vector.
        slice
            A full slice.
        ndarray or None
            Distributed sizes if var is distributed else None
        """
        toidx = self._var_allprocs_abs2idx
        sizes_in = self._var_sizes['input']
        sizes_out = self._var_sizes['output']

        tometa_in = self._var_allprocs_abs2meta['input']
        tometa_out = self._var_allprocs_abs2meta['output']

        local_ins = self._var_abs2meta['input']
        local_outs = self._var_abs2meta['output']

        total = self.pathname == ''
        szname = 'global_size' if total else 'size'

        start = end = 0
        for of, _start, _end, _, dist_sizes in self._jac_of_iter():
            if wrt_matches is None or of in wrt_matches:
                end += (_end - _start)
                vec = self._outputs if of in local_outs else None
                yield of, start, end, vec, _full_slice, dist_sizes
                start = end

        for wrt, meta in self._var_abs2meta['input'].items():
            if wrt_matches is None or wrt in wrt_matches:
                end += meta[szname]
                vec = self._inputs if wrt in local_ins else None
                dist_sizes = sizes_in[:, toidx[wrt]] if tometa_in[wrt]['distributed'] else None
                yield wrt, start, end, vec, _full_slice, dist_sizes
                start = end

    def _declare_options(self):
        """
        Declare options before kwargs are processed in the init method.

        This is optionally implemented by subclasses of Component or Group
        that themselves are intended to be subclassed by the end user. The
        options of the intermediate class are declared here leaving the
        `initialize` method available for user-defined options.
        """
        pass

    def initialize(self):
        """
        Perform any one-time initialization run at instantiation.
        """
        pass

    def _configure(self):
        """
        Configure this system to assign children settings.
        """
        pass

    def _get_root_vectors(self):
        """
        Get the root vectors for the nonlinear and linear vectors for the model.

        Returns
        -------
        dict of dict of Vector
            Root vectors: first key is 'input', 'output', or 'residual'; second key is vec_name.
        """
        # save root vecs as an attribute so that we can reuse the nonlinear scaling vecs in the
        # linear root vec
        self._root_vecs = root_vectors = {'input': OrderedDict(),
                                          'output': OrderedDict(),
                                          'residual': OrderedDict()}

        force_alloc_complex = self._problem_meta['force_alloc_complex']

        # Check for complex step to set vectors up appropriately.
        # If any subsystem needs complex step, then we need to allocate it everywhere.
        nl_alloc_complex = force_alloc_complex
        for sub in self.system_iter(include_self=True, recurse=True):
            nl_alloc_complex |= 'cs' in sub._approx_schemes
            if nl_alloc_complex:
                break

        # Linear vectors allocated complex only if subsolvers require derivatives.
        if nl_alloc_complex:
            from openmdao.error_checking.check_config import check_allocate_complex_ln
            ln_alloc_complex = check_allocate_complex_ln(self, force_alloc_complex)
        else:
            ln_alloc_complex = False

        if self._has_input_scaling or self._has_output_scaling or self._has_resid_scaling:
            self._scale_factors = self._compute_root_scale_factors()
        else:
            self._scale_factors = None

        if self._vector_class is None:
            self._vector_class = self._local_vector_class

        for vec_name in ('nonlinear', 'linear'):
            sizes = self._var_sizes['output']
            ncol = 1
            if vec_name == 'nonlinear':
                alloc_complex = nl_alloc_complex
            else:
                alloc_complex = ln_alloc_complex

            for key in ['input', 'output', 'residual']:
                root_vectors[key][vec_name] = self._vector_class(vec_name, key, self,
                                                                 alloc_complex=alloc_complex)

        if 'linear' in root_vectors['input']:
            root_vectors['input']['linear']._scaling_nl_vec = \
                root_vectors['input']['nonlinear']._scaling

        return root_vectors

    def _get_approx_scheme(self, method):
        """
        Return the approximation scheme associated with the given method, creating one if needed.

        Parameters
        ----------
        method : str
            Name of the type of approxmation scheme.

        Returns
        -------
        ApproximationScheme
            The ApproximationScheme associated with the given method.
        """
        if method == 'exact':
            return None
        if method not in _supported_methods:
            msg = '{}: Method "{}" is not supported, method must be one of {}'
            raise ValueError(msg.format(self.msginfo, method,
                             [m for m in _supported_methods if m != 'exact']))
        if method not in self._approx_schemes:
            self._approx_schemes[method] = _supported_methods[method]()
        return self._approx_schemes[method]

    def get_source(self, name):
        """
        Return the source variable connected to the given named variable.

        The name can be a promoted name or an absolute name.
        If the given variable is an input, the absolute name of the connected source will
        be returned.  If the given variable itself is a source, its own absolute name will
        be returned.

        Parameters
        ----------
        name : str
            Absolute or promoted name of the variable.

        Returns
        -------
        str
            The absolute name of the source variable.
        """
        try:
            prom2abs = self._problem_meta['prom2abs']
        except Exception:
            raise RuntimeError(f"{self.msginfo}: get_source cannot be called for variable {name} "
                               "before Problem.setup has been called.")

        if name in prom2abs['output']:
            return prom2abs['output'][name][0]

        if name in prom2abs['input']:
            name = prom2abs['input'][name][0]
        model = self._problem_meta['model_ref']()
        if name in model._conn_global_abs_in2out:
            return model._conn_global_abs_in2out[name]

        return name

    def _setup(self, comm, mode, prob_meta):
        """
        Perform setup for this system and its descendant systems.

        Parameters
        ----------
        comm : MPI.Comm or <FakeComm> or None
            The global communicator.
        mode : str
            Derivative direction, either 'fwd', or 'rev', or 'auto'
        prob_meta : dict
            Problem level metadata dictionary.
        """
        # save a ref to the problem level options.
        self._problem_meta = prob_meta

        # reset any coloring if a Coloring object was not set explicitly
        if self._coloring_info['dynamic'] or self._coloring_info['static'] is not None:
            self._coloring_info['coloring'] = None

        self.pathname = ''
        self.comm = comm
        self._mode = mode

        # Besides setting up the processors, this method also builds the model hierarchy.
        self._setup_procs(self.pathname, comm, mode, self._problem_meta)

        prob_meta['config_info'] = _ConfigInfo()

        try:
            # Recurse model from the bottom to the top for configuring.
            self._configure()
        finally:
            prob_meta['config_info'] = None

        self._configure_check()

        self._setup_var_data()

        # promoted names must be known to determine implicit connections so this must be
        # called after _setup_var_data, and _setup_var_data will have to be partially redone
        # after auto_ivcs have been added, but auto_ivcs can't be added until after we know all of
        # the connections.
        self._setup_global_connections()
        self._setup_dynamic_shapes()

        self._top_level_post_connections(mode)

        self._problem_meta['relevant'] = self._init_relevance(mode)
        self._setup_var_sizes()

        self._top_level_post_sizes()

        # determine which connections are managed by which group, and check validity of connections
        self._setup_connections()

    def _top_level_post_connections(self, mode):
        # this runs after all connections are known
        pass

    def _top_level_post_sizes(self):
        # this runs after the variable sizes are known
        self._setup_global_shapes()

    def _setup_check(self):
        """
        Do any error checking on user's setup, before any other recursion happens.
        """
        pass

    def _configure_check(self):
        """
        Do any error checking on i/o and connections.
        """
        pass

    def _setup_dynamic_shapes(self):
        pass

    def _final_setup(self, comm):
        """
        Perform final setup for this system and its descendant systems.

        This part of setup is called automatically at the start of run_model or run_driver.

        Parameters
        ----------
        comm : MPI.Comm or <FakeComm> or None
            The global communicator.
        """
        if self._use_derivatives:
            # must call this before vector setup because it determines if we need to alloc commplex
            self._setup_partials()

        self._setup_vectors(self._get_root_vectors())

        # Transfers do not require recursion, but they have to be set up after the vector setup.
        self._setup_transfers()

        # Same situation with solvers, partials, and Jacobians.
        # If we're updating, we just need to re-run setup on these, but no recursion necessary.
        self._setup_solvers()
        self._setup_solver_print()
        if self._use_derivatives:
            self._setup_jacobians()

        self._setup_recording()

        self.set_initial_values()

    def _get_approx_subjac_keys(self):
        """
        Return a list of (of, wrt) keys needed for approx derivs for this group.

        Returns
        -------
        list
            List of approx derivative subjacobian keys.
        """
        if self._approx_subjac_keys is None:
            self._approx_subjac_keys = list(self._approx_subjac_keys_iter())

        return self._approx_subjac_keys

    def use_fixed_coloring(self, coloring=_STD_COLORING_FNAME, recurse=True):
        """
        Use a precomputed coloring for this System.

        Parameters
        ----------
        coloring : str
            A coloring filename.  If no arg is passed, filename will be determined
            automatically.
        recurse : bool
            If True, set fixed coloring in all subsystems that declare a coloring. Ignored
            if a specific coloring is passed in.
        """
        if coloring_mod._force_dyn_coloring and coloring is _STD_COLORING_FNAME:
            self._coloring_info['dynamic'] = True
            return  # don't use static this time

        self._coloring_info['static'] = coloring
        self._coloring_info['dynamic'] = False

        if coloring is not _STD_COLORING_FNAME:
            if recurse:
                issue_warning('recurse was passed to use_fixed_coloring but a specific coloring '
                              'was set, so recurse was ignored.',
                              prefix=self.pathname,
                              category=UnusedOptionWarning)
            if isinstance(coloring, Coloring):
                approx = self._get_approx_scheme(coloring._meta['method'])
                # force regen of approx groups on next call to compute_approximations
                approx._reset()
            return

        if recurse:
            for s in self._subsystems_myproc:
                s.use_fixed_coloring(coloring, recurse)

    def declare_coloring(self,
                         wrt=_DEFAULT_COLORING_META['wrt_patterns'],
                         method=_DEFAULT_COLORING_META['method'],
                         form=None,
                         step=None,
                         per_instance=_DEFAULT_COLORING_META['per_instance'],
                         num_full_jacs=_DEFAULT_COLORING_META['num_full_jacs'],
                         tol=_DEFAULT_COLORING_META['tol'],
                         orders=_DEFAULT_COLORING_META['orders'],
                         perturb_size=_DEFAULT_COLORING_META['perturb_size'],
                         min_improve_pct=_DEFAULT_COLORING_META['min_improve_pct'],
                         show_summary=_DEFAULT_COLORING_META['show_summary'],
                         show_sparsity=_DEFAULT_COLORING_META['show_sparsity']):
        """
        Set options for deriv coloring of a set of wrt vars matching the given pattern(s).

        Parameters
        ----------
        wrt : str or list of str
            The name or names of the variables that derivatives are taken with respect to.
            This can contain input names, output names, or glob patterns.
        method : str
            Method used to compute derivative: "fd" for finite difference, "cs" for complex step.
        form : str
            Finite difference form, can be "forward", "central", or "backward". Leave
            undeclared to keep unchanged from previous or default value.
        step : float
            Step size for finite difference. Leave undeclared to keep unchanged from previous
            or default value.
        per_instance : bool
            If True, a separate coloring will be generated for each instance of a given class.
            Otherwise, only one coloring for a given class will be generated and all instances
            of that class will use it.
        num_full_jacs : int
            Number of times to repeat partial jacobian computation when computing sparsity.
        tol : float
            Tolerance used to determine if an array entry is nonzero during sparsity determination.
        orders : int
            Number of orders above and below the tolerance to check during the tolerance sweep.
        perturb_size : float
            Size of input/output perturbation during generation of sparsity.
        min_improve_pct : float
            If coloring does not improve (decrease) the number of solves more than the given
            percentage, coloring will not be used.
        show_summary : bool
            If True, display summary information after generating coloring.
        show_sparsity : bool
            If True, display sparsity with coloring info after generating coloring.
        """
        if method not in ('fd', 'cs'):
            raise RuntimeError("{}: method must be one of ['fd', 'cs'].".format(self.msginfo))

        self._has_approx = True
        approx = self._get_approx_scheme(method)

        # start with defaults
        options = _DEFAULT_COLORING_META.copy()
        options.update(approx.DEFAULT_OPTIONS)

        if self._coloring_info['static'] is None:
            options['dynamic'] = True
        else:
            options['dynamic'] = False
            options['static'] = self._coloring_info['static']

        options['wrt_patterns'] = [wrt] if isinstance(wrt, str) else wrt
        options['method'] = method
        options['per_instance'] = per_instance
        options['num_full_jacs'] = num_full_jacs
        options['tol'] = tol
        options['orders'] = orders
        options['perturb_size'] = perturb_size
        options['min_improve_pct'] = min_improve_pct
        options['show_summary'] = show_summary
        options['show_sparsity'] = show_sparsity
        options['coloring'] = self._coloring_info['coloring']
        if form is not None:
            options['form'] = form
        if step is not None:
            options['step'] = step

        self._coloring_info = options

    def _compute_approx_coloring(self, recurse=False, **overrides):
        """
        Compute a coloring of the approximated derivatives.

        This assumes that the current System is in a proper state for computing approximated
        derivatives.

        Parameters
        ----------
        recurse : bool
            If True, recurse from this system down the system hierarchy.  Whenever a group
            is encountered that has specified its coloring metadata, we don't recurse below
            that group unless that group has a subsystem that has a nonlinear solver that uses
            gradients.
        **overrides : dict
            Any args that will override either default coloring settings or coloring settings
            resulting from an earlier call to declare_coloring.

        Returns
        -------
        list of Coloring
            The computed colorings.
        """
        if recurse:
            colorings = []
            my_coloring = self._coloring_info['coloring']
            grad_systems = self._get_gradient_nl_solver_systems()
            for s in self.system_iter(include_self=True, recurse=True):
                if my_coloring is None or s in grad_systems:
                    if s._coloring_info['coloring'] is not None:
                        coloring = s._compute_approx_coloring(recurse=False, **overrides)[0]
                        colorings.append(coloring)
                        if coloring is not None:
                            coloring._meta['pathname'] = s.pathname
                            coloring._meta['class'] = type(s).__name__
            return [c for c in colorings if c is not None] or [None]

        # don't override metadata if it's already declared
        info = self._coloring_info

        info.update(**overrides)
        if isinstance(info['wrt_patterns'], str):
            info['wrt_patterns'] = [info['wrt_patterns']]

        if info['method'] is None and self._approx_schemes:
            info['method'] = list(self._approx_schemes)[0]

        if info['coloring'] is None:
            # check to see if any approx derivs have been declared
            for meta in self._subjacs_info.values():
                if 'method' in meta and meta['method']:
                    break
            else:  # no approx derivs found
                if not (self._owns_approx_of or self._owns_approx_wrt):
                    issue_warning("No approx partials found but coloring was requested.  "
                                  "Declaring ALL partials as dense and approx "
                                  "(method='{}')".format(info['method']),
                                  prefix=self.msginfo, category=DerivativesWarning)
                    try:
                        self.declare_partials('*', '*', method=info['method'])
                    except AttributeError:  # this system must be a group
                        from openmdao.core.component import Component
                        from openmdao.core.indepvarcomp import IndepVarComp
                        from openmdao.components.exec_comp import ExecComp
                        for s in self.system_iter(recurse=True, typ=Component):
                            if not isinstance(s, ExecComp) and not isinstance(s, IndepVarComp):
                                s.declare_partials('*', '*', method=info['method'])
                    self._setup_partials()

        approx_scheme = self._get_approx_scheme(info['method'])

        if info['coloring'] is None and info['static'] is None:
            info['dynamic'] = True

        coloring_fname = self.get_approx_coloring_fname()

        # if we find a previously computed class coloring for our class, just use that
        # instead of regenerating a coloring.
        if not info['per_instance'] and coloring_fname in coloring_mod._CLASS_COLORINGS:
            info['coloring'] = coloring = coloring_mod._CLASS_COLORINGS[coloring_fname]
            if coloring is None:
                print("\nClass coloring for class '{}' wasn't good enough, "
                      "so skipping for '{}'".format(type(self).__name__, self.pathname))
                info['static'] = None
            else:
                print("\n{} using class coloring for class '{}'".format(self.pathname,
                                                                        type(self).__name__))
                info.update(coloring._meta)
                # force regen of approx groups during next compute_approximations
                approx_scheme._reset()
            return [coloring]

        from openmdao.core.group import Group
        is_total = isinstance(self, Group)

        # compute perturbations
        starting_inputs = self._inputs.asarray(copy=True)
        in_offsets = starting_inputs.copy()
        in_offsets[in_offsets == 0.0] = 1.0
        in_offsets *= info['perturb_size']

        starting_outputs = self._outputs.asarray(copy=True)
        out_offsets = starting_outputs.copy()
        out_offsets[out_offsets == 0.0] = 1.0
        out_offsets *= info['perturb_size']

        starting_resids = self._residuals.asarray(copy=True)

        # for groups, this does some setup of approximations
        self._setup_approx_coloring()

        save_first_call = self._first_call_to_linearize
        self._first_call_to_linearize = False
        sparsity_start_time = time.time()

        # tell approx scheme to limit itself to only colored columns
        approx_scheme._reset()
        approx_scheme._during_sparsity_comp = True

        self._update_wrt_matches(info)

        save_jac = self._jacobian

        # use special sparse jacobian to collect sparsity info
        self._jacobian = _ColSparsityJac(self, info)

        for i in range(info['num_full_jacs']):
            # randomize inputs (and outputs if implicit)
            if i > 0:
                self._inputs.set_val(starting_inputs +
                                     in_offsets * np.random.random(in_offsets.size))
                self._outputs.set_val(starting_outputs +
                                      out_offsets * np.random.random(out_offsets.size))
                if is_total:
                    self._solve_nonlinear()
                else:
                    self._apply_nonlinear()

                for scheme in self._approx_schemes.values():
                    scheme._reset()  # force a re-initialization of approx
                    scheme._during_sparsity_comp = True

            self.run_linearize(sub_do_ln=False)

        sparsity, sp_info = self._jacobian.get_sparsity()

        self._jacobian = save_jac

        # revert uncolored approx back to normal
        for scheme in self._approx_schemes.values():
            scheme._reset()

        sparsity_time = time.time() - sparsity_start_time

        ordered_wrt_info = list(self._jac_wrt_iter(info['wrt_matches']))
        ordered_of_info = list(self._jac_of_iter())

        sp_info['sparsity_time'] = sparsity_time
        sp_info['pathname'] = self.pathname
        sp_info['class'] = type(self).__name__
        sp_info['type'] = 'semi-total' if self._subsystems_allprocs else 'partial'

        if self.pathname:
            ordered_of_info = self._jac_var_info_abs2prom(ordered_of_info)
            ordered_wrt_info = self._jac_var_info_abs2prom(ordered_wrt_info)

        coloring = _compute_coloring(sparsity, 'fwd')

        # if the improvement wasn't large enough, don't use coloring
        pct = coloring._solves_info()[-1]
        if info['min_improve_pct'] > pct:
            info['coloring'] = info['static'] = None
            msg = f"Coloring was deactivated.  Improvement of {pct:.1f}% was less than min " \
                  f"allowed ({info['min_improve_pct']:.1f}%)."
            issue_warning(msg, prefix=self.msginfo, category=DerivativesWarning)
            if not info['per_instance']:
                coloring_mod._CLASS_COLORINGS[coloring_fname] = None
            return [None]

        coloring._row_vars = [t[0] for t in ordered_of_info]
        coloring._col_vars = [t[0] for t in ordered_wrt_info]
        coloring._row_var_sizes = [t[2] - t[1] for t in ordered_of_info]
        coloring._col_var_sizes = [t[2] - t[1] for t in ordered_wrt_info]

        coloring._meta.update(info)  # save metadata we used to create the coloring
        del coloring._meta['coloring']
        coloring._meta.update(sp_info)

        info['coloring'] = coloring

        approx = self._get_approx_scheme(coloring._meta['method'])
        # force regen of approx groups during next compute_approximations
        approx._reset()

        if info['show_sparsity'] or info['show_summary']:
            print("\nApprox coloring for '%s' (class %s)" % (self.pathname, type(self).__name__))

        if info['show_sparsity']:
            coloring.display_txt()
        if info['show_summary']:
            coloring.summary()

        self._save_coloring(coloring)

        if not info['per_instance']:
            # save the class coloring for other instances of this class to use
            coloring_mod._CLASS_COLORINGS[coloring_fname] = coloring

        # restore original inputs/outputs
        self._inputs.set_val(starting_inputs)
        self._outputs.set_val(starting_outputs)
        self._residuals.set_val(starting_resids)

        self._first_call_to_linearize = save_first_call

        return [coloring]

    def _setup_approx_coloring(self):
        pass

    def get_approx_coloring_fname(self):
        """
        Return the full pathname to a coloring file.

        Parameters
        ----------
        system : System
            The System having its coloring saved or loaded.

        Returns
        -------
        str
            Full pathname of the coloring file.
        """
        directory = self._problem_meta['coloring_dir']
        if not self.pathname:
            # total coloring
            return os.path.join(directory, 'total_coloring.pkl')

        if self._coloring_info.get('per_instance'):
            # base the name on the instance pathname
            fname = 'coloring_' + self.pathname.replace('.', '_') + '.pkl'
        else:
            # base the name on the class name
            fname = 'coloring_' + '_'.join(
                [self.__class__.__module__.replace('.', '_'), self.__class__.__name__]) + '.pkl'

        return os.path.join(directory, fname)

    def _save_coloring(self, coloring):
        """
        Save the coloring to a file based on this system's class or pathname.

        Parameters
        ----------
        coloring : Coloring
            See Coloring class docstring.
        """
        # under MPI, only save on proc 0
        if ((self._full_comm is not None and self._full_comm.rank == 0) or
                (self._full_comm is None and self.comm.rank == 0)):
            coloring.save(self.get_approx_coloring_fname())

    def _get_static_coloring(self):
        """
        Get the Coloring for this system.

        If necessary, load the Coloring from a file.

        Returns
        -------
        Coloring or None
            Coloring object, possible loaded from a file, or None
        """
        info = self._coloring_info
        coloring = info['coloring']
        if coloring is not None:
            return coloring

        static = info['static']
        if static is _STD_COLORING_FNAME or isinstance(static, str):
            if static is _STD_COLORING_FNAME:
                fname = self.get_approx_coloring_fname()
            else:
                fname = static
            print("%s: loading coloring from file %s" % (self.msginfo, fname))
            info['coloring'] = coloring = Coloring.load(fname)
            if info['wrt_patterns'] != coloring._meta['wrt_patterns']:
                raise RuntimeError("%s: Loaded coloring has different wrt_patterns (%s) than "
                                   "declared ones (%s)." %
                                   (self.msginfo, coloring._meta['wrt_patterns'],
                                    info['wrt_patterns']))
            info.update(info['coloring']._meta)
            approx = self._get_approx_scheme(info['method'])
            # force regen of approx groups during next compute_approximations
            approx._reset()
        elif isinstance(static, coloring_mod.Coloring):
            info['coloring'] = coloring = static

        if coloring is not None:
            info['dynamic'] = False

        info['static'] = coloring

        return coloring

    def _get_coloring(self):
        """
        Get the Coloring for this system.

        If necessary, load the Coloring from a file or dynamically generate it.

        Returns
        -------
        Coloring or None
            Coloring object, possible loaded from a file or dynamically generated, or None
        """
        coloring = self._get_static_coloring()
        if coloring is None and self._coloring_info['dynamic']:
            self._coloring_info['coloring'] = coloring = self._compute_approx_coloring()[0]
            if coloring is not None:
                self._coloring_info.update(coloring._meta)

        return coloring

    def _setup_par_fd_procs(self, comm):
        """
        Split up the comm for use in parallel FD.

        Parameters
        ----------
        comm : MPI.Comm or <FakeComm>
            MPI communicator object.

        Returns
        -------
        MPI.Comm or <FakeComm>
            MPI communicator object.
        """
        num_par_fd = self._num_par_fd
        if comm.size < num_par_fd:
            raise ValueError("%s: num_par_fd must be <= communicator size (%d)" %
                             (self.msginfo, comm.size))

        self._full_comm = comm

        if num_par_fd > 1:
            sizes, offsets = evenly_distrib_idxs(num_par_fd, comm.size)

            # a 'color' is assigned to each subsystem, with
            # an entry for each processor it will be given
            # e.g. [0, 0, 0, 1, 1, 1, 2, 2, 2, 3, 3, 3]
            color = np.empty(comm.size, dtype=INT_DTYPE)
            for i in range(num_par_fd):
                color[offsets[i]:offsets[i] + sizes[i]] = i

            self._par_fd_id = color[comm.rank]

            comm = self._full_comm.Split(self._par_fd_id)

        return comm

    def _setup_recording(self):
        if self._rec_mgr._recorders:
            myinputs = myoutputs = myresiduals = []

            options = self.recording_options
            incl = options['includes']
            excl = options['excludes']

            # includes and excludes for inputs are specified using _absolute_ names
            # vectors are keyed on absolute name, discretes on relative/promoted name
            if options['record_inputs']:
                myinputs = sorted([n for n in self._var_abs2prom['input']
                                   if check_path(n, incl, excl)])

            # includes and excludes for outputs are specified using _promoted_ names
            # vectors are keyed on absolute name, discretes on relative/promoted name
            if options['record_outputs']:
                myoutputs = sorted([n for n, prom in self._var_abs2prom['output'].items()
                                    if check_path(prom, incl, excl)])

                if self._var_discrete['output']:
                    # if we have discrete outputs then residual name set doesn't match output one
                    if options['record_residuals']:
                        contains = self._residuals._contains_abs
                        myresiduals = [n for n in myoutputs if contains(n)]
                elif options['record_residuals']:
                    myresiduals = myoutputs

            elif options['record_residuals']:
                abs2prom = self._var_abs2prom['output']
                myresiduals = [n for n in self._residuals._abs_iter()
                               if check_path(abs2prom[n], incl, excl)]

            self._filtered_vars_to_record = {
                'input': myinputs,
                'output': myoutputs,
                'residual': myresiduals
            }

            self._rec_mgr.startup(self)

        for subsys in self._subsystems_myproc:
            subsys._setup_recording()

    def _setup_procs(self, pathname, comm, mode, prob_meta):
        """
        Execute first phase of the setup process.

        Distribute processors, assign pathnames, and call setup on the component.
        Also reset internal data structures.

        Parameters
        ----------
        pathname : str
            Global name of the system, including the path.
        comm : MPI.Comm or <FakeComm>
            MPI communicator object.
        mode : string
            Derivatives calculation mode, 'fwd' for forward, and 'rev' for
            reverse (adjoint). Default is 'rev'.
        prob_meta : dict
            Problem level options.
        """
        self.pathname = pathname
        self._problem_meta = prob_meta
        self._first_call_to_linearize = True
        self._is_local = True
        self._vectors = {}
        self._full_comm = None
        self._approx_subjac_keys = None

        self.options._parent_name = self.msginfo
        self.recording_options._parent_name = self.msginfo
        self._mode = mode
        self._design_vars = OrderedDict()
        self._responses = OrderedDict()
        self._design_vars.update(self._static_design_vars)
        self._responses.update(self._static_responses)

    def _setup_var_data(self):
        """
        Compute the list of abs var names, abs/prom name maps, and metadata dictionaries.
        """
        self._var_prom2inds = {}
        self._var_allprocs_prom2abs_list = {'input': OrderedDict(), 'output': OrderedDict()}
        self._var_abs2prom = {'input': {}, 'output': {}}
        self._var_allprocs_abs2prom = {'input': {}, 'output': {}}
        self._var_allprocs_abs2meta = {'input': {}, 'output': {}}
        self._var_abs2meta = {'input': {}, 'output': {}}
        self._var_allprocs_discrete = {'input': {}, 'output': {}}
        self._var_allprocs_abs2idx = {}
        self._owning_rank = defaultdict(int)
        self._var_sizes = {}
        self._owned_sizes = None

        cfginfo = self._problem_meta['config_info']
        if cfginfo and self.pathname in cfginfo._modified_systems:
            cfginfo._modified_systems.remove(self.pathname)

    def _setup_global_shapes(self):
        """
        Compute the global size and shape of all variables on this system.
        """
        loc_meta = self._var_abs2meta

        for io in ('input', 'output'):
            # now set global sizes and shapes into metadata for distributed variables
            sizes = self._var_sizes[io]
            for idx, (abs_name, mymeta) in enumerate(self._var_allprocs_abs2meta[io].items()):
                local_shape = mymeta['shape']
                if mymeta['distributed']:
                    global_size = np.sum(sizes[:, idx])
                    mymeta['global_size'] = global_size

                    # assume that all but the first dimension of the shape of a
                    # distributed variable is the same on all procs
<<<<<<< HEAD
                    mymeta['global_shape'] = self._get_full_dist_shape(abs_name, local_shape)
=======
                    high_dims = local_shape[1:]
                    with multi_proc_exception_check(self.comm):
                        if high_dims:
                            high_size = np.prod(high_dims)
                            dim_size_match = bool(global_size % high_size == 0)

                            if dim_size_match is False:
                                msg = (f"{self.msginfo}: All but the first dimension of the "
                                       "shape's local parts in a distributed variable must match "
                                       f"across processes. For output '{abs_name}', local shape "
                                       f"{local_shape} in MPI rank {self.comm.rank} has a "
                                       "higher dimension that differs in another rank.")

                                raise RuntimeError(msg)

                            dim1 = global_size // high_size
                            mymeta['global_shape'] = tuple([dim1] + list(high_dims))
                        else:
                            mymeta['global_shape'] = (global_size,)
>>>>>>> b35009c0

                else:
                    # not distributed, just use local shape and size
                    mymeta['global_size'] = mymeta['size']
                    mymeta['global_shape'] = local_shape

                if abs_name in loc_meta[io]:
                    loc_meta[io][abs_name]['global_shape'] = mymeta['global_shape']
                    loc_meta[io][abs_name]['global_size'] = mymeta['global_size']

    def _setup_global_connections(self, conns=None):
        """
        Compute dict of all connections between this system's inputs and outputs.

        The connections come from 4 sources:
        1. Implicit connections owned by the current system
        2. Explicit connections declared by the current system
        3. Explicit connections declared by parent systems
        4. Implicit / explicit from subsystems

        Parameters
        ----------
        conns : dict
            Dictionary of connections passed down from parent group.
        """
        pass

    def _init_relevance(self, mode):
        """
        Create the relevance dictionary.

        This is only called on the top level System.

        Parameters
        ----------
        mode : str
            Derivative direction, either 'fwd' or 'rev'.

        Returns
        -------
        dict
            The relevance dictionary.
        """
        if self._use_derivatives:
            desvars = self.get_design_vars(recurse=True, get_sizes=False, use_prom_ivc=False)
            responses = self.get_responses(recurse=True, get_sizes=False, use_prom_ivc=False)
            return self.get_relevant_vars(desvars, responses, mode)

        return {'@all': ({'input': ContainsAll(), 'output': ContainsAll()}, ContainsAll())}

    def _setup_driver_units(self):
        """
        Compute unit conversions for driver variables.
        """
        abs2meta = self._var_allprocs_abs2meta['output']
        pro2abs = self._var_allprocs_prom2abs_list['output']
        pro2abs_in = self._var_allprocs_prom2abs_list['input']

        dv = self._design_vars
        for name, meta in dv.items():

            units = meta['units']
            dv[name]['total_adder'] = dv[name]['adder']
            dv[name]['total_scaler'] = dv[name]['scaler']

            if units is not None:
                # If derivatives are not being calculated, then you reach here before ivc_source
                # is placed in the meta.
                try:
                    units_src = meta['ivc_source']
                except KeyError:
                    units_src = self.get_source(name)

                var_units = abs2meta[units_src]['units']

                if var_units == units:
                    continue

                if var_units is None:
                    msg = "{}: Target for design variable {} has no units, but '{}' units " + \
                          "were specified."
                    raise RuntimeError(msg.format(self.msginfo, name, units))

                if not is_compatible(var_units, units):
                    msg = "{}: Target for design variable {} has '{}' units, but '{}' units " + \
                          "were specified."
                    raise RuntimeError(msg.format(self.msginfo, name, var_units, units))

                factor, offset = unit_conversion(var_units, units)
                base_adder, base_scaler = determine_adder_scaler(None, None,
                                                                 dv[name]['adder'],
                                                                 dv[name]['scaler'])

                dv[name]['total_adder'] = offset + base_adder / factor
                dv[name]['total_scaler'] = base_scaler * factor

        resp = self._responses
        type_dict = {'con': 'constraint', 'obj': 'objective'}
        for name, meta in resp.items():

            units = meta['units']
            resp[name]['total_scaler'] = resp[name]['scaler']
            resp[name]['total_adder'] = resp[name]['adder']

            if units is not None:
                # If derivatives are not being calculated, then you reach here before ivc_source
                # is placed in the meta.
                try:
                    units_src = meta['ivc_source']
                except KeyError:
                    units_src = self.get_source(name)

                var_units = abs2meta[units_src]['units']

                if var_units == units:
                    continue

                if var_units is None:
                    msg = "{}: Target for {} {} has no units, but '{}' units " + \
                          "were specified."
                    raise RuntimeError(msg.format(self.msginfo, type_dict[meta['type']],
                                                  name, units))

                if not is_compatible(var_units, units):
                    msg = "{}: Target for {} {} has '{}' units, but '{}' units " + \
                          "were specified."
                    raise RuntimeError(msg.format(self.msginfo, type_dict[meta['type']],
                                                  name, var_units, units))

                factor, offset = unit_conversion(var_units, units)
                base_adder, base_scaler = determine_adder_scaler(None, None,
                                                                 resp[name]['adder'],
                                                                 resp[name]['scaler'])

                resp[name]['total_scaler'] = base_scaler * factor
                resp[name]['total_adder'] = offset + base_adder / factor

        for s in self._subsystems_myproc:
            s._setup_driver_units()

    def _setup_connections(self):
        """
        Compute dict of all connections owned by this system.
        """
        pass

    def _setup_vectors(self, root_vectors):
        """
        Compute all vectors for all vec names and assign excluded variables lists.

        Parameters
        ----------
        root_vectors : dict of dict of Vector
            Root vectors: first key is 'input', 'output', or 'residual'; second key is vec_name.
        """
        self._vectors = vectors = {'input': OrderedDict(),
                                   'output': OrderedDict(),
                                   'residual': OrderedDict()}

        # Allocate complex if root vector was allocated complex.
        alloc_complex = root_vectors['output']['nonlinear']._alloc_complex

        # This happens if you reconfigure and switch to 'cs' without forcing the vectors to be
        # initially allocated as complex.
        if not alloc_complex and 'cs' in self._approx_schemes:
            raise RuntimeError("{}: In order to activate complex step during reconfiguration, "
                               "you need to set 'force_alloc_complex' to True during setup. e.g. "
                               "'problem.setup(force_alloc_complex=True)'".format(self.msginfo))

        if self._vector_class is None:
            self._vector_class = self._local_vector_class

        vector_class = self._vector_class

        for vec_name in ('nonlinear', 'linear'):

            # Only allocate complex in the vectors we need.
            vec_alloc_complex = root_vectors['output'][vec_name]._alloc_complex

            for kind in ['input', 'output', 'residual']:
                rootvec = root_vectors[kind][vec_name]
                vectors[kind][vec_name] = vector_class(
                    vec_name, kind, self, rootvec, alloc_complex=vec_alloc_complex)

        if 'linear' in vectors['input']:
            vectors['input']['linear']._scaling_nl_vec = vectors['input']['nonlinear']._scaling

        self._inputs = vectors['input']['nonlinear']
        self._outputs = vectors['output']['nonlinear']
        self._residuals = vectors['residual']['nonlinear']

        for subsys in self._subsystems_myproc:
            subsys._scale_factors = self._scale_factors
            subsys._setup_vectors(root_vectors)

    def _compute_root_scale_factors(self):
        """
        Compute scale factors for all variables.

        Returns
        -------
        dict
            Mapping of each absoute var name to its corresponding scaling factor tuple.
        """
        # make this a defaultdict to handle the case of access using unconnected inputs
        scale_factors = defaultdict(lambda: {
            'input': (0.0, 1.0),
        })

        for abs_name, meta in self._var_allprocs_abs2meta['output'].items():
            ref0 = meta['ref0']
            res_ref = meta['res_ref']
            a0 = ref0
            a1 = meta['ref'] - ref0
            scale_factors[abs_name] = {
                'output': (a0, a1),
                'residual': (0.0, res_ref),
            }
        return scale_factors

    def _setup_transfers(self):
        """
        Compute all transfers that are owned by this system.
        """
        pass

    def _setup_solvers(self):
        """
        Perform setup in all solvers.
        """
        # remove old solver error files if they exist
        if self.pathname == '':
            rank = MPI.COMM_WORLD.rank if MPI is not None else 0
            if rank == 0:
                for f in os.listdir('.'):
                    if fnmatchcase(f, 'solver_errors.*.out'):
                        os.remove(f)

        if self._nonlinear_solver is not None:
            self._nonlinear_solver._setup_solvers(self, 0)
        if self._linear_solver is not None:
            self._linear_solver._setup_solvers(self, 0)

        for subsys in self._subsystems_myproc:
            subsys._setup_solvers()

    def _setup_jacobians(self, recurse=True):
        """
        Set and populate jacobians down through the system tree.

        Parameters
        ----------
        recurse : bool
            If True, setup jacobians in all descendants.
        """
        asm_jac_solvers = set()
        if self._linear_solver is not None:
            asm_jac_solvers.update(self._linear_solver._assembled_jac_solver_iter())

        nl_asm_jac_solvers = set()
        if self.nonlinear_solver is not None:
            nl_asm_jac_solvers.update(self.nonlinear_solver._assembled_jac_solver_iter())

        asm_jac = None
        if asm_jac_solvers:
            asm_jac = _asm_jac_types[self.options['assembled_jac_type']](system=self)
            self._assembled_jac = asm_jac
            for s in asm_jac_solvers:
                s._assembled_jac = asm_jac

        if nl_asm_jac_solvers:
            if asm_jac is None:
                asm_jac = _asm_jac_types[self.options['assembled_jac_type']](system=self)
            for s in nl_asm_jac_solvers:
                s._assembled_jac = asm_jac

        if self._has_approx:
            self._set_approx_partials_meta()

        # At present, we don't support a AssembledJacobian in a group
        # if any subcomponents are matrix-free.
        if asm_jac is not None:
            if self.matrix_free:
                raise RuntimeError("%s: AssembledJacobian not supported for matrix-free "
                                   "subcomponent." % self.msginfo)

        if recurse:
            for subsys in self._subsystems_myproc:
                subsys._setup_jacobians()

    def set_initial_values(self):
        """
        Set all input and output variables to their declared initial values.
        """
        for abs_name, meta in self._var_abs2meta['input'].items():
            self._inputs.set_var(abs_name, meta['val'])

        for abs_name, meta in self._var_abs2meta['output'].items():
            self._outputs.set_var(abs_name, meta['val'])

    def _get_promotion_maps(self):
        """
        Define variable maps based on promotes lists.

        Returns
        -------
        dict of {'input': {str:(str, info), ...}, 'output': {str:(str, info), ...}}
            dictionary mapping input/output variable names
            to (promoted name, promotion_info) tuple.
        """
        from openmdao.core.group import Group
        prom_names = self._var_allprocs_prom2abs_list
        gname = self.name + '.' if self.name else ''

        def split_list(lst):
            """
            Yield match type, name/pattern/tuple info, and src_indices info.

            Parameters
            ----------
            lst : list
                List of names, patterns and/or tuples specifying promotes.

            Yields
            ------
            Enum
                match type
            str
                name or pattern string
            (str, _PromotesInfo)
                name/rename/pattern, promotion info (src_indices, etc.)
            """
            for entry in lst:
                key, pinfo = entry
                if isinstance(key, str):
                    # note, conditional here is faster than using precompiled regex
                    if '*' in key or '?' in key or '[' in key:
                        yield _MatchType.PATTERN, key, entry
                    else:
                        yield _MatchType.NAME, key, entry
                elif isinstance(key, tuple) and len(key) == 2:
                    yield _MatchType.RENAME, key[0], (key[1], pinfo)
                else:
                    raise TypeError(f"when adding subsystem '{self.pathname}', entry '{key}'"
                                    " is not a string or tuple of size 2.")

        def _dup(io, matches, match_type, name, tup):
            """
            Report error or warning when attempting to promote a variable twice.

            Parameters
            ----------
            matches : dict {'input': ..., 'output': ...}
                Dict of promoted names and associated info.
            match_type : intEnum
                Indicates whether match is an explicit name, rename, or pattern match.
            name : str
                Name of promoted variable that is specified multiple times.
            tup : tuple (?, _PromotesInfo)
                First entry can be name, rename, or pattern depending on the match type.

            Returns
            -------
            bool
                If True, ignore the new match, else replace the old with the new.
            """
            old_name, old_key, old_info, old_match_type = matches[io][name]
            _, info = tup
            if old_match_type == _MatchType.RENAME:
                old_key = (old_name, old_key)
            else:
                old_using = f"'{old_key}'"
            if match_type == _MatchType.RENAME:
                new_using = (name, tup[0])
            else:
                new_using = f"'{tup[0]}'"

            mismatch = info.compare(old_info) if info is not None and old_info is not None else ()
            if mismatch:
                raise RuntimeError(f"{self.msginfo}: {io} variable '{name}', promoted using "
                                   f"{new_using}, was already promoted using {old_using} with "
                                   f"different values for {mismatch}.")

            if old_match_type != _MatchType.PATTERN:
                if old_key != tup[0]:
                    raise RuntimeError(f"{self.msginfo}: Can't alias promoted {io} '{name}' to "
                                       f"'{tup[0]}' because '{name}' has already been promoted as "
                                       f"'{old_key}'.")

            if old_key != '*':
                msg = f"{io} variable '{name}', promoted using {new_using}, " \
                      f"was already promoted using {old_using}."
                issue_warning(msg, prefix=self.msginfo, category=PromotionWarning)

            return match_type == _MatchType.PATTERN

        def resolve(to_match, io_types, matches, proms):
            """
            Determine the mapping of promoted names to the parent scope for a promotion type.

            This is called once for promotes or separately for promotes_inputs and promotes_outputs.
            """
            if not to_match:
                return

            # always add '*' so we won't report if it matches nothing (in the case where the
            # system has no variables of that io type)
            found = {'*'}

            for match_type, key, tup in split_list(to_match):
                s, pinfo = tup
                if match_type == _MatchType.PATTERN:
                    for io in io_types:
                        if io == 'output':
                            pinfo = None
                        if key == '*' and not matches[io]:  # special case. add everything
                            matches[io] = pmap = {n: (n, key, pinfo, match_type) for n in proms[io]}
                        else:
                            pmap = matches[io]
                            nmatch = len(pmap)
                            for n in proms[io]:
                                if fnmatchcase(n, key):
                                    if not (n in pmap and _dup(io, matches, match_type, n, tup)):
                                        pmap[n] = (n, key, pinfo, match_type)
                            if len(pmap) > nmatch:
                                found.add(key)
                else:  # NAME or RENAME
                    for io in io_types:
                        if io == 'output':
                            pinfo = None
                        pmap = matches[io]
                        if key in proms[io]:
                            if key in pmap:
                                _dup(io, matches, match_type, key, tup)
                            pmap[key] = (s, key, pinfo, match_type)
                            if match_type == _MatchType.NAME:
                                found.add(key)
                            else:
                                found.add((key, s))

            not_found = set(n for n, _ in to_match) - found
            if not_found:
                if (not self._var_abs2meta['input'] and not self._var_abs2meta['output'] and
                        isinstance(self, Group)):
                    empty_group_msg = ' Group contains no variables.'
                else:
                    empty_group_msg = ''
                if len(io_types) == 2:
                    call = 'promotes'
                else:
                    call = 'promotes_%ss' % io_types[0]

                not_found = sorted(not_found, key=lambda x: x if isinstance(x, str) else x[0])
                raise RuntimeError(f"{self.msginfo}: '{call}' failed to find any matches for the "
                                   f"following names or patterns: {not_found}.{empty_group_msg}")

        maps = {'input': {}, 'output': {}}

        if self._var_promotes['input'] or self._var_promotes['output']:
            if self._var_promotes['any']:
                raise RuntimeError("%s: 'promotes' cannot be used at the same time as "
                                   "'promotes_inputs' or 'promotes_outputs'." % self.msginfo)
            resolve(self._var_promotes['input'], ('input',), maps, prom_names)
            resolve(self._var_promotes['output'], ('output',), maps, prom_names)
        else:
            resolve(self._var_promotes['any'], ('input', 'output'), maps, prom_names)

        return maps

    def _get_scope(self):
        """
        Find the input and output variables that are needed for a particular matvec product.

        Returns
        -------
        (set, set)
            Sets of output and input variables.
        """
        try:
            return self._scope_cache[None]
        except KeyError:
            self._scope_cache[None] = (frozenset(self._var_abs2meta['output']), _empty_frozen_set)
            return self._scope_cache[None]

    @contextmanager
    def _unscaled_context(self, outputs=(), residuals=()):
        """
        Context manager for units and scaling for vectors.

        Temporarily puts vectors in a physical and unscaled state, because
        internally, vectors are nominally in a dimensionless and scaled state.

        Parameters
        ----------
        outputs : list of output <Vector> objects
            List of output vectors to apply the unit and scaling conversions.
        residuals : list of residual <Vector> objects
            List of residual vectors to apply the unit and scaling conversions.
        """
        if self._has_output_scaling:
            for vec in outputs:
                vec.scale_to_phys()
        if self._has_resid_scaling:
            for vec in residuals:
                vec.scale_to_phys()

        try:

            yield

        finally:

            if self._has_output_scaling:
                for vec in outputs:
                    vec.scale_to_norm()

            if self._has_resid_scaling:
                for vec in residuals:
                    vec.scale_to_norm()

    @contextmanager
    def _scaled_context_all(self):
        """
        Context manager that temporarily puts all vectors in a scaled state.
        """
        if self._has_output_scaling:
            for vec in self._vectors['output'].values():
                vec.scale_to_norm()
        if self._has_resid_scaling:
            for vec in self._vectors['residual'].values():
                vec.scale_to_norm()

        try:

            yield

        finally:

            if self._has_output_scaling:
                for vec in self._vectors['output'].values():
                    vec.scale_to_phys()
            if self._has_resid_scaling:
                for vec in self._vectors['residual'].values():
                    vec.scale_to_phys()

    @contextmanager
    def _matvec_context(self, scope_out, scope_in, mode, clear=True):
        """
        Context manager for vectors.

        For the given vec_name, return vectors that use a set of
        internal variables that are relevant to the current matrix-vector
        product.  This is called only from _apply_linear.

        Parameters
        ----------
        scope_out : frozenset or None
            Set of absolute output names in the scope of this mat-vec product.
            If None, all are in the scope.
        scope_in : frozenset or None
            Set of absolute input names in the scope of this mat-vec product.
            If None, all are in the scope.
        mode : str
            Key for specifying derivative direction. Values are 'fwd'
            or 'rev'.
        clear : bool(True)
            If True, zero out residuals (in fwd mode) or inputs and outputs
            (in rev mode).

        Yields
        ------
        (d_inputs, d_outputs, d_residuals) : tuple of Vectors
            Yields the three Vectors configured internally to deal only
            with variables relevant to the current matrix vector product.

        """
        d_inputs = self._vectors['input']['linear']
        d_outputs = self._vectors['output']['linear']
        d_residuals = self._vectors['residual']['linear']

        if clear:
            if mode == 'fwd':
                d_residuals.set_val(0.0)
            else:  # rev
                d_inputs.set_val(0.0)
                d_outputs.set_val(0.0)

        if scope_out is None and scope_in is None:
            yield d_inputs, d_outputs, d_residuals
        else:
            old_ins = d_inputs._names
            old_outs = d_outputs._names

            if scope_out is not None:
                d_outputs._names = scope_out.intersection(d_outputs._abs_iter())
            if scope_in is not None:
                d_inputs._names = scope_in.intersection(d_inputs._abs_iter())

            try:
                yield d_inputs, d_outputs, d_residuals
            finally:
                # reset _names so users will see full vector contents
                d_inputs._names = old_ins
                d_outputs._names = old_outs

    @contextmanager
    def _call_user_function(self, fname, protect_inputs=True,
                            protect_outputs=False, protect_residuals=False):
        """
        Context manager that wraps a call to a user defined function.

        Protect any vectors that should not be modified to help prevent user error
        and add information about the system to any errors that don't have it already.

        Parameters
        ----------
        fname : str
            Name of the user defined function.
        protect_inputs : bool
            If True, then set the inputs vector to be read only
        protect_outputs : bool
            If True, then set the outputs vector to be read only
        protect_residuals : bool
            If True, then set the residuals vector to be read only
        """
        self._inputs.read_only = protect_inputs
        self._outputs.read_only = protect_outputs
        self._residuals.read_only = protect_residuals

        try:
            yield
        except Exception:
            err_type, err, trace = sys.exc_info()
            if str(err).startswith(self.msginfo):
                raise err
            else:
                raise err_type(f"{self.msginfo}: Error calling {fname}(), {err}")
        finally:
            self._inputs.read_only = False
            self._outputs.read_only = False
            self._residuals.read_only = False

    def get_nonlinear_vectors(self):
        """
        Return the inputs, outputs, and residuals vectors.

        Returns
        -------
        (inputs, outputs, residuals) : tuple of <Vector> instances
            Yields the inputs, outputs, and residuals nonlinear vectors.
        """
        if self._inputs is None:
            raise RuntimeError("{}: Cannot get vectors because setup has not yet been "
                               "called.".format(self.msginfo))

        return self._inputs, self._outputs, self._residuals

    def get_linear_vectors(self):
        """
        Return the linear inputs, outputs, and residuals vectors.

        Returns
        -------
        (inputs, outputs, residuals): tuple of <Vector> instances
            Yields the linear inputs, outputs, and residuals vectors.
        """
        if self._inputs is None:
            raise RuntimeError("{}: Cannot get vectors because setup has not yet been "
                               "called.".format(self.msginfo))

        return (self._vectors['input']['linear'],
                self._vectors['output']['linear'],
                self._vectors['residual']['linear'])

    def _get_var_offsets(self):
        """
        Compute global offsets for variables.

        Returns
        -------
        dict
            Arrays of global offsets keyed by vec_name and deriv direction.
        """
        if self._var_offsets is None:
            offsets = self._var_offsets = {}
            for type_ in ['input', 'output']:
                vsizes = self._var_sizes[type_]
                if vsizes.size > 0:
                    csum = np.empty(vsizes.size, dtype=INT_DTYPE)
                    csum[0] = 0
                    csum[1:] = np.cumsum(vsizes)[:-1]
                    offsets[type_] = csum.reshape(vsizes.shape)
                else:
                    offsets[type_] = np.zeros(0, dtype=INT_DTYPE).reshape((1, 0))

        return self._var_offsets

    @property
    def nonlinear_solver(self):
        """
        Get the nonlinear solver for this system.
        """
        return self._nonlinear_solver

    @nonlinear_solver.setter
    def nonlinear_solver(self, solver):
        """
        Set this system's nonlinear solver.
        """
        self._nonlinear_solver = solver

    @property
    def linear_solver(self):
        """
        Get the linear solver for this system.
        """
        return self._linear_solver

    @linear_solver.setter
    def linear_solver(self, solver):
        """
        Set this system's linear solver.
        """
        self._linear_solver = solver

    @property
    def _force_alloc_complex(self):
        return self._problem_meta['force_alloc_complex']

    @property
    def _use_derivatives(self):
        return self._problem_meta['use_derivatives']

    @property
    def _local_vector_class(self):
        return self._problem_meta['local_vector_class']

    @property
    def _distributed_vector_class(self):
        return self._problem_meta['distributed_vector_class']

    @property
    def _recording_iter(self):
        return self._problem_meta['recording_iter']

    @property
    def _relevant(self):
        return self._problem_meta['relevant']

    @property
    def _static_mode(self):
        """
        Return True if we are outside of setup.

        In this case, add_input, add_output, and add_subsystem all add to the
        '_static' versions of the respective data structures.
        These data structures are never reset during setup.

        Returns
        -------
        True if outside of setup.
        """
        return self._problem_meta is None or self._problem_meta['static_mode']

    def _set_solver_print(self, level=2, depth=1e99, type_='all'):
        """
        Apply the given print settings to the internal solvers, recursively.

        Parameters
        ----------
        level : int
            iprint level. Set to 2 to print residuals each iteration; set to 1
            to print just the iteration totals; set to 0 to disable all printing
            except for failures, and set to -1 to disable all printing including failures.
        depth : int
            How deep to recurse. For example, you can set this to 0 if you only want
            to print the top level linear and nonlinear solver messages. Default
            prints everything.
        type_ : str
            Type of solver to set: 'LN' for linear, 'NL' for nonlinear, or 'all' for all.
        """
        if self._linear_solver is not None and type_ != 'NL':
            self._linear_solver._set_solver_print(level=level, type_=type_)
        if self.nonlinear_solver is not None and type_ != 'LN':
            self.nonlinear_solver._set_solver_print(level=level, type_=type_)

        for subsys, _ in self._subsystems_allprocs.values():

            current_depth = subsys.pathname.count('.')
            if current_depth >= depth:
                continue

            subsys._set_solver_print(level=level, depth=depth - current_depth, type_=type_)

            if subsys._linear_solver is not None and type_ != 'NL':
                subsys._linear_solver._set_solver_print(level=level, type_=type_)
            if subsys.nonlinear_solver is not None and type_ != 'LN':
                subsys.nonlinear_solver._set_solver_print(level=level, type_=type_)

    def _setup_solver_print(self, recurse=True):
        """
        Apply the cached solver print settings during setup.

        Parameters
        ----------
        recurse : bool
            Whether to call this method in subsystems.
        """
        for level, depth, type_ in self._solver_print_cache:
            self._set_solver_print(level, depth, type_)

        if recurse:
            for subsys in self._subsystems_myproc:
                subsys._setup_solver_print(recurse=recurse)

    def set_solver_print(self, level=2, depth=1e99, type_='all'):
        """
        Control printing for solvers and subsolvers in the model.

        Parameters
        ----------
        level : int
            iprint level. Set to 2 to print residuals each iteration; set to 1
            to print just the iteration totals; set to 0 to disable all printing
            except for failures, and set to -1 to disable all printing including failures.
        depth : int
            How deep to recurse. For example, you can set this to 0 if you only want
            to print the top level linear and nonlinear solver messages. Default
            prints everything.
        type_ : str
            Type of solver to set: 'LN' for linear, 'NL' for nonlinear, or 'all' for all.
        """
        if (level, depth, type_) not in self._solver_print_cache:
            self._solver_print_cache.append((level, depth, type_))

    def _set_approx_partials_meta(self):
        # this will load a static coloring (if any) and will populate wrt_matches if
        # there is any coloring (static or dynamic).
        self._get_static_wrt_matches()

    def _get_static_wrt_matches(self):
        """
        Return wrt_matches for static coloring if there is one.

        Returns
        -------
        list of str or ()
            List of wrt_matches for a static coloring or () if there isn't one.
        """
        if (self._coloring_info['coloring'] is not None and
                self._coloring_info['wrt_matches'] is None):
            self._update_wrt_matches(self._coloring_info)

        # if coloring has been specified, we don't want to have multiple
        # approximations for the same subjac, so don't register any new
        # approximations when the wrt matches those used in the coloring.
        if self._get_static_coloring() is not None:  # static coloring has been specified
            return self._coloring_info['wrt_matches']

        return ()  # for dynamic coloring or no coloring

    def system_iter(self, include_self=False, recurse=True, typ=None):
        """
        Yield a generator of local subsystems of this system.

        Parameters
        ----------
        include_self : bool
            If True, include this system in the iteration.
        recurse : bool
            If True, iterate over the whole tree under this system.
        typ : type
            If not None, only yield Systems that match that are instances of the
            given type.
        """
        if include_self and (typ is None or isinstance(self, typ)):
            yield self

        for s in self._subsystems_myproc:
            if typ is None or isinstance(s, typ):
                yield s
            if recurse:
                for sub in s.system_iter(recurse=True, typ=typ):
                    yield sub

    def _create_indexer(self, indices, typename, vname, flat=False):
        """
        Return an Indexer instance and it's size if possible.

        Parameters
        ----------
        indices : ndarray or sequence of ints
            The indices used to create the Indexer.
        typename : str
            Type name of the variable.  Could be 'design var', 'objective' or 'constraint'.
        vname : str
            Name of the variable.
        flat : bool
            If True, indices index into a flat array.

        Returns
        -------
        Indexer
            The newly created Indexer
        int or None
            The size of the indices, if known.
        """
        if not (indices is None or _is_slicer_op(indices)):
            arr = np.asarray(indices)
            if arr.dtype.kind not in ('i', 'u') or len(arr.shape) == 0:
                raise ValueError(f"{self.msginfo}: If specified, {typename} '{vname}' indices "
                                 "must be a sequence of integers.")
        try:
            idxer = indexer(indices, flat=flat, new_style=True)
        except Exception as err:
            raise err.__class__(f"{self.msginfo}: Invalid indices {indices} for {typename} "
                                f"'{vname}'.")

        # size may not be available at this point, but get it if we can in order to allow
        # some earlier error checking
        try:
            size = idxer.size
        except Exception:
            size = None

        return idxer, size

    def add_design_var(self, name, lower=None, upper=None, ref=None, ref0=None, indices=None,
                       adder=None, scaler=None, units=None,
                       parallel_deriv_color=None, cache_linear_solution=False):
        r"""
        Add a design variable to this system.

        Parameters
        ----------
        name : string
            Name of the design variable in the system.
        lower : float or ndarray, optional
            Lower boundary for the input
        upper : upper or ndarray, optional
            Upper boundary for the input
        ref : float or ndarray, optional
            Value of design var that scales to 1.0 in the driver.
        ref0 : float or ndarray, optional
            Value of design var that scales to 0.0 in the driver.
        indices : iter of int, optional
            If an input is an array, these indicate which entries are of
            interest for this particular design variable.  These may be
            positive or negative integers.
        units : str, optional
            Units to convert to before applying scaling.
        adder : float or ndarray, optional
            Value to add to the model value to get the scaled value for the driver. adder
            is first in precedence.  adder and scaler are an alterantive to using ref
            and ref0.
        scaler : float or ndarray, optional
            value to multiply the model value to get the scaled value for the driver. scaler
            is second in precedence. adder and scaler are an alterantive to using ref
            and ref0.
        parallel_deriv_color : string
            If specified, this design var will be grouped for parallel derivative
            calculations with other variables sharing the same parallel_deriv_color.
        cache_linear_solution : bool
            If True, store the linear solution vectors for this variable so they can
            be used to start the next linear solution with an initial guess equal to the
            solution from the previous linear solve.

        Notes
        -----
        The response can be scaled using ref and ref0.
        The argument :code:`ref0` represents the physical value when the scaled value is 0.
        The argument :code:`ref` represents the physical value when the scaled value is 1.
        """
        if name in self._design_vars or name in self._static_design_vars:
            msg = "{}: Design Variable '{}' already exists."
            raise RuntimeError(msg.format(self.msginfo, name))

        # Name must be a string
        if not isinstance(name, str):
            raise TypeError('{}: The name argument should be a string, got {}'.format(self.msginfo,
                                                                                      name))

        if units is not None:
            if not isinstance(units, str):
                raise TypeError(f"{self.msginfo}: The units argument should be a str or None for "
                                f"design_var '{name}'.")
            try:
                units = simplify_unit(units, msginfo=self.msginfo)
            except ValueError as e:
                raise(ValueError(f"{str(e)[:-1]} for design_var '{name}'."))

        # Convert ref/ref0 to ndarray/float as necessary
        ref = format_as_float_or_array('ref', ref, val_if_none=None, flatten=True)
        ref0 = format_as_float_or_array('ref0', ref0, val_if_none=None, flatten=True)

        # determine adder and scaler based on args
        adder, scaler = determine_adder_scaler(ref0, ref, adder, scaler)

        if lower is None:
            # if not set, set lower to -INF_BOUND and don't apply adder/scaler
            lower = -INF_BOUND
        else:
            # Convert lower to ndarray/float as necessary
            lower = format_as_float_or_array('lower', lower, flatten=True)
            # Apply scaler/adder
            lower = (lower + adder) * scaler

        if upper is None:
            # if not set, set upper to INF_BOUND and don't apply adder/scaler
            upper = INF_BOUND
        else:
            # Convert upper to ndarray/float as necessary
            upper = format_as_float_or_array('upper', upper, flatten=True)
            # Apply scaler/adder
            upper = (upper + adder) * scaler

        if self._static_mode:
            design_vars = self._static_design_vars
        else:
            design_vars = self._design_vars

        dv = OrderedDict()

        if isinstance(scaler, np.ndarray):
            if np.all(scaler == 1.0):
                scaler = None
        elif scaler == 1.0:
            scaler = None
        dv['scaler'] = scaler

        if isinstance(adder, np.ndarray):
            if not np.any(adder):
                adder = None
        elif adder == 0.0:
            adder = None
        dv['adder'] = adder

        dv['name'] = name
        dv['upper'] = upper
        dv['lower'] = lower
        dv['ref'] = ref
        dv['ref0'] = ref0
        dv['units'] = units
        dv['cache_linear_solution'] = cache_linear_solution

        if indices is not None:
            indices, size = self._create_indexer(indices, 'design var', name)
            if size is not None:
                dv['size'] = size

        dv['indices'] = indices
        dv['parallel_deriv_color'] = parallel_deriv_color

        self._check_voi_meta_sizes('design var', dv,
                                   ['ref', 'ref0', 'scaler', 'adder', 'upper', 'lower'])

        design_vars[name] = dv

    def add_response(self, name, type_, lower=None, upper=None, equals=None,
                     ref=None, ref0=None, indices=None, index=None, units=None,
                     adder=None, scaler=None, linear=False, parallel_deriv_color=None,
                     cache_linear_solution=False):
        r"""
        Add a response variable to this system.

        The response can be scaled using ref and ref0.
        The argument :code:`ref0` represents the physical value when the scaled value is 0.
        The argument :code:`ref` represents the physical value when the scaled value is 1.

        Parameters
        ----------
        name : string
            Name of the response variable in the system.
        type_ : string
            The type of response. Supported values are 'con' and 'obj'
        lower : float or ndarray, optional
            Lower boundary for the variable
        upper : upper or ndarray, optional
            Upper boundary for the variable
        equals : equals or ndarray, optional
            Equality constraint value for the variable
        ref : float or ndarray, optional
            Value of response variable that scales to 1.0 in the driver.
        ref0 : upper or ndarray, optional
            Value of response variable that scales to 0.0 in the driver.
        indices : sequence of int, optional
            If variable is an array, these indicate which entries are of
            interest for this particular response.
        index : int, optional
            If variable is an array, this indicates which entry is of
            interest for this particular response.
        units : str, optional
            Units to convert to before applying scaling.
        adder : float or ndarray, optional
            Value to add to the model value to get the scaled value for the driver. adder
            is first in precedence.  adder and scaler are an alterantive to using ref
            and ref0.
        scaler : float or ndarray, optional
            value to multiply the model value to get the scaled value for the driver. scaler
            is second in precedence. adder and scaler are an alterantive to using ref
            and ref0.
        linear : bool
            Set to True if constraint is linear. Default is False.
        parallel_deriv_color : string
            If specified, this design var will be grouped for parallel derivative
            calculations with other variables sharing the same parallel_deriv_color.
        cache_linear_solution : bool
            If True, store the linear solution vectors for this variable so they can
            be used to start the next linear solution with an initial guess equal to the
            solution from the previous linear solve.
        """
        # Name must be a string
        if not isinstance(name, str):
            raise TypeError('{}: The name argument should be a string, '
                            'got {}'.format(self.msginfo, name))

        # Type must be a string and one of 'con' or 'obj'
        if not isinstance(type_, str):
            raise TypeError('{}: The type argument should be a string'.format(self.msginfo))
        elif type_ not in ('con', 'obj'):
            raise ValueError('{}: The type must be one of \'con\' or \'obj\': '
                             'Got \'{}\' instead'.format(self.msginfo, name))

        if units is not None:
            if not isinstance(units, str):
                raise TypeError(f"{self.msginfo}: The units argument should be a str or None for "
                                f"response '{name}'.")
            try:
                units = simplify_unit(units, msginfo=self.msginfo)
            except ValueError as e:
                raise(ValueError(f"{str(e)[:-1]} for response '{name}'."))

        typemap = {'con': 'Constraint', 'obj': 'Objective'}
        if name in self._responses or name in self._static_responses:
            msg = "{}: {} '{}' already exists.".format(self.msginfo, typemap[type_], name)
            raise RuntimeError(msg.format(name))

        # Convert ref/ref0 to ndarray/float as necessary
        ref = format_as_float_or_array('ref', ref, val_if_none=None, flatten=True)
        ref0 = format_as_float_or_array('ref0', ref0, val_if_none=None, flatten=True)

        # determine adder and scaler based on args
        adder, scaler = determine_adder_scaler(ref0, ref, adder, scaler)

        # A constraint cannot be an equality and inequality constraint
        if equals is not None and (lower is not None or upper is not None):
            msg = "{}: Constraint '{}' cannot be both equality and inequality."
            raise ValueError(msg.format(self.msginfo, name))

        if self._static_mode:
            responses = self._static_responses
        else:
            responses = self._responses

        resp = OrderedDict()

        if type_ == 'con':

            # Convert lower to ndarray/float as necessary
            try:
                if lower is None:
                    # don't apply adder/scaler if lower not set
                    lower = -INF_BOUND
                else:
                    lower = format_as_float_or_array('lower', lower, flatten=True)
                    lower = (lower + adder) * scaler
            except (TypeError, ValueError):
                raise TypeError("Argument 'lower' can not be a string ('{}' given). You can not "
                                "specify a variable as lower bound. You can only provide constant "
                                "float values".format(lower))

            # Convert upper to ndarray/float as necessary
            try:
                if upper is None:
                    # don't apply adder/scaler if upper not set
                    upper = INF_BOUND
                else:
                    upper = format_as_float_or_array('upper', upper, flatten=True)
                    upper = (upper + adder) * scaler
            except (TypeError, ValueError):
                raise TypeError("Argument 'upper' can not be a string ('{}' given). You can not "
                                "specify a variable as upper bound. You can only provide constant "
                                "float values".format(upper))
            # Convert equals to ndarray/float as necessary
            if equals is not None:
                try:
                    equals = format_as_float_or_array('equals', equals, flatten=True)
                except (TypeError, ValueError):
                    raise TypeError("Argument 'equals' can not be a string ('{}' given). You can "
                                    "not specify a variable as equals bound. You can only provide "
                                    "constant float values".format(equals))
                equals = (equals + adder) * scaler

            resp['lower'] = lower
            resp['upper'] = upper
            resp['equals'] = equals
            resp['linear'] = linear
            if indices is not None:
                indices, size = self._create_indexer(indices, resp_types[type_], name)
                if size is not None:
                    resp['size'] = size
            resp['indices'] = indices
        else:  # 'obj'
            if index is not None:
                if not isinstance(index, Integral):
                    raise TypeError(f"{self.msginfo}: index must be of integral type, but type is "
                                    f"{type(index).__name__}")
                index = indexer[index]
                resp['size'] = 1
            resp['indices'] = index

        if isinstance(scaler, np.ndarray):
            if np.all(scaler == 1.0):
                scaler = None
        elif scaler == 1.0:
            scaler = None
        resp['scaler'] = scaler

        if isinstance(adder, np.ndarray):
            if not np.any(adder):
                adder = None
        elif adder == 0.0:
            adder = None
        resp['adder'] = adder

        resp['name'] = name
        resp['ref'] = ref
        resp['ref0'] = ref0
        resp['type'] = type_
        resp['units'] = units
        resp['cache_linear_solution'] = cache_linear_solution

        resp['parallel_deriv_color'] = parallel_deriv_color

        self._check_voi_meta_sizes(resp_types[resp['type']], resp, resp_size_checks[resp['type']])

        responses[name] = resp

    def add_constraint(self, name, lower=None, upper=None, equals=None,
                       ref=None, ref0=None, adder=None, scaler=None, units=None,
                       indices=None, linear=False, parallel_deriv_color=None,
                       cache_linear_solution=False):
        r"""
        Add a constraint variable to this system.

        Parameters
        ----------
        name : string
            Name of the response variable in the system.
        lower : float or ndarray, optional
            Lower boundary for the variable
        upper : float or ndarray, optional
            Upper boundary for the variable
        equals : float or ndarray, optional
            Equality constraint value for the variable
        ref : float or ndarray, optional
            Value of response variable that scales to 1.0 in the driver.
        ref0 : float or ndarray, optional
            Value of response variable that scales to 0.0 in the driver.
        adder : float or ndarray, optional
            Value to add to the model value to get the scaled value for the driver. adder
            is first in precedence.  adder and scaler are an alterantive to using ref
            and ref0.
        scaler : float or ndarray, optional
            value to multiply the model value to get the scaled value for the driver. scaler
            is second in precedence. adder and scaler are an alterantive to using ref
            and ref0.
        units : str, optional
            Units to convert to before applying scaling.
        indices : sequence of int, optional
            If variable is an array, these indicate which entries are of
            interest for this particular response.  These may be positive or
            negative integers.
        linear : bool
            Set to True if constraint is linear. Default is False.
        parallel_deriv_color : string
            If specified, this design var will be grouped for parallel derivative
            calculations with other variables sharing the same parallel_deriv_color.
        cache_linear_solution : bool
            If True, store the linear solution vectors for this variable so they can
            be used to start the next linear solution with an initial guess equal to the
            solution from the previous linear solve.

        Notes
        -----
        The response can be scaled using ref and ref0.
        The argument :code:`ref0` represents the physical value when the scaled value is 0.
        The argument :code:`ref` represents the physical value when the scaled value is 1.
        The arguments (:code:`lower`, :code:`upper`, :code:`equals`) can not be strings or variable
        names.
        """
        self.add_response(name=name, type_='con', lower=lower, upper=upper,
                          equals=equals, scaler=scaler, adder=adder, ref=ref,
                          ref0=ref0, indices=indices, linear=linear, units=units,
                          parallel_deriv_color=parallel_deriv_color,
                          cache_linear_solution=cache_linear_solution)

    def add_objective(self, name, ref=None, ref0=None, index=None, units=None,
                      adder=None, scaler=None, parallel_deriv_color=None,
                      cache_linear_solution=False):
        r"""
        Add a response variable to this system.

        Parameters
        ----------
        name : string
            Name of the response variable in the system.
        ref : float or ndarray, optional
            Value of response variable that scales to 1.0 in the driver.
        ref0 : float or ndarray, optional
            Value of response variable that scales to 0.0 in the driver.
        index : int, optional
            If variable is an array, this indicates which entry is of
            interest for this particular response. This may be a positive
            or negative integer.
        units : str, optional
            Units to convert to before applying scaling.
        adder : float or ndarray, optional
            Value to add to the model value to get the scaled value for the driver. adder
            is first in precedence.  adder and scaler are an alterantive to using ref
            and ref0.
        scaler : float or ndarray, optional
            value to multiply the model value to get the scaled value for the driver. scaler
            is second in precedence. adder and scaler are an alterantive to using ref
            and ref0.
        parallel_deriv_color : string
            If specified, this design var will be grouped for parallel derivative
            calculations with other variables sharing the same parallel_deriv_color.
        cache_linear_solution : bool
            If True, store the linear solution vectors for this variable so they can
            be used to start the next linear solution with an initial guess equal to the
            solution from the previous linear solve.

        Notes
        -----
        The objective can be scaled using scaler and adder, where

        .. math::

            x_{scaled} = scaler(x + adder)

        or through the use of ref/ref0, which map to scaler and adder through
        the equations:

        .. math::

            0 = scaler(ref_0 + adder)

            1 = scaler(ref + adder)

        which results in:

        .. math::

            adder = -ref_0

            scaler = \frac{1}{ref + adder}
        """
        if index is not None and not isinstance(index, int):
            raise TypeError('{}: If specified, objective index must be '
                            'an int.'.format(self.msginfo))
        self.add_response(name, type_='obj', scaler=scaler, adder=adder,
                          ref=ref, ref0=ref0, index=index, units=units,
                          parallel_deriv_color=parallel_deriv_color,
                          cache_linear_solution=cache_linear_solution)

    def _check_voi_meta_sizes(self, typename, meta, names):
        """
        Check that sizes of named metadata agree with meta['size'].

        Parameters
        ----------
        typename : str
            'design var', 'objective', or 'constraint'
        meta : dict
            Metadata dictionary.
        names : list of str
            The metadata entries at each of these names must match meta['size'].
        """
        if 'size' in meta and meta['size'] is not None:
            size = meta['size']
            for mname in names:
                val = meta[mname]
                if isinstance(val, np.ndarray) and size != val.size:
                    raise ValueError(f"{self.msginfo}: When adding {typename} '{meta['name']}',"
                                     f" {mname} should have size {size} but instead has size "
                                     f"{val.size}.")

    def get_design_vars(self, recurse=True, get_sizes=True, use_prom_ivc=True):
        """
        Get the DesignVariable settings from this system.

        Retrieve all design variable settings from the system and, if recurse
        is True, all of its subsystems.

        Parameters
        ----------
        recurse : bool
            If True, recurse through the subsystems and return the path of
            all design vars relative to the this system.
        get_sizes : bool, optional
            If True, compute the size of each design variable.
        use_prom_ivc : bool
            Translate auto_ivc_names to their promoted input names.

        Returns
        -------
        dict
            The design variables defined in the current system and, if
            recurse=True, its subsystems.

        """
        pro2abs_out = self._var_allprocs_prom2abs_list['output']
        pro2abs_in = self._var_allprocs_prom2abs_list['input']
        model = self._problem_meta['model_ref']()
        conns = model._conn_global_abs_in2out
        abs2meta_out = model._var_allprocs_abs2meta['output']

        # Human readable error message during Driver setup.
        out = OrderedDict()
        try:
            for name, data in self._design_vars.items():
                if 'parallel_deriv_color' in data and data['parallel_deriv_color'] is not None:
                    self._problem_meta['using_par_deriv_color'] = True

                if name in pro2abs_out:

                    # This is an output name, most likely a manual indepvarcomp.
                    abs_name = pro2abs_out[name][0]
                    out[abs_name] = data
                    out[abs_name]['ivc_source'] = abs_name
                    out[abs_name]['distributed'] = \
                        abs_name in abs2meta_out and abs2meta_out[abs_name]['distributed']

                else:  # assume an input name else KeyError

                    # Design variable on an auto_ivc input, so use connected output name.
                    in_abs = pro2abs_in[name][0]
                    ivc_path = conns[in_abs]
                    distrib = ivc_path in abs2meta_out and abs2meta_out[ivc_path]['distributed']
                    if use_prom_ivc:
                        out[name] = data
                        out[name]['ivc_source'] = ivc_path
                        out[name]['distributed'] = distrib
                    else:
                        out[ivc_path] = data
                        out[ivc_path]['ivc_source'] = ivc_path
                        out[ivc_path]['distributed'] = distrib

        except KeyError as err:
            msg = "{}: Output not found for design variable {}."
            raise RuntimeError(msg.format(self.msginfo, str(err)))

        if get_sizes:
            # Size them all
            sizes = model._var_sizes['output']
            abs2idx = model._var_allprocs_abs2idx
            owning_rank = model._owning_rank

            for name, meta in out.items():

                src_name = name
                if meta['ivc_source'] is not None:
                    src_name = meta['ivc_source']

                if 'size' not in meta:
                    if src_name in abs2idx:
                        if meta['distributed']:
                            meta['size'] = sizes[model.comm.rank, abs2idx[src_name]]
                        else:
                            meta['size'] = sizes[owning_rank[src_name], abs2idx[src_name]]
                    else:
                        meta['size'] = 0  # discrete var, don't know size
                meta['size'] = int(meta['size'])  # make default int so will be json serializable

                if src_name in abs2idx:  # var is continuous
                    indices = meta['indices']
                    vmeta = abs2meta_out[src_name]
                    meta['distributed'] = vmeta['distributed']
                    if indices is not None:
                        # Index defined in this response.
                        # update src shapes for Indexer objects
                        indices.set_src_shape(vmeta['global_shape'])
                        indices = indices.shaped_instance()
                        meta['size'] = len(indices)
                        meta['global_size'] = len(indices)
                    else:
                        meta['global_size'] = vmeta['global_size']

                    self._check_voi_meta_sizes('design var', meta,
                                               ['ref', 'ref0', 'scaler', 'adder', 'upper', 'lower'])
                else:
                    meta['global_size'] = 0  # discrete var

        if recurse:
            abs2prom_in = self._var_allprocs_abs2prom['input']
            for subsys in self._subsystems_myproc:
                dvs = subsys.get_design_vars(recurse=recurse, get_sizes=get_sizes,
                                             use_prom_ivc=use_prom_ivc)
                if use_prom_ivc:
                    # have to promote subsystem prom name to this level
                    sub_pro2abs_in = subsys._var_allprocs_prom2abs_list['input']
                    for dv, meta in dvs.items():
                        if dv in sub_pro2abs_in:
                            abs_dv = sub_pro2abs_in[dv][0]
                            out[abs2prom_in[abs_dv]] = meta
                        else:
                            out[dv] = meta
                else:
                    out.update(dvs)

            if self.comm.size > 1 and self._subsystems_allprocs:
                my_out = out
                allouts = self.comm.allgather(out)
                out = OrderedDict()
                for rank, all_out in enumerate(allouts):
                    for name, meta in all_out.items():
                        if name not in out:
                            if name in my_out:
                                out[name] = my_out[name]
                            else:
                                out[name] = meta

        return out

    def get_responses(self, recurse=True, get_sizes=True, use_prom_ivc=False):
        """
        Get the response variable settings from this system.

        Retrieve all response variable settings from the system as a dict,
        keyed by variable name.

        Parameters
        ----------
        recurse : bool, optional
            If True, recurse through the subsystems and return the path of
            all responses relative to the this system.
        get_sizes : bool, optional
            If True, compute the size of each response.
        use_prom_ivc : bool
            Translate auto_ivc_names to their promoted input names.

        Returns
        -------
        dict
            The responses defined in the current system and, if
            recurse=True, its subsystems.

        """
        prom2abs_out = self._var_allprocs_prom2abs_list['output']
        prom2abs_in = self._var_allprocs_prom2abs_list['input']
        model = self._problem_meta['model_ref']()
        conns = model._conn_global_abs_in2out
        abs2meta_out = model._var_allprocs_abs2meta['output']

        # Human readable error message during Driver setup.
        try:
            out = {}
            for name, data in self._responses.items():
                if 'parallel_deriv_color' in data and data['parallel_deriv_color'] is not None:
                    self._problem_meta['using_par_deriv_color'] = True

                if name in prom2abs_out:
                    abs_name = prom2abs_out[name][0]
                    out[abs_name] = data
                    out[abs_name]['ivc_source'] = abs_name
                    out[abs_name]['distributed'] = \
                        abs_name in abs2meta_out and abs2meta_out[abs_name]['distributed']

                else:
                    # A constraint can be on an auto_ivc input, so use connected
                    # output name.
                    in_abs = prom2abs_in[name][0]
                    ivc_path = conns[in_abs]
                    distrib = ivc_path in abs2meta_out and abs2meta_out[ivc_path]['distributed']
                    if use_prom_ivc:
                        out[name] = data
                        out[name]['ivc_source'] = ivc_path
                        out[name]['distributed'] = distrib
                    else:
                        out[ivc_path] = data
                        out[ivc_path]['ivc_source'] = ivc_path
                        out[ivc_path]['distributed'] = distrib

        except KeyError as err:
            msg = "{}: Output not found for response {}."
            raise RuntimeError(msg.format(self.msginfo, str(err)))

        if get_sizes:
            # Size them all
            sizes = model._var_sizes['output']
            abs2idx = model._var_allprocs_abs2idx
            owning_rank = model._owning_rank
            for response in out.values():
                name = response['ivc_source']

                # Discrete vars
                if name not in abs2idx:
                    response['size'] = response['global_size'] = 0  # discrete var, don't know size
                    continue

                meta = abs2meta_out[name]
                response['distributed'] = meta['distributed']

                if response['indices'] is not None:
                    indices = response['indices']
                    indices.set_src_shape(meta['global_shape'])
                    indices = indices.shaped_instance()
                    response['size'] = response['global_size'] = len(indices)
                else:
                    response['size'] = sizes[owning_rank[name], abs2idx[name]]
                    response['global_size'] = meta['global_size']

                self._check_voi_meta_sizes(resp_types[response['type']], response,
                                           resp_size_checks[response['type']])

        if recurse:
            abs2prom_in = self._var_allprocs_abs2prom['input']
            for subsys in self._subsystems_myproc:
                resps = subsys.get_responses(recurse=recurse, get_sizes=get_sizes,
                                             use_prom_ivc=use_prom_ivc)
                if use_prom_ivc:
                    # have to promote subsystem prom name to this level
                    sub_pro2abs_in = subsys._var_allprocs_prom2abs_list['input']
                    for dv, meta in resps.items():
                        if dv in sub_pro2abs_in:
                            abs_resp = sub_pro2abs_in[dv][0]
                            out[abs2prom_in[abs_resp]] = meta
                        else:
                            out[dv] = meta
                else:
                    out.update(resps)

            if self.comm.size > 1 and self._subsystems_allprocs:
                all_outs = self.comm.allgather(out)
                out = OrderedDict()
                for rank, all_out in enumerate(all_outs):
                    out.update(all_out)

        return out

    def get_constraints(self, recurse=True):
        """
        Get the Constraint settings from this system.

        Retrieve the constraint settings for the current system as a dict,
        keyed by variable name.

        Parameters
        ----------
        recurse : bool, optional
            If True, recurse through the subsystems and return the path of
            all constraints relative to the this system.

        Returns
        -------
        dict
            The constraints defined in the current system.

        """
        return OrderedDict((key, response) for (key, response) in
                           self.get_responses(recurse=recurse).items()
                           if response['type'] == 'con')

    def get_objectives(self, recurse=True):
        """
        Get the Objective settings from this system.

        Retrieve all objectives settings from the system as a dict, keyed
        by variable name.

        Parameters
        ----------
        recurse : bool, optional
            If True, recurse through the subsystems and return the path of
            all objective relative to the this system.

        Returns
        -------
        dict
            The objectives defined in the current system.

        """
        return OrderedDict((key, response) for (key, response) in
                           self.get_responses(recurse=recurse).items()
                           if response['type'] == 'obj')

    def run_apply_nonlinear(self):
        """
        Compute residuals.

        This calls _apply_nonlinear, but with the model assumed to be in an unscaled state.
        """
        with self._scaled_context_all():
            self._apply_nonlinear()

    def get_io_metadata(self, iotypes=('input', 'output'), metadata_keys=None,
                        includes=None, excludes=None, tags=(), get_remote=False, rank=None,
                        return_rel_names=True):
        """
        Retrieve metdata for a filtered list of variables.

        Parameters
        ----------
        iotypes : str or iter of str
            Will contain either 'input', 'output', or both.  Defaults to both.
        metadata_keys : iter of str or None
            Names of metadata entries to be retrieved or None, meaning retrieve all
            available 'allprocs' metadata.  If 'val' or 'src_indices' are required,
            their keys must be provided explicitly since they are not found in the 'allprocs'
            metadata and must be retrieved from local metadata located in each process.
        includes : str, iter of str or None
            Collection of glob patterns for pathnames of variables to include. Default is None,
            which includes all variables.
        excludes : str, iter of str or None
            Collection of glob patterns for pathnames of variables to exclude. Default is None.
        tags : str or iter of strs
            User defined tags that can be used to filter what gets listed. Only inputs with the
            given tags will be listed.
            Default is None, which means there will be no filtering based on tags.
        get_remote : bool
            If True, retrieve variables from other MPI processes as well.
        rank : int or None
            If None, and get_remote is True, retrieve values from all MPI process to all other
            MPI processes.  Otherwise, if get_remote is True, retrieve values from all MPI
            processes only to the specified rank.
        return_rel_names : bool
            If True, the names returned will be relative to the scope of this System. Otherwise
            they will be absolute names.

        Returns
        -------
        dict
            A dict of metadata keyed on name, where name is either absolute or relative
            based on the value of the `return_rel_names` arg, and metadata is a dict containing
            entries based on the value of the metadata_keys arg.  Every metadata dict will
            always contain two entries, 'promoted_name' and 'discrete', to indicate a given
            variable's promoted name and whether or not it is discrete.
        """
        prefix = self.pathname + '.' if self.pathname else ''
        rel_idx = len(prefix)

        # Setup any modified subsystems so the metadata dicts are up-to-date.
        if self._problem_meta:
            conf_info = self._problem_meta['config_info']
            if conf_info:
                if self._subsystems_allprocs:
                    conf_info._update_modified_systems(self)
                if self.pathname in conf_info._modified_systems:
                    self._setup_var_data()

        if isinstance(iotypes, str):
            iotypes = (iotypes,)
        if isinstance(includes, str):
            includes = (includes,)
        if isinstance(excludes, str):
            excludes = (excludes,)

        loc2meta = self._var_abs2meta
        all2meta = self._var_allprocs_abs2meta

        dynset = set(('shape', 'size', 'val'))
        gather_keys = {'val', 'src_indices'}
        need_gather = get_remote and self.comm.size > 1
        if metadata_keys is not None:
            keyset = set(metadata_keys)
            try:
                # DEPRECATION: if 'value' in keyset, replace with 'val'
                keyset.remove('value')
                keyset.add('val')
                warn_deprecation(value_deprecated_msg)
            except KeyError:
                pass
            diff = keyset - allowed_meta_names
            if diff:
                raise RuntimeError(f"{self.msginfo}: {sorted(diff)} are not valid metadata entry "
                                   "names.")
        need_local_meta = metadata_keys is not None and len(gather_keys.intersection(keyset)) > 0
        nodyn = metadata_keys is None or keyset.intersection(dynset)

        if need_local_meta:
            metadict = loc2meta
            disc_metadict = self._var_discrete
        else:
            metadict = all2meta
            disc_metadict = self._var_allprocs_discrete
            need_gather = False  # we can get everything from 'allprocs' dict without gathering

        if tags:
            tagset = make_set(tags)

        result = {}

        it = self._var_allprocs_abs2prom if get_remote else self._var_abs2prom

        for iotype in iotypes:
            cont2meta = metadict[iotype]
            disc2meta = disc_metadict[iotype]

            for abs_name, prom in it[iotype].items():
                if not match_prom_or_abs(abs_name, prom, includes, excludes):
                    continue

                rel_name = abs_name[rel_idx:]

                if abs_name in all2meta[iotype]:  # continuous
                    meta = cont2meta[abs_name] if abs_name in cont2meta else None
                    distrib = all2meta[iotype][abs_name]['distributed']
                    if nodyn:
                        a2m = all2meta[iotype][abs_name]
                        if a2m['shape'] is None and (a2m['shape_by_conn'] or a2m['copy_shape']):
                            raise RuntimeError(f"{self.msginfo}: Can't retrieve shape, size, or "
                                               f"value for dynamically sized variable '{prom}' "
                                               "because they aren't known yet.")
                else:  # discrete
                    if need_local_meta:  # use relative name for discretes
                        meta = disc2meta[rel_name] if rel_name in disc2meta else None
                    else:
                        meta = disc2meta[abs_name]
                    distrib = False

                if meta is None:
                    ret_meta = None
                else:
                    if metadata_keys is None:
                        ret_meta = _MetadataDict(meta)
                    else:
                        ret_meta = _MetadataDict()
                        for key in metadata_keys:
                            try:
                                ret_meta[key] = meta[key]
                            except KeyError:
                                ret_meta[key] = 'Unavailable'

                if need_gather:
                    if distrib or abs_name in self._vars_to_gather:
                        if rank is None:
                            allproc_metas = self.comm.allgather(ret_meta)
                        else:
                            allproc_metas = self.comm.gather(ret_meta, root=rank)

                        if rank is None or self.comm.rank == rank:
                            if not ret_meta:
                                ret_meta = _MetadataDict()
                            if distrib:
                                if 'val' in metadata_keys:
                                    # assemble the full distributed value
                                    dist_vals = [m['val'] for m in allproc_metas
                                                 if m is not None and m['val'].size > 0]
                                    if dist_vals:
                                        ret_meta['val'] = np.concatenate(dist_vals)
                                    else:
                                        ret_meta['val'] = np.zeros(0)
                                if 'src_indices' in metadata_keys:
                                    # assemble full src_indices
                                    dist_src_inds = [m['src_indices'] for m in allproc_metas
                                                     if m is not None and m['src_indices'].size > 0]
                                    if dist_src_inds:
                                        ret_meta['src_indices'] = np.concatenate(dist_src_inds)
                                    else:
                                        ret_meta['src_indices'] = np.zeros(0, dtype=INT_DTYPE)

                            elif abs_name in self._vars_to_gather:
                                for m in allproc_metas:
                                    if m is not None:
                                        ret_meta = m
                                        break
                        else:
                            ret_meta = None

                if ret_meta is not None:
                    ret_meta['prom_name'] = prom
                    ret_meta['discrete'] = abs_name not in all2meta

                    vname = rel_name if return_rel_names else abs_name

                    if tags and not tagset & ret_meta['tags']:
                        continue

                    result[vname] = ret_meta

        return result

    def list_inputs(self,
                    val=True,
                    prom_name=False,
                    units=False,
                    shape=False,
                    global_shape=False,
                    desc=False,
                    hierarchical=True,
                    print_arrays=False,
                    tags=None,
                    includes=None,
                    excludes=None,
                    all_procs=False,
                    out_stream=_DEFAULT_OUT_STREAM,
                    values=None):
        """
        Write a list of input names and other optional information to a specified stream.

        Parameters
        ----------
        val : bool, optional
            When True, display/return input values. Default is True.
        prom_name : bool, optional
            When True, display/return the promoted name of the variable.
            Default is False.
        units : bool, optional
            When True, display/return units. Default is False.
        shape : bool, optional
            When True, display/return the shape of the value. Default is False.
        global_shape : bool, optional
            When True, display/return the global shape of the value. Default is False.
        desc : bool, optional
            When True, display/return description. Default is False.
        hierarchical : bool, optional
            When True, human readable output shows variables in hierarchical format.
        print_arrays : bool, optional
            When False, in the columnar display, just display norm of any ndarrays with size > 1.
            The norm is surrounded by vertical bars to indicate that it is a norm.
            When True, also display full values of the ndarray below the row. Format is affected
            by the values set with numpy.set_printoptions
            Default is False.
        tags : str or list of strs
            User defined tags that can be used to filter what gets listed. Only inputs with the
            given tags will be listed.
            Default is None, which means there will be no filtering based on tags.
        includes : None, str, or iter of str
            Collection of glob patterns for pathnames of variables to include. Default is None,
            which includes all input variables.
        excludes : None, str, or iter of str
            Collection of glob patterns for pathnames of variables to exclude. Default is None.
        all_procs : bool, optional
            When True, display output on all ranks. Default is False, which will display
            output only from rank 0.
        out_stream : file-like object
            Where to send human readable output. Default is sys.stdout.
            Set to None to suppress.
        values : bool, optional
            This argument has been deprecated and will be removed in 4.0.

        Returns
        -------
        list of (name, metadata)
            List of input names and other optional information about those inputs.
        """
        if values is not None:
            warn_deprecation(f"{self.msginfo}: The 'values' argument to 'list_inputs()' is "
                             "deprecated and will be removed in 4.0. Please use 'val' instead.")
        elif not val and values:
            values = True
        else:
            values = val

        metavalues = values and self._inputs is None

        keynames = ['val', 'units', 'shape', 'global_shape', 'desc', 'tags']
        keyvals = [metavalues, units, shape, global_shape, desc, tags is not None]
        keys = [n for i, n in enumerate(keynames) if keyvals[i]]

        inputs = self.get_io_metadata(('input',), keys, includes, excludes, tags,
                                      get_remote=True,
                                      rank=None if all_procs or val else 0,
                                      return_rel_names=False)

        if inputs:
            to_remove = ['discrete']
            if tags:
                to_remove.append('tags')
            if not prom_name:
                to_remove.append('prom_name')
            for _, meta in inputs.items():
                for key in to_remove:
                    del meta[key]

        if values and self._inputs is not None:
            # we want value from the input vector, not from the metadata
            for n, meta in inputs.items():
                meta['val'] = self._abs_get_val(n, get_remote=True,
                                                rank=None if all_procs else 0, kind='input')

        if not inputs or (not all_procs and self.comm.rank != 0):
            return []

        if out_stream:
            self._write_table('input', inputs, hierarchical, print_arrays, all_procs,
                              out_stream)

        if self.pathname:
            # convert to relative names
            rel_idx = len(self.pathname) + 1
            inputs = [(n[rel_idx:], meta) for n, meta in inputs.items()]
        else:
            inputs = list(inputs.items())

        return inputs

    def list_outputs(self,
                     explicit=True, implicit=True,
                     val=True,
                     prom_name=False,
                     residuals=False,
                     residuals_tol=None,
                     units=False,
                     shape=False,
                     global_shape=False,
                     bounds=False,
                     scaling=False,
                     desc=False,
                     hierarchical=True,
                     print_arrays=False,
                     tags=None,
                     includes=None,
                     excludes=None,
                     all_procs=False,
                     list_autoivcs=False,
                     out_stream=_DEFAULT_OUT_STREAM,
                     values=None):
        """
        Write a list of output names and other optional information to a specified stream.

        Parameters
        ----------
        explicit : bool, optional
            include outputs from explicit components. Default is True.
        implicit : bool, optional
            include outputs from implicit components. Default is True.
        val : bool, optional
            When True, display output values. Default is True.
        prom_name : bool, optional
            When True, display the promoted name of the variable.
            Default is False.
        residuals : bool, optional
            When True, display residual values. Default is False.
        residuals_tol : float, optional
            If set, limits the output of list_outputs to only variables where
            the norm of the resids array is greater than the given 'residuals_tol'.
            Default is None.
        units : bool, optional
            When True, display units. Default is False.
        shape : bool, optional
            When True, display/return the shape of the value. Default is False.
        global_shape : bool, optional
            When True, display/return the global shape of the value. Default is False.
        bounds : bool, optional
            When True, display/return bounds (lower and upper). Default is False.
        scaling : bool, optional
            When True, display/return scaling (ref, ref0, and res_ref). Default is False.
        desc : bool, optional
            When True, display/return description. Default is False.
        hierarchical : bool, optional
            When True, human readable output shows variables in hierarchical format.
        print_arrays : bool, optional
            When False, in the columnar display, just display norm of any ndarrays with size > 1.
            The norm is surrounded by vertical bars to indicate that it is a norm.
            When True, also display full values of the ndarray below the row. Format  is affected
            by the values set with numpy.set_printoptions
            Default is False.
        tags : str or list of strs
            User defined tags that can be used to filter what gets listed. Only outputs with the
            given tags will be listed.
            Default is None, which means there will be no filtering based on tags.
        includes : None, str, or iter of str
            Collection of glob patterns for pathnames of variables to include. Default is None,
            which includes all output variables.
        excludes : None, str, or iter of str
            Collection of glob patterns for pathnames of variables to exclude. Default is None.
        all_procs : bool, optional
            When True, display output on all processors. Default is False.
        list_autoivcs : bool
            If True, include auto_ivc outputs in the listing.  Defaults to False.
        out_stream : file-like
            Where to send human readable output. Default is sys.stdout.
            Set to None to suppress.
        values : bool, optional
            This argument has been deprecated and will be removed in 4.0.

        Returns
        -------
        list of (name, metadata)
            List of output names and other optional information about those outputs.
        """
        if values is not None:
            warn_deprecation(f"{self.msginfo}: The 'values' argument to 'list_outputs()' is "
                             "deprecated and will be removed in 4.0. Please use 'val' instead.")
        elif not val and values:
            values = True
        else:
            values = val

        keynames = ['val', 'units', 'shape', 'global_shape', 'desc', 'tags']
        keyflags = [values, units, shape, global_shape, desc, tags]

        keys = [name for i, name in enumerate(keynames) if keyflags[i]]

        if bounds:
            keys.extend(('lower', 'upper'))
        if scaling:
            keys.extend(('ref', 'ref0', 'res_ref'))

        outputs = self.get_io_metadata(('output',), keys, includes, excludes, tags,
                                       get_remote=True,
                                       rank=None if all_procs or val or residuals else 0,
                                       return_rel_names=False)

        # filter auto_ivcs if requested
        if outputs and not list_autoivcs:
            outputs = {n: m for n, m in outputs.items() if not n.startswith('_auto_ivc.')}

        # get values & resids
        if self._outputs is not None and (values or residuals or residuals_tol):
            to_remove = []

            for name, meta in outputs.items():
                if values:
                    # we want value from the input vector, not from the metadata
                    meta['val'] = self._abs_get_val(name, get_remote=True,
                                                    rank=None if all_procs else 0, kind='output')
                if residuals or residuals_tol:
                    resids = self._abs_get_val(name, get_remote=True,
                                               rank=None if all_procs else 0,
                                               kind='residual')
                    if residuals_tol and np.linalg.norm(resids) < residuals_tol:
                        to_remove.append(name)
                    elif residuals:
                        meta['resids'] = resids

            # remove any outputs that don't pass the residuals_tol filter
            for name in to_remove:
                del outputs[name]

        # NOTE: calls to _abs_get_val() above are collective calls and must be done on all procs
        if not outputs or (not all_procs and self.comm.rank != 0):
            return []

        # remove metadata we don't want to show/return
        to_remove = ['discrete']
        if tags:
            to_remove.append('tags')
        if not prom_name:
            to_remove.append('prom_name')
        for _, meta in outputs.items():
            for key in to_remove:
                del meta[key]

        rel_idx = len(self.pathname) + 1 if self.pathname else 0

        states = set(self._list_states())
        if explicit:
            expl_outputs = {n: m for n, m in outputs.items() if n not in states}
            if out_stream:
                self._write_table('explicit', expl_outputs, hierarchical, print_arrays,
                                  all_procs, out_stream)

            if self.name:  # convert to relative name
                expl_outputs = [(n[rel_idx:], meta) for n, meta in expl_outputs.items()]
            else:
                expl_outputs = list(expl_outputs.items())

        if implicit:
            impl_outputs = {}
            if residuals_tol:
                for n, m in outputs.items():
                    if n in states:
                        if residuals_tol and 'resids' in m:
                            if np.linalg.norm(m['resids']) >= residuals_tol:
                                impl_outputs[n] = m
                        else:
                            impl_outputs[n] = m
            else:
                impl_outputs = {n: m for n, m in outputs.items() if n in states}
            if out_stream:
                self._write_table('implicit', impl_outputs, hierarchical, print_arrays,
                                  all_procs, out_stream)
            if self.name:  # convert to relative name
                impl_outputs = [(n[rel_idx:], meta) for n, meta in impl_outputs.items()]
            else:
                impl_outputs = list(impl_outputs.items())

        if explicit:
            if implicit:
                return expl_outputs + impl_outputs
            return expl_outputs
        elif implicit:
            return impl_outputs
        else:
            raise RuntimeError(self.msginfo +
                               ': You have excluded both Explicit and Implicit components.')

    def _write_table(self, var_type, var_data, hierarchical, print_arrays, all_procs, out_stream):
        """
        Write table of variable names, values, residuals, and metadata to out_stream.

        Parameters
        ----------
        var_type : 'input', 'explicit' or 'implicit'
            Indicates type of variables, input or explicit/implicit output.
        var_data : dict
            dict of name and metadata.
        hierarchical : bool
            When True, human readable output shows variables in hierarchical format.
        print_arrays : bool
            When False, in the columnar display, just display norm of any ndarrays with size > 1.
            The norm is surrounded by vertical bars to indicate that it is a norm.
            When True, also display full values of the ndarray below the row. Format  is affected
            by the values set with numpy.set_printoptions
            Default is False.
        all_procs : bool, optional
            When True, display output on all processors.
        out_stream : file-like object
            Where to send human readable output.
            Set to None to suppress.
        """
        if out_stream is None:
            return

        if self._outputs is None:
            var_list = var_data.keys()
            top_name = self.name
        else:
            inputs = var_type == 'input'
            outputs = not inputs
            var_list = self._get_vars_exec_order(inputs=inputs, outputs=outputs, variables=var_data)
            top_name = self.name if self.name else 'model'

        if all_procs or self.comm.rank == 0:
            write_var_table(self.pathname, var_list, var_type, var_data,
                            hierarchical, top_name, print_arrays, out_stream)

    def _get_vars_exec_order(self, inputs=False, outputs=False, variables=None):
        """
        Get list of variable names in execution order, based on the order subsystems were setup.

        Parameters
        ----------
        outputs : bool, optional
            Get names of output variables. Default is False.
        inputs : bool, optional
            Get names of input variables. Default is False.
        variables : Collection (list or dict)
            Absolute path names of the subset of variables to include.
            If None then all variables will be included. Default is None.

        Returns
        -------
        list
            list of variable names in execution order
        """
        var_list = []

        real_vars = self._var_allprocs_abs2meta
        disc_vars = self._var_allprocs_discrete

        in_or_out = []
        if inputs:
            in_or_out.append('input')
        if outputs:
            in_or_out.append('output')

        if self._subsystems_allprocs:
            for subsys, _ in self._subsystems_allprocs.values():
                prefix = subsys.pathname + '.'
                for io in in_or_out:
                    for var_name in chain(real_vars[io], disc_vars[io]):
                        if variables is None or var_name in variables:
                            if var_name.startswith(prefix):
                                var_list.append(var_name)
        else:
            # For components with no children, self._subsystems_allprocs is empty.
            for io in in_or_out:
                for var_name in chain(real_vars[io], disc_vars[io]):
                    if not variables or var_name in variables:
                        var_list.append(var_name)

        return var_list

    def run_solve_nonlinear(self):
        """
        Compute outputs.

        This calls _solve_nonlinear, but with the model assumed to be in an unscaled state.

        """
        with self._scaled_context_all():
            self._solve_nonlinear()

    def run_apply_linear(self, mode, scope_out=None, scope_in=None):
        """
        Compute jac-vec product.

        This calls _apply_linear, but with the model assumed to be in an unscaled state.

        Parameters
        ----------
        mode : str
            'fwd' or 'rev'.
        scope_out : set or None
            Set of absolute output names in the scope of this mat-vec product.
            If None, all are in the scope.
        scope_in : set or None
            Set of absolute input names in the scope of this mat-vec product.
            If None, all are in the scope.
        """
        with self._scaled_context_all():
            self._apply_linear(None, ContainsAll(), mode, scope_out, scope_in)

    def run_solve_linear(self, mode):
        """
        Apply inverse jac product.

        This calls _solve_linear, but with the model assumed to be in an unscaled state.

        Parameters
        ----------
        mode : str
            'fwd' or 'rev'.
        """
        with self._scaled_context_all():
            self._solve_linear(mode, ContainsAll())

    def run_linearize(self, sub_do_ln=True):
        """
        Compute jacobian / factorization.

        This calls _linearize, but with the model assumed to be in an unscaled state.

        Parameters
        ----------
        sub_do_ln : boolean
            Flag indicating if the children should call linearize on their linear solvers.
        """
        with self._scaled_context_all():
            do_ln = self._linear_solver is not None and self._linear_solver._linearize_children()
            self._linearize(self._assembled_jac, sub_do_ln=do_ln)
            if self._linear_solver is not None and sub_do_ln:
                self._linear_solver._linearize()

    def _apply_nonlinear(self):
        """
        Compute residuals. The model is assumed to be in a scaled state.
        """
        pass

    def check_config(self, logger):
        """
        Perform optional error checks.

        Parameters
        ----------
        logger : object
            The object that manages logging output.
        """
        pass

    def _apply_linear(self, jac, rel_systems, mode, scope_in=None, scope_out=None):
        """
        Compute jac-vec product. The model is assumed to be in a scaled state.

        Parameters
        ----------
        jac : Jacobian or None
            If None, use local jacobian, else use assembled jacobian jac.
        rel_systems : set of str
            Set of names of relevant systems based on the current linear solve.
        mode : str
            'fwd' or 'rev'.
        scope_out : set or None
            Set of absolute output names in the scope of this mat-vec product.
            If None, all are in the scope.
        scope_in : set or None
            Set of absolute input names in the scope of this mat-vec product.
            If None, all are in the scope.
        """
        raise NotImplementedError(self.msginfo + ": _apply_linear has not been overridden")

    def _solve_linear(self, mode, rel_systems):
        """
        Apply inverse jac product. The model is assumed to be in a scaled state.

        Parameters
        ----------
        mode : str
            'fwd' or 'rev'.
        rel_systems : set of str
            Set of names of relevant systems based on the current linear solve.
        """
        pass

    def _linearize(self, jac, sub_do_ln=True):
        """
        Compute jacobian / factorization. The model is assumed to be in a scaled state.

        Parameters
        ----------
        jac : Jacobian or None
            If None, use local jacobian, else use assembled jacobian jac.
        sub_do_ln : boolean
            Flag indicating if the children should call linearize on their linear solvers.
        """
        pass

    def _list_states(self):
        """
        Return list of all states at and below this system.

        Returns
        -------
        list
            List of all states.
        """
        return []

    def _list_states_allprocs(self):
        """
        Return list of all states at and below this system across all procs.

        Returns
        -------
        list
            List of all states.
        """
        return []

    def add_recorder(self, recorder, recurse=False):
        """
        Add a recorder to the system.

        Parameters
        ----------
        recorder : <CaseRecorder>
           A recorder instance.
        recurse : boolean
            Flag indicating if the recorder should be added to all the subsystems.
        """
        if MPI:
            raise RuntimeError(self.msginfo + ": Recording of Systems when running parallel "
                               "code is not supported yet")

        self._rec_mgr.append(recorder)

        if recurse:
            for s in self.system_iter(include_self=False, recurse=recurse):
                s._rec_mgr.append(recorder)

    def record_iteration(self):
        """
        Record an iteration of the current System.
        """
        global _recordable_funcs

        if self._rec_mgr._recorders:
            parallel = self._rec_mgr._check_parallel() if self.comm.size > 1 else False
            options = self.recording_options
            metadata = create_local_meta(self.pathname)

            # Get the data to record
            if self._recording_iter.stack:
                stack_top = self._recording_iter.stack[-1][0]
                method = stack_top.rsplit('.', 1)[-1]

                if method not in _recordable_funcs:
                    raise ValueError(f"{self.msginfo}: {method} must be one of: "
                                     f"{sorted(_recordable_funcs)}")

                if 'nonlinear' in method:
                    inputs, outputs, residuals = self.get_nonlinear_vectors()
                    vec_name = 'nonlinear'
                else:
                    inputs, outputs, residuals = self.get_linear_vectors()
                    vec_name = 'linear'
            else:
                # outside of a run, just record nonlinear vectors
                inputs, outputs, residuals = self.get_nonlinear_vectors()
                vec_name = 'nonlinear'

            discrete_inputs = self._discrete_inputs
            discrete_outputs = self._discrete_outputs
            filt = self._filtered_vars_to_record

            data = {'input': {}, 'output': {}, 'residual': {}}
            if options['record_inputs'] and (inputs._names or len(discrete_inputs) > 0):
                data['input'] = self._retrieve_data_of_kind(filt, 'input', vec_name, parallel)

            if options['record_outputs'] and (outputs._names or len(discrete_outputs) > 0):
                data['output'] = self._retrieve_data_of_kind(filt, 'output', vec_name, parallel)

            if options['record_residuals'] and residuals._names:
                data['residual'] = self._retrieve_data_of_kind(filt, 'residual', vec_name, parallel)

            self._rec_mgr.record_iteration(self, data, metadata)

        # All calls to _solve_nonlinear are recorded, The counter is incremented after recording.
        self.iter_count += 1
        if not self.under_approx:
            self.iter_count_without_approx += 1

    def is_active(self):
        """
        Determine if the system is active on this rank.

        Returns
        -------
        bool
            If running under MPI, returns True if this `System` has a valid
            communicator. Always returns True if not running under MPI.
        """
        return MPI is None or not (self.comm is None or
                                   self.comm == MPI.COMM_NULL)

    def _clear_iprint(self):
        """
        Clear out the iprint stack from the solvers.
        """
        self.nonlinear_solver._solver_info.clear()

    def _reset_iter_counts(self):
        """
        Recursively reset iteration counter for all systems and solvers.
        """
        for s in self.system_iter(include_self=True, recurse=True):
            s.iter_count = 0
            s.iter_count_apply = 0
            s.iter_count_without_approx = 0

            if s._linear_solver:
                s._linear_solver._iter_count = 0
            if s._nonlinear_solver:
                nl = s._nonlinear_solver
                nl._iter_count = 0
                if hasattr(nl, 'linesearch') and nl.linesearch:
                    nl.linesearch._iter_count = 0

    def _set_finite_difference_mode(self, active):
        """
        Turn on or off finite difference mode.

        Recurses to turn on or off finite difference mode in all subsystems.

        Parameters
        ----------
        active : bool
            Finite difference flag; set to True prior to commencing finite difference.
        """
        for sub in self.system_iter(include_self=True, recurse=True):
            sub.under_finite_difference = active

    def _set_complex_step_mode(self, active):
        """
        Turn on or off complex stepping mode.

        Recurses to turn on or off complex stepping mode in all subsystems and their vectors.

        Parameters
        ----------
        active : bool
            Complex mode flag; set to True prior to commencing complex step.
        """
        for sub in self.system_iter(include_self=True, recurse=True):
            sub.under_complex_step = active
            sub._inputs.set_complex_step_mode(active)
            sub._outputs.set_complex_step_mode(active)
            sub._residuals.set_complex_step_mode(active)

            if sub._vectors['output']['linear']._alloc_complex:
                sub._vectors['output']['linear'].set_complex_step_mode(active)
                sub._vectors['input']['linear'].set_complex_step_mode(active)
                sub._vectors['residual']['linear'].set_complex_step_mode(active)

                if sub.linear_solver:
                    sub.linear_solver._set_complex_step_mode(active)

                if sub.nonlinear_solver:
                    sub.nonlinear_solver._set_complex_step_mode(active)

                if sub._owns_approx_jac:
                    sub._jacobian.set_complex_step_mode(active)

                if sub._assembled_jac:
                    sub._assembled_jac.set_complex_step_mode(active)

    def _set_approx_mode(self, active):
        """
        Turn on or off approx mode flag.

        Recurses to turn on or off approx mode flag in all subsystems.

        Parameters
        ----------
        active : bool
            Approx mode flag; set to True prior to commencing approximation.
        """
        for sub in self.system_iter(include_self=True, recurse=True):
            sub.under_approx = active

    def cleanup(self):
        """
        Clean up resources prior to exit.
        """
        # shut down all recorders
        self._rec_mgr.shutdown()

        # do any required cleanup on solvers
        if self._nonlinear_solver:
            self._nonlinear_solver.cleanup()
        if self._linear_solver:
            self._linear_solver.cleanup()

    def _get_partials_varlists(self):
        """
        Get lists of 'of' and 'wrt' variables that form the partial jacobian.

        Returns
        -------
        tuple(list, list)
            'of' and 'wrt' variable lists.
        """
        of = list(self._var_allprocs_prom2abs_list['output'])
        wrt = list(self._var_allprocs_prom2abs_list['input'])

        # filter out any discrete inputs or outputs
        if self._discrete_outputs:
            of = [n for n in of if n not in self._discrete_outputs]
        if self._discrete_inputs:
            wrt = [n for n in wrt if n not in self._discrete_inputs]

        # wrt should include implicit states
        return of, of + wrt

    def _get_gradient_nl_solver_systems(self):
        """
        Return a set of all Systems, including this one, that have a gradient nonlinear solver.

        Returns
        -------
        set
            Set of Systems containing nonlinear solvers that compute gradients.
        """
        return set(s for s in self.system_iter(include_self=True, recurse=True)
                   if s.nonlinear_solver and s.nonlinear_solver.supports['gradients'])

    def _jac_var_info_abs2prom(self, var_info):
        """
        Return a new list with tuples' [0] entry converted from absolute to promoted names.

        Parameters
        ----------
        var_info : list of (name, offset, end, idxs)
            The list that uses absolute names.

        Returns
        -------
        list
            The new list with promoted names.
        """
        new_list = []
        abs2prom_in = self._var_allprocs_abs2prom['input']
        abs2prom_out = self._var_allprocs_abs2prom['output']
        for tup in var_info:
            lst = list(tup)
            if tup[0] in abs2prom_out:
                lst[0] = abs2prom_out[tup[0]]
            else:
                lst[0] = abs2prom_in[tup[0]]
            new_list.append(lst)
        return new_list

    def _abs_get_val(self, abs_name, get_remote=False, rank=None, vec_name=None, kind=None,
                     flat=False, from_root=False):
        """
        Return the value of the variable specified by the given absolute name.

        Parameters
        ----------
        abs_name : str
            The absolute name of the variable.
        get_remote : bool or None
            If True, return the value even if the variable is remote. NOTE: This function must be
            called in all procs in the Problem's MPI communicator.
            If False, only retrieve the value if it is on the current process, or only the part
            of the value that's on the current process for a distributed variable.
            If None and the variable is remote or distributed, a RuntimeError will be raised.
        rank : int or None
            If not None, specifies that the value is to be gathered to the given rank only.
            Otherwise, if get_remote is specified, the value will be broadcast to all procs
            in the MPI communicator.
        vec_name : str
            Name of the vector to use.
        kind : str or None
            Kind of variable ('input', 'output', or 'residual').  If None, returned value
            will be either an input or output.
        flat : bool
            If True, return the flattened version of the value.
        from_root : bool
            If True, resolve variables from top level scope.

        Returns
        -------
        object or None
            The value of the requested output/input/resid variable.  None if variable is not found.
        """
        discrete = distrib = False
        val = _UNDEFINED
        if from_root:
            all_meta = self._problem_meta['model_ref']()._var_allprocs_abs2meta
            my_meta = self._problem_meta['model_ref']()._var_abs2meta
            io = 'output' if abs_name in all_meta['output'] else 'input'
            all_meta = all_meta[io]
            my_meta = my_meta[io]
        else:
            io = 'output' if abs_name in self._var_allprocs_abs2meta['output'] else 'input'
            all_meta = self._var_allprocs_abs2meta[io]
            my_meta = self._var_abs2meta[io]

        vars_to_gather = self._problem_meta['vars_to_gather']

        # if abs_name is non-discrete it should be found in all_meta
        if abs_name in all_meta:
            if get_remote:
                meta = all_meta[abs_name]
                distrib = meta['distributed']
            elif self.comm.size > 1:
                if abs_name in vars_to_gather and vars_to_gather[abs_name] != self.comm.rank:
                    raise RuntimeError(f"{self.msginfo}: Variable '{abs_name}' is not local to "
                                       f"rank {self.comm.rank}. You can retrieve values from "
                                       "other processes using `get_val(<name>, get_remote=True)`.")

                meta = my_meta[abs_name]
                distrib = meta['distributed']
                if distrib and get_remote is None:
                    raise RuntimeError(f"{self.msginfo}: Variable '{abs_name}' is a distributed "
                                       "variable. You can retrieve values from all processes "
                                       "using `get_val(<name>, get_remote=True)` or from the "
                                       "local process using `get_val(<name>, get_remote=False)`.")
        else:
            discrete = True
            relname = abs_name[len(self.pathname) + 1:] if self.pathname else abs_name
            if relname in self._discrete_outputs:
                val = self._discrete_outputs[relname]
            elif relname in self._discrete_inputs:
                val = self._discrete_inputs[relname]
            elif abs_name in self._var_allprocs_discrete['output']:
                pass  # non-local discrete output
            elif abs_name in self._var_allprocs_discrete['input']:
                pass  # non-local discrete input
            elif get_remote:
                raise ValueError(f"{self.msginfo}: Can't find variable named '{abs_name}'.")
            else:
                return _UNDEFINED

        typ = 'output' if abs_name in self._var_allprocs_abs2prom['output'] else 'input'
        if kind is None:
            kind = typ
        if vec_name is None:
            vec_name = 'nonlinear'

        if not discrete:
            try:
                vec = self._vectors[kind][vec_name]
            except KeyError:
                if abs_name in my_meta:
                    if vec_name != 'nonlinear':
                        raise ValueError(f"{self.msginfo}: Can't get variable named '{abs_name}' "
                                         "because linear vectors are not available before "
                                         "final_setup.")
                    val = my_meta[abs_name]['val']
            else:
                if from_root:
                    vec = vec._root_vector
                if vec._contains_abs(abs_name):
                    val = vec._abs_get_val(abs_name, flat)

        if get_remote and (distrib or abs_name in vars_to_gather) and self.comm.size > 1:
            owner = self._owning_rank[abs_name]
            myrank = self.comm.rank
            if rank is None:   # bcast
                if distrib:
                    idx = self._var_allprocs_abs2idx[abs_name]
                    sizes = self._var_sizes[typ][:, idx]
                    # TODO: could cache these offsets
                    offsets = np.zeros(sizes.size, dtype=INT_DTYPE)
                    offsets[1:] = np.cumsum(sizes[:-1])
                    if val is _UNDEFINED:
                        loc_val = np.zeros(sizes[myrank])
                    else:
                        loc_val = np.ascontiguousarray(val)
                    val = np.zeros(np.sum(sizes))
                    self.comm.Allgatherv(loc_val, [val, sizes, offsets, MPI.DOUBLE])
                    if not flat:
                        val.shape = meta['global_shape'] if get_remote else meta['shape']
                else:
                    if owner != self.comm.rank:
                        val = None
                    # TODO: use Bcast if not discrete for speed
                    new_val = self.comm.bcast(val, root=owner)
                    val = new_val
            else:   # retrieve to rank
                if distrib:
                    idx = self._var_allprocs_abs2idx[abs_name]
                    sizes = self._var_sizes[typ][:, idx]
                    # TODO: could cache these offsets
                    offsets = np.zeros(sizes.size, dtype=INT_DTYPE)
                    offsets[1:] = np.cumsum(sizes[:-1])
                    if val is _UNDEFINED:
                        loc_val = np.zeros(sizes[idx])
                    else:
                        loc_val = np.ascontiguousarray(val)
                    val = np.zeros(np.sum(sizes))
                    self.comm.Gatherv(loc_val, [val, sizes, offsets, MPI.DOUBLE], root=rank)
                    if not flat:
                        val.shape = meta['global_shape'] if get_remote else meta['shape']
                else:
                    if rank != owner:
                        tag = self._var_allprocs_abs2idx[abs_name]
                        # avoid tag collisions between inputs, outputs, and resids
                        if kind != 'output':
                            tag += len(self._var_allprocs_abs2meta['output'])
                            if kind == 'residual':
                                tag += len(self._var_allprocs_abs2meta['input'])
                        if self.comm.rank == owner:
                            self.comm.send(val, dest=rank, tag=tag)
                        elif self.comm.rank == rank:
                            val = self.comm.recv(source=owner, tag=tag)

        return val

    def get_val(self, name, units=None, indices=None, get_remote=False, rank=None,
                vec_name='nonlinear', kind=None, flat=False, from_src=True):
        """
        Get an output/input/residual variable.

        Function is used if you want to specify display units.

        Parameters
        ----------
        name : str
            Promoted or relative variable name in the root system's namespace.
        units : str, optional
            Units to convert to before return.
        indices : int or list of ints or tuple of ints or int ndarray or Iterable or None, optional
            Indices or slice to return.
        get_remote : bool or None
            If True, retrieve the value even if it is on a remote process.  Note that if the
            variable is remote on ANY process, this function must be called on EVERY process
            in the Problem's MPI communicator.
            If False, only retrieve the value if it is on the current process, or only the part
            of the value that's on the current process for a distributed variable.
            If None and the variable is remote or distributed, a RuntimeError will be raised.
        rank : int or None
            If not None, only gather the value to this rank.
        vec_name : str
            Name of the vector to use.   Defaults to 'nonlinear'.
        kind : str or None
            Kind of variable ('input', 'output', or 'residual').  If None, returned value
            will be either an input or output.
        flat : bool
            If True, return the flattened version of the value.
        from_src : bool
            If True, retrieve value of an input variable from its connected source.

        Returns
        -------
        object
            The value of the requested output/input variable.
        """
        abs_names = name2abs_names(self, name)
        if not abs_names:
            raise KeyError('{}: Variable "{}" not found.'.format(self.msginfo, name))
        simp_units = simplify_unit(units)

        if from_src:
            conns = self._problem_meta['model_ref']()._conn_global_abs_in2out
        else:
            conns = []
        if from_src and abs_names[0] in conns:  # pull input from source
            src = conns[abs_names[0]]
            if src in self._var_allprocs_abs2prom['output']:
                caller = self
            else:
                # src is outside of this system so get the value from the model
                caller = self._problem_meta['model_ref']()
            return caller._get_input_from_src(name, abs_names, conns, units=simp_units,
                                              indices=indices, get_remote=get_remote, rank=rank,
                                              vec_name='nonlinear', flat=flat, scope_sys=self)
        else:
            val = self._abs_get_val(abs_names[0], get_remote, rank, vec_name, kind, flat)

            if indices is not None:
                val = val[indices]

            if units is not None:
                val = self.convert2units(abs_names[0], val, simp_units)

        return val

    def _get_input_from_src(self, name, abs_ins, conns, units=None, indices=None,
                            get_remote=False, rank=None, vec_name='nonlinear', flat=False,
                            scope_sys=None):
        """
        Given an input name, retrieve the value from its source output.

        Parameters
        ----------
        name : str
            Promoted or relative variable name in the root system's namespace.
        abs_ins : list of str
            List of absolute input names.
        conns : dict
            Mapping of absolute names of each input to its connected output across the whole model.
        units : str, optional
            Units to convert to before return.
        indices : int or list of ints or tuple of ints or int ndarray or Iterable or None, optional
            Indices or slice to return.
        get_remote : bool
            If True, retrieve the value even if it is on a remote process.  Note that if the
            variable is remote on ANY process, this function must be called on EVERY process
            in the Problem's MPI communicator.
            If False, only retrieve the value if it is on the current process, or only the part
            of the value that's on the current process for a distributed variable.
            If None and the variable is remote or distributed, a RuntimeError will be raised.
        rank : int or None
            If not None, only gather the value to this rank.
        vec_name : str
            Name of the vector to use.   Defaults to 'nonlinear'.
        flat : bool
            If True, return the flattened version of the value.
        scope_sys : <System> or None
            If not None, the System where the original get_val was called.  This situation
            happens when get_val is called on an input, and the source connected to that input
            resides in a different scope.

        Returns
        -------
        object
            The value of the requested variable.
        """
        abs_name = abs_ins[0]
        src = conns[abs_name]
        if src in self._var_allprocs_discrete['output']:
            return self._abs_get_val(src, get_remote, rank, vec_name, 'output', flat,
                                     from_root=True)

        if scope_sys is None:
            scope_sys = self

        # if we have multiple promoted inputs that are explicitly connected to an output and units
        # have not been specified, look for group input to disambiguate
        if units is None and len(abs_ins) > 1:
            if abs_name not in self._var_allprocs_discrete['input']:
                # can't get here unless Group because len(abs_ins) always == 1 for comp
                try:
                    units = scope_sys._group_inputs[name][0]['units']
                except (KeyError, IndexError):
                    unit0 = self._var_allprocs_abs2meta['input'][abs_ins[0]]['units']
                    for n in abs_ins[1:]:
                        if unit0 != self._var_allprocs_abs2meta['input'][n]['units']:
                            self._show_ambiguity_msg(name, ('units',), abs_ins)
                            break

        if abs_name in self._var_abs2meta['input']:  # input is local
            vmeta = self._var_abs2meta['input'][abs_name]
            src_indices = vmeta['src_indices']
        else:
            vmeta = self._var_allprocs_abs2meta['input'][abs_name]
            src_indices = None  # FIXME: remote var could have src_indices

        distrib = vmeta['distributed']
        vshape = vmeta['shape']
        vdynshape = vmeta['shape_by_conn']
        has_src_indices = any(self._var_allprocs_abs2meta['input'][n]['has_src_indices']
                              for n in abs_ins)

        # see if we have any 'intermediate' level src_indices when using a promoted name
        if name in scope_sys._var_prom2inds:
            src_shape, inds, _ = scope_sys._var_prom2inds[name]
            if inds is None:
                if len(abs_ins) > 1 or name != abs_ins[0]:  # using a promoted lookup
                    src_indices = None
                    vshape = None
                    has_src_indices = False
            else:
                shp = inds.shape
                src_indices = inds
                has_src_indices = True
                if len(abs_ins) > 1 or name != abs_name:
                    vshape = shp

        if self.comm.size > 1 and get_remote:
            if self.comm.rank == self._owning_rank[abs_name]:
                self.comm.bcast(has_src_indices, root=self.comm.rank)
            else:
                has_src_indices = self.comm.bcast(None, root=self._owning_rank[abs_name])

        if name not in scope_sys._var_prom2inds:
            shpname = 'global_shape' if get_remote else 'shape'

        model_ref = self._problem_meta['model_ref']()
        smeta = model_ref._var_allprocs_abs2meta['output'][src]
        sdistrib = smeta['distributed']
        dynshape = vdynshape or smeta['shape_by_conn']
        slocal = src in model_ref._var_abs2meta['output']

        if self.comm.size > 1:
            if distrib and get_remote is None:
                raise RuntimeError(f"{self.msginfo}: Variable '{abs_name}' is a distributed "
                                   "variable. You can retrieve values from all processes "
                                   "using `get_val(<name>, get_remote=True)` or from the "
                                   "local process using `get_val(<name>, get_remote=False)`.")

            if sdistrib and not distrib and not get_remote:
                raise RuntimeError(f"{self.msginfo}: Non-distributed variable '{abs_name}' has "
                                   f"a distributed source, '{src}', so you must retrieve its value "
                                   "using 'get_remote=True'.")

        # get value of the source
        val = self._abs_get_val(src, get_remote, rank, vec_name, 'output', flat, from_root=True)

        if has_src_indices:
            if src_indices is None:  # input is remote
                val = np.zeros(0)
            else:
                if distrib and (sdistrib or dynshape or not slocal) and not get_remote:
                    var_idx = self._var_allprocs_abs2idx[src]
                    # sizes for src var in each proc
                    sizes = self._var_sizes['output'][:, var_idx]
                    start = np.sum(sizes[:self.comm.rank])
                    end = start + sizes[self.comm.rank]
                    src_indices = src_indices.shaped_array(copy=True)
                    if np.all(np.logical_and(src_indices >= start, src_indices < end)):
                        if src_indices.size > 0:
                            src_indices = src_indices - start
                        val = val.ravel()[src_indices]
                        fail = 0
                    else:
                        fail = 1
                    if self.comm.allreduce(fail) > 0:
                        raise RuntimeError(f"{self.msginfo}: Can't retrieve distributed variable "
                                           f"'{abs_name}' because its src_indices reference "
                                           "entries from other processes. You can retrieve values "
                                           "from all processes using "
                                           "`get_val(<name>, get_remote=True)`.")
                else:
                    val = val.ravel()[src_indices.flat()]

            if get_remote and self.comm.size > 1:
                if distrib:
                    if rank is None:
                        parts = self.comm.allgather(val)
                        parts = [p for p in parts if p.size > 0]
                        val = np.hstack(parts)
                    else:
                        parts = self.comm.gather(val, root=rank)
                        if rank == self.comm.rank:
                            parts = [p for p in parts if p.size > 0]
                            val = np.hstack(parts)
                        else:
                            val = None
                else:  # non-distrib input
                    if self.comm.rank == self._owning_rank[abs_name]:
                        self.comm.bcast(val, root=self.comm.rank)
                    else:
                        val = self.comm.bcast(None, root=self._owning_rank[abs_name])

            if distrib and get_remote:
                val.shape = self._var_allprocs_abs2meta['input'][abs_name]['global_shape']
            elif not flat and val.size > 0:
                val.shape = vshape
        elif vshape is not None:
            val = val.reshape(vshape)

        if indices is not None:
            val = val[indices]

        if units is not None:
            if smeta['units'] is not None:
                try:
                    val = self.convert2units(src, val, units)
                except TypeError:  # just call this to get the right error message
                    self.convert2units(abs_name, val, units)
            else:
                val = self.convert2units(abs_name, val, units)
        elif (vmeta['units'] is not None and smeta['units'] is not None and
                vmeta['units'] != smeta['units']):
            val = self.convert2units(src, val, vmeta['units'])

        return val

    def _retrieve_data_of_kind(self, filtered_vars, kind, vec_name, parallel=False):
        """
        Retrieve variables, either local or remote, in the filtered_vars list.

        Parameters
        ----------
        filtered_vars : dict
            Dictionary containing entries for 'input', 'output', and/or 'residual'.
        kind : str
            Either 'input', 'output', or 'residual'.
        vec_name : str
            Either 'nonlinear' or 'linear'.
        parallel : bool
            If True, recorders are parallel, so only local values should be saved in each proc.

        Returns
        -------
        dict
            Variable values keyed on absolute name.
        """
        prom2abs_in = self._var_allprocs_prom2abs_list['input']
        conns = self._problem_meta['model_ref']()._conn_global_abs_in2out
        vdict = {}
        variables = filtered_vars.get(kind)
        if variables:
            vec = self._vectors[kind][vec_name]
            rank = self.comm.rank
            discrete_vec = () if kind == 'residual' else self._var_discrete[kind]
            offset = len(self.pathname) + 1 if self.pathname else 0

            if self.comm.size == 1:
                get = vec._abs_get_val
                srcget = self._vectors['output'][vec_name]._abs_get_val
                vdict = {}
                if discrete_vec:
                    for n in variables:
                        if vec._contains_abs(n):
                            vdict[n] = get(n, False)
                        elif n[offset:] in discrete_vec:
                            vdict[n] = discrete_vec[n[offset:]]['val']
                        else:
                            ivc_path = conns[prom2abs_in[n][0]]
                            if vec._contains_abs(ivc_path):
                                vdict[ivc_path] = srcget(ivc_path, False)
                            elif ivc_path[offset:] in discrete_vec:
                                vdict[ivc_path] = discrete_vec[ivc_path[offset:]]['val']
                else:
                    for name in variables:
                        if vec._contains_abs(name):
                            vdict[name] = get(name, False)
                        else:
                            ivc_path = conns[prom2abs_in[name][0]]
                            vdict[ivc_path] = srcget(ivc_path, False)
            elif parallel:
                get = self._abs_get_val
                vdict = {}
                if discrete_vec:
                    for name in variables:
                        if vec._contains_abs(name):
                            vdict[name] = get(name, get_remote=True, rank=0,
                                              vec_name=vec_name, kind=kind)
                        elif name[offset:] in discrete_vec and self._owning_rank[name] == rank:
                            vdict[name] = discrete_vec[name[offset:]]['val']
                else:
                    for name in variables:
                        if vec._contains_abs(name):
                            vdict[name] = get(name, get_remote=True, rank=0,
                                              vec_name=vec_name, kind=kind)
                        else:
                            ivc_path = conns[prom2abs_in[name][0]]
                            vdict[name] = get(ivc_path, get_remote=True, rank=0,
                                              vec_name=vec_name, kind='output')
            else:
                io = 'input' if kind == 'input' else 'output'
                meta = self._var_allprocs_abs2meta[io]
                for name in variables:
                    if self._owning_rank[name] == 0 and not meta[name]['distributed']:
                        # if using a serial recorder and rank 0 owns the variable,
                        # use local value on rank 0 and do nothing on other ranks.
                        if rank == 0:
                            if vec._contains_abs(name):
                                vdict[name] = vec._abs_get_val(name, flat=False)
                            elif name[offset:] in discrete_vec:
                                vdict[name] = discrete_vec[name[offset:]]['val']
                    else:
                        vdict[name] = self.get_val(name, get_remote=True, rank=0,
                                                   vec_name=vec_name, kind=kind, from_src=False)

        return vdict

    def convert2units(self, name, val, units):
        """
        Convert the given value to the specified units.

        Parameters
        ----------
        name : str
            Name of the variable.
        val : float or ndarray of float
            The value of the variable.
        units : str
            The units to convert to.

        Returns
        -------
        float or ndarray of float
            The value converted to the specified units.
        """
        base_units = self._get_var_meta(name, 'units')

        if base_units == units:
            return val

        try:
            scale, offset = unit_conversion(base_units, units)
        except Exception:
            msg = "{}: Can't express variable '{}' with units of '{}' in units of '{}'."
            raise TypeError(msg.format(self.msginfo, name, base_units, units))

        return (val + offset) * scale

    def convert_from_units(self, name, val, units):
        """
        Convert the given value from the specified units to those of the named variable.

        Parameters
        ----------
        name : str
            Name of the variable.
        val : float or ndarray of float
            The value of the variable.
        units : str
            The units to convert to.

        Returns
        -------
        float or ndarray of float
            The value converted to the specified units.
        """
        base_units = self._get_var_meta(name, 'units')

        if base_units == units:
            return val

        try:
            scale, offset = unit_conversion(units, base_units)
        except Exception:
            msg = "{}: Can't express variable '{}' with units of '{}' in units of '{}'."
            raise TypeError(msg.format(self.msginfo, name, base_units, units))

        return (val + offset) * scale

    def convert_units(self, name, val, units_from, units_to):
        """
        Wrap the utility convert_units and give a good error message.

        Parameters
        ----------
        name : str
            Name of the variable.
        val : float or ndarray of float
            The value of the variable.
        units_from : str
            The units to convert from.
        units_to : str
            The units to convert to.

        Returns
        -------
        float or ndarray of float
            The value converted to the specified units.
        """
        if units_from == units_to:
            return val

        try:
            scale, offset = unit_conversion(units_from, units_to)
        except Exception:
            raise TypeError(f"{self.msginfo}: Can't set variable '{name}' with units "
                            f"'{units_from}' to value with units '{units_to}'.")

        return (val + offset) * scale

    def _get_var_meta(self, name, key):
        """
        Get metadata for a variable.

        Parameters
        ----------
        name : str
            Variable name (promoted, relative, or absolute) in the root system's namespace.
        key : str
            Key into the metadata dict for the given variable.

        Returns
        -------
        object
            The value stored under key in the metadata dictionary for the named variable.
        """
        if self._problem_meta is not None:
            model_ref = self._problem_meta['model_ref']()
        else:
            model_ref = None

        if model_ref is not None:
            meta_all = model_ref._var_allprocs_abs2meta
            meta_loc = model_ref._var_abs2meta
        else:
            meta_all = self._var_allprocs_abs2meta
            meta_loc = self._var_abs2meta

        meta = None
        if name in meta_all['output']:
            abs_name = name
            meta = meta_all['output'][name]
        elif name in meta_all['input']:
            abs_name = name
            meta = meta_all['input'][name]

        if meta is None:
            abs_name = name2abs_name(self, name)
            if abs_name is not None:
                if abs_name in meta_all['output']:
                    meta = meta_all['output'][abs_name]
                elif abs_name in meta_all['input']:
                    meta = meta_all['input'][abs_name]

        if meta:
            if key in meta:
                return meta[key]
            else:
                # key is either bogus or a key into the local metadata dict
                # (like 'val' or 'src_indices'). If MPI is active, this val may be remote
                # on some procs
                if self.comm.size > 1 and abs_name in self._vars_to_gather:
                    # TODO: fix this
                    # cause a failure in all procs to avoid a hang
                    raise RuntimeError(f"{self.msgifo}: No support yet for retrieving local "
                                       f"metadata key '{key}' from a remote proc.")
                elif abs_name in meta_loc['output']:
                    try:
                        return meta_loc['output'][abs_name][key]
                    except KeyError:
                        raise KeyError(f"{self.msginfo}: Metadata key '{key}' not found for "
                                       f"variable '{name}'.")
                elif abs_name in meta_loc['input']:
                    try:
                        return meta_loc['input'][abs_name][key]
                    except KeyError:
                        raise KeyError(f"{self.msginfo}: Metadata key '{key}' not found for "
                                       f"variable '{name}'.")

        if abs_name is not None:
            if abs_name in self._var_allprocs_discrete['output']:
                meta = self._var_allprocs_discrete['output'][abs_name]
            elif abs_name in self._var_allprocs_discrete['input']:
                meta = self._var_allprocs_discrete['input'][abs_name]

            if meta and key in meta:
                return meta[key]

            rel_idx = len(self.pathname) + 1 if self.pathname else 0
            relname = abs_name[rel_idx:]
            if relname in self._var_discrete['output']:
                meta = self._var_discrete['output'][relname]
            elif relname in self._var_discrete['input']:
                meta = self._var_discrete['input'][relname]

            if meta:
                try:
                    return meta[key]
                except KeyError:
                    raise KeyError(f"{self.msginfo}: Metadata key '{key}' not found for "
                                   f"variable '{name}'.")

        raise KeyError(f"{self.msginfo}: Metadata for variable '{name}' not found.")

    def _resolve_ambiguous_input_meta(self):
        pass

    def get_relevant_vars(self, desvars, responses, mode):
        """
        Find all relevant vars between desvars and responses.

        Both vars are assumed to be outputs (either design vars or responses).

        Parameters
        ----------
        desvars : dict
            Dictionary of design variable metadata.
        responses : dict
            Dictionary of response variable metadata.
        mode : str
            Direction of derivatives, either 'fwd' or 'rev'.

        Returns
        -------
        dict
            Dict of ({'outputs': dep_outputs, 'inputs': dep_inputs}, dep_systems)
            keyed by design vars and responses.
        """
        conns = self._conn_global_abs_in2out
        relevant = defaultdict(dict)

        # Create a hybrid graph with components and all connected vars.  If a var is connected,
        # also connect it to its corresponding component.  This results in a smaller graph
        # (fewer edges) than would be the case for a pure variable graph where all inputs
        # to a particular component would have to be connected to all outputs from that component.
        graph = nx.DiGraph()
        for tgt, src in conns.items():
            if src not in graph:
                graph.add_node(src, type_='out')
            graph.add_node(tgt, type_='in')

            src_sys = src.rsplit('.', 1)[0]
            graph.add_edge(src_sys, src)

            tgt_sys = tgt.rsplit('.', 1)[0]
            graph.add_edge(tgt, tgt_sys)

            graph.add_edge(src, tgt)

        for dv in desvars:
            if dv not in graph:
                graph.add_node(dv, type_='out')
                parts = dv.rsplit('.', 1)
                if len(parts) == 1:
                    system = ''  # this happens when a component is the model
                    graph.add_edge(dv, system)
                else:
                    system = parts[0]
                    graph.add_edge(system, dv)

        for res in responses:
            if res not in graph:
                graph.add_node(res, type_='out')
                parts = res.rsplit('.', 1)
                if len(parts) == 1:
                    system = ''  # this happens when a component is the model
                else:
                    system = parts[0]
                graph.add_edge(system, res)

        nodes = graph.nodes
        grev = graph.reverse(copy=False)
        rescache = {}
        pd_dv_locs = {}  # local nodes dependent on a par deriv desvar
        pd_res_locs = {}  # local nodes dependent on a par deriv response
        pd_common = defaultdict(dict)
        # for each par deriv color, keep list of all local dep nodes for each var
        pd_err_chk = defaultdict(dict)

        for desvar, dvmeta in desvars.items():
            dvset = set(self.all_connected_nodes(graph, desvar))
            parallel_deriv_color = dvmeta.get('parallel_deriv_color')
            if parallel_deriv_color:
                pd_dv_locs[desvar] = set(self.all_connected_nodes(graph, desvar, local=True))
                pd_err_chk[parallel_deriv_color][desvar] = pd_dv_locs[desvar]

            for response, resmeta in responses.items():
                if response not in rescache:
                    rescache[response] = set(self.all_connected_nodes(grev, response))
                    parallel_deriv_color = resmeta.get('parallel_deriv_color')
                    if parallel_deriv_color:
                        pd_res_locs[response] = set(self.all_connected_nodes(grev, response,
                                                                             local=True))
                        pd_err_chk[parallel_deriv_color][response] = pd_res_locs[response]

                common = dvset.intersection(rescache[response])

                if common:
                    dv = conns[desvar] if desvar in conns else desvar
                    r = conns[response] if response in conns else response
                    if desvar in pd_dv_locs and pd_dv_locs[desvar]:
                        pd_common[dv][r] = pd_dv_locs[desvar].intersection(rescache[response])
                    elif response in pd_res_locs and pd_res_locs[response]:
                        pd_common[r][dv] = pd_res_locs[response].intersection(dvset)

                    input_deps = set()
                    output_deps = set()
                    sys_deps = set()
                    for node in common:
                        if 'type_' in nodes[node]:
                            typ = nodes[node]['type_']
                            parts = node.rsplit('.', 1)
                            if len(parts) == 1:
                                system = ''
                            else:
                                system = parts[0]
                            if typ == 'in':  # input var
                                input_deps.add(node)
                                if system not in sys_deps:
                                    sys_deps.update(all_ancestors(system))
                            else:  # output var
                                output_deps.add(node)
                                if system not in sys_deps:
                                    sys_deps.update(all_ancestors(system))

                elif desvar == response:
                    input_deps = set()
                    output_deps = set([response])
                    parts = desvar.rsplit('.', 1)
                    sys_deps = set(all_ancestors('' if len(parts) == 1 else parts[0]))

                if common or desvar == response:
                    desvar = conns[desvar] if desvar in conns else desvar
                    response = conns[response] if response in conns else response
                    if mode != 'rev':  # fwd or auto
                        relevant[desvar][response] = ({'input': input_deps,
                                                       'output': output_deps}, sys_deps)
                    if mode != 'fwd':  # rev or auto
                        relevant[response][desvar] = ({'input': input_deps,
                                                       'output': output_deps}, sys_deps)

                    sys_deps.add('')  # top level Group is always relevant

        rescache = None

        if pd_dv_locs or pd_res_locs:
            # check to make sure we don't have any overlapping dependencies between vars of the
            # same color
            vtype = 'design variable' if mode == 'fwd' else 'response'
            err = (None, None)
            for pdcolor, dct in pd_err_chk.items():
                seen = set()
                for vname, nodes in dct.items():
                    if seen.intersection(nodes):
                        err = (vname, pdcolor)
                        break
                    seen.update(nodes)

            all_errs = self.comm.allgather(err)
            for n, color in all_errs:
                if n is not None:
                    raise RuntimeError(f"{self.msginfo}: {vtype} '{n}' has overlapping dependencies"
                                       f" on the same rank with other {vtype}s in "
                                       f"parallel_deriv_color '{color}'.")

            # we have some parallel deriv colors, so update relevance entries to throw out
            # any dependencies that aren't on the same rank.
            if pd_common:
                for inp, sub in relevant.items():
                    for out, tup in sub.items():
                        meta = tup[0]
                        if inp in pd_common:
                            meta['input'] = meta['input'].intersection(pd_common[inp][out])
                            meta['output'] = meta['output'].intersection(pd_common[inp][out])
                            if out not in meta['output']:
                                meta['input'] = set()
                                meta['output'] = set()

        voi_lists = []
        if mode != 'rev':
            voi_lists.append((desvars, responses))
        if mode != 'fwd':
            voi_lists.append((responses, desvars))

        # now calculate dependencies between each VOI and all other VOIs of the
        # other type, e.g for each input VOI wrt all output VOIs.  This is only
        # done for design vars in fwd mode or responses in rev mode. In auto mode,
        # we combine the results for fwd and rev modes.
        for inputs, outputs in voi_lists:
            for inp in inputs:
                if inp in conns:
                    inp = conns[inp]
                relinp = relevant[inp]
                if relinp:
                    if '@all' in relinp:
                        dct, total_systems = relinp['@all']
                        total_inps = dct['input']
                        total_outs = dct['output']
                    else:
                        total_inps = set()
                        total_outs = set()
                        total_systems = set()

                    for out in outputs:
                        if out in relinp:
                            dct, systems = relinp[out]
                            total_inps.update(dct['input'])
                            total_outs.update(dct['output'])
                            total_systems.update(systems)

                    relinp['@all'] = ({'input': total_inps, 'output': total_outs},
                                      total_systems)
                else:
                    relinp['@all'] = ({'input': set(), 'output': set()}, set())

        return relevant

    def all_connected_nodes(self, graph, start, local=False):
        """
        Yield all downstream nodes starting at the given node.

        Parameters
        ----------
        graph : network.DiGraph
            Graph being traversed.
        start : hashable object
            Identifier of the starting node.
        local : bool
            If True and a non-local node is encountered in the traversal, the traversal
            ends on that branch.

        Yields
        ------
        str
            Each node found when traversal starts at start.
        """
        if local:
            abs2meta_in = self._var_abs2meta['input']
            abs2meta_out = self._var_abs2meta['output']
            all_abs2meta_in = self._var_allprocs_abs2meta['input']
            all_abs2meta_out = self._var_allprocs_abs2meta['output']

            def is_local(name):
                return (name in abs2meta_in or name in abs2meta_out or
                        (name not in all_abs2meta_in and name not in all_abs2meta_out))

        stack = [start]
        visited = set(stack)
        if not local or is_local(start):
            yield start
        else:
            return

        while stack:
            src = stack.pop()
            for tgt in graph[src]:
                if not local or is_local(tgt):
                    yield tgt
                else:
                    continue
                if tgt not in visited:
                    visited.add(tgt)
                    stack.append(tgt)

    def _generate_md5_hash(self):
        """
        Generate an md5 hash for the data structure of this model.

        The hash is generated from an encoded string containing the physical model hiearchy,
        including all component and variable names, and all connection information.

        The hash is used by the n2 viewer to determine if a saved view can be reused. It is not
        intended to accurately track whether a model has been changed, so no options/settings are
        tracked.

        Returns
        -------
        str
            The md5 hash string for the model.
        """
        data = []

        # Model Hierarchy.
        for sys_name in self.system_iter(include_self=True, recurse=True):

            # System name and depth.
            pathname = sys_name.pathname
            if pathname:
                name_parts = pathname.split('.')
                depth = len(name_parts)

                data.append((name_parts[-1], depth))

            else:
                data.append(('model', 0))

            # Local (relative) names for Component inputs and outputs.
            try:
                data.append(sorted(sys_name._var_rel_names['input']))
                data.append(sorted(sys_name._var_rel_names['output']))
            except AttributeError:
                continue

        # All Connections.
        # Note: dictionary can be in any order, so we have to sort.
        for key in sorted(self._conn_global_abs_in2out):
            data.append(self._conn_global_abs_in2out[key])

        return hashlib.md5(str(data).encode()).hexdigest()

    def _get_full_dist_shape(self, abs_name, local_shape):
        """
        Get the full 'distributed' shape for a variable.

        Variable name is absolute and variable is assumed to be continuous.

        Parameters
        ----------
        abs_name : str
            Absolute name of the variable.

        local_shape : tuple
            Local shape of the variable, used in error reporting.

        Returns
        -------
        tuple
            The distributed shape for the given variable.
        """
        io = 'output' if abs_name in self._var_allprocs_abs2meta['output'] else 'input'
        meta = self._var_allprocs_abs2meta[io][abs_name]
        var_idx = self._var_allprocs_abs2idx[abs_name]
        global_size = np.sum(self._var_sizes[io][:, var_idx])

        # assume that all but the first dimension of the shape of a
        # distributed variable is the same on all procs
        high_dims = meta['shape'][1:]
        if high_dims:
            high_size = np.prod(high_dims)

            dim_size_match = bool(global_size % high_size == 0)
            with multi_proc_exception_check(self.comm):
                if dim_size_match is False:
                    raise RuntimeError(f"{self.msginfo}: All but the first dimension of the "
                                       "shape's local parts in a distributed variable must match "
                                       f"across processes. For output '{abs_name}', local shape "
                                       f"{local_shape} in MPI rank {self.comm.rank} has a "
                                       "higher dimension that differs in another rank.")

            dim1 = global_size // high_size
            if global_size % high_size != 0:
                raise RuntimeError("%s: Global size of variable '%s' (%s) does not agree "
                                   "with local shape %s" % (self.msginfo, abs_name,
                                                            global_size, meta['shape']))
            return tuple([dim1] + list(high_dims))

        return (global_size,)

    def _get_jac_col_scatter(self):
        """
        Return source and target indices for a scatter from the output vector to a jacobian column.

        If the transfer involves remote or distributed variables, the indices will be global.
        Otherwise they will be converted to local.

        Returns
        -------
        ndarray
            Source indices.
        ndarray
            Target indices.
        int
            Size of jacobian column.
        bool
            True if remote or distributed vars are present.
        """
        myrank = self.comm.rank
        nranks = self.comm.size
        owns = self._owning_rank
        abs2idx = self._var_allprocs_abs2idx
        abs2meta = self._var_abs2meta['output']
        sizes = self._var_sizes['output']
        global_offsets = self._get_var_offsets()['output']
        oflist = list(self._jac_of_iter())
        tsize = oflist[-1][2]
        toffset = myrank * tsize
        has_dist_data = False

        sinds = []
        tinds = []

        for name, tstart, tend, jinds, dist_sizes in oflist:
            vind = abs2idx[name]
            if dist_sizes is None:
                if name in abs2meta:
                    owner = myrank
                else:
                    owner = owns[name]
                    has_dist_data = nranks > 1

                voff = global_offsets[owner, vind]
                if jinds is _full_slice:
                    vsize = sizes[owner, vind]
                    sinds.append(range(voff, voff + vsize))
                else:
                    sinds.append(jinds + voff)
                tinds.append(range(tstart + toffset, tend + toffset))
                assert(len(sinds[-1]) == len(tinds[-1]))
            else:  # 'name' refers to a distributed variable
                has_dist_data = nranks > 1
                dtstart = dtend = tstart
                dsstart = dsend = 0
                for rnk, sz in enumerate(dist_sizes):
                    dsend += sz
                    if sz > 0:
                        voff = global_offsets[rnk, vind]
                        if jinds is _full_slice:
                            dtend += sz
                            sinds.append(range(voff, voff + sz))
                            tinds.append(range(toffset + dtstart, toffset + dtend))
                        elif jinds.size > 0:  # jinds is a flat array
                            subinds = jinds[jinds >= dsstart]
                            subinds = subinds[subinds < dsend]
                            if subinds.size > 0:
                                dtend += subinds.size
                                sinds.append(subinds + (voff - dsstart))
                                tinds.append(range(toffset + dtstart, toffset + dtend))
                        dtstart = dtend
                    dsstart = dsend
                assert((len(sinds) == 0 and len(tinds) == 0) or len(sinds[-1]) == len(tinds[-1]))

        sarr = np.array(list(chain(*sinds)), dtype=INT_DTYPE)
        tarr = np.array(list(chain(*tinds)), dtype=INT_DTYPE)

        if not has_dist_data:
            # convert global indices back to local so we can use them to transfer between two
            # local arrays
            sysoffset = np.sum(sizes[:myrank, :])
            sarr -= sysoffset
            tarr -= toffset

        return sarr, tarr, tsize, has_dist_data<|MERGE_RESOLUTION|>--- conflicted
+++ resolved
@@ -1521,30 +1521,7 @@
 
                     # assume that all but the first dimension of the shape of a
                     # distributed variable is the same on all procs
-<<<<<<< HEAD
                     mymeta['global_shape'] = self._get_full_dist_shape(abs_name, local_shape)
-=======
-                    high_dims = local_shape[1:]
-                    with multi_proc_exception_check(self.comm):
-                        if high_dims:
-                            high_size = np.prod(high_dims)
-                            dim_size_match = bool(global_size % high_size == 0)
-
-                            if dim_size_match is False:
-                                msg = (f"{self.msginfo}: All but the first dimension of the "
-                                       "shape's local parts in a distributed variable must match "
-                                       f"across processes. For output '{abs_name}', local shape "
-                                       f"{local_shape} in MPI rank {self.comm.rank} has a "
-                                       "higher dimension that differs in another rank.")
-
-                                raise RuntimeError(msg)
-
-                            dim1 = global_size // high_size
-                            mymeta['global_shape'] = tuple([dim1] + list(high_dims))
-                        else:
-                            mymeta['global_shape'] = (global_size,)
->>>>>>> b35009c0
-
                 else:
                     # not distributed, just use local shape and size
                     mymeta['global_size'] = mymeta['size']
@@ -5241,24 +5218,20 @@
         # assume that all but the first dimension of the shape of a
         # distributed variable is the same on all procs
         high_dims = meta['shape'][1:]
-        if high_dims:
-            high_size = np.prod(high_dims)
-
-            dim_size_match = bool(global_size % high_size == 0)
-            with multi_proc_exception_check(self.comm):
+        with multi_proc_exception_check(self.comm):
+            if high_dims:
+                high_size = np.prod(high_dims)
+
+                dim_size_match = bool(global_size % high_size == 0)
                 if dim_size_match is False:
                     raise RuntimeError(f"{self.msginfo}: All but the first dimension of the "
-                                       "shape's local parts in a distributed variable must match "
-                                       f"across processes. For output '{abs_name}', local shape "
-                                       f"{local_shape} in MPI rank {self.comm.rank} has a "
-                                       "higher dimension that differs in another rank.")
-
-            dim1 = global_size // high_size
-            if global_size % high_size != 0:
-                raise RuntimeError("%s: Global size of variable '%s' (%s) does not agree "
-                                   "with local shape %s" % (self.msginfo, abs_name,
-                                                            global_size, meta['shape']))
-            return tuple([dim1] + list(high_dims))
+                                    "shape's local parts in a distributed variable must match "
+                                    f"across processes. For output '{abs_name}', local shape "
+                                    f"{local_shape} in MPI rank {self.comm.rank} has a "
+                                    "higher dimension that differs in another rank.")
+
+                dim1 = global_size // high_size
+                return tuple([dim1] + list(high_dims))
 
         return (global_size,)
 
