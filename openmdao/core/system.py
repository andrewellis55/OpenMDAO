--- conflicted
+++ resolved
@@ -217,19 +217,10 @@
         across multiple processes.
     _vars_to_gather: dict
         Contains names of non-distributed variables that are remote on at least one proc in the comm
-<<<<<<< HEAD
-    _conn_global_abs_in2out : {'abs_in': 'abs_out'}
+    _conn_global_abs_in2out: {'abs_in': 'abs_out'}
         Dictionary containing all explicit & implicit connections (continuous and discrete)
         owned by this system or any descendant system. The data is the same across all processors.
-    _vectors : {'input': dict, 'output': dict, 'residual': dict}
-=======
-    _dist_var_locality: dict
-        Contains names of distrib vars mapped to the ranks in the comm where they are local.
-    _conn_global_abs_in2out: {'abs_in': 'abs_out'}
-        Dictionary containing all explicit & implicit connections owned by this system
-        or any descendant system. The data is the same across all processors.
     _vectors: {'input': dict, 'output': dict, 'residual': dict}
->>>>>>> 51872cfe
         Dictionaries of vectors keyed by vec_name.
     _inputs: <Vector>
         The inputs vector; points to _vectors['input']['nonlinear'].
@@ -314,15 +305,11 @@
         True if this system has scaling that includes an adder term.
     _has_bounds: bool
         True if this system has upper or lower bounds on outputs.
-<<<<<<< HEAD
-    _has_distrib_vars : bool
+    _has_distrib_vars: bool
         If True, this System contains at least one distributed variable. Used to determine if a
         parallel group or distributed component is below a DirectSolver so that we can raise an
         exception.
     _owning_rank : dict
-=======
-    _owning_rank: dict
->>>>>>> 51872cfe
         Dict mapping var name to the lowest rank where that variable is local.
     _filtered_vars_to_record: Dict
         Dict of list of var names to record
