"""Define the base System class."""
import sys
import os
import hashlib
import time

from contextlib import contextmanager
from collections import OrderedDict, defaultdict
from collections.abc import Iterable
from itertools import chain
from enum import IntEnum

import re
from fnmatch import fnmatchcase

from numbers import Integral

import numpy as np
import networkx as nx

from openmdao.core.configinfo import _ConfigInfo
from openmdao.core.constants import _DEFAULT_OUT_STREAM, _UNDEFINED, INT_DTYPE, INF_BOUND
from openmdao.jacobians.assembled_jacobian import DenseJacobian, CSCJacobian
from openmdao.recorders.recording_manager import RecordingManager
from openmdao.vectors.vector import _full_slice
from openmdao.utils.mpi import MPI
from openmdao.utils.options_dictionary import OptionsDictionary
from openmdao.utils.record_util import create_local_meta, check_path
from openmdao.utils.units import is_compatible, unit_conversion, simplify_unit
from openmdao.utils.variable_table import write_var_table
from openmdao.utils.array_utils import evenly_distrib_idxs, _flatten_src_indices
from openmdao.utils.name_maps import name2abs_name, name2abs_names
from openmdao.utils.coloring import _compute_coloring, Coloring, \
    _STD_COLORING_FNAME, _DEF_COMP_SPARSITY_ARGS, _ColSparsityJac
import openmdao.utils.coloring as coloring_mod
from openmdao.utils.indexer import indexer
from openmdao.utils.om_warnings import issue_warning, DerivativesWarning, PromotionWarning,\
    UnusedOptionWarning, warn_deprecation
from openmdao.utils.general_utils import determine_adder_scaler, \
    format_as_float_or_array, ContainsAll, all_ancestors, _slice_indices, \
    make_set, match_prom_or_abs, _is_slicer_op, shape_from_idx
from openmdao.utils.notebook_utils import notebook, tabulate
from openmdao.approximation_schemes.complex_step import ComplexStep
from openmdao.approximation_schemes.finite_difference import FiniteDifference


_empty_frozen_set = frozenset()

_asm_jac_types = {
    'csc': CSCJacobian,
    'dense': DenseJacobian,
}

# Suppored methods for derivatives
_supported_methods = {
    'fd': FiniteDifference,
    'cs': ComplexStep,
    'exact': None
}

_DEFAULT_COLORING_META = {
    'wrt_patterns': ('*',),  # patterns used to match wrt variables
    'method': 'fd',          # finite differencing method  ('fd' or 'cs')
    'wrt_matches': None,     # where matched wrt names are stored
    'per_instance': True,    # assume each instance can have a different coloring
    'coloring': None,        # this will contain the actual Coloring object
    'dynamic': False,        # True if dynamic coloring is being used
    'static': None,          # either _STD_COLORING_FNAME, a filename, or a Coloring object
                             # if use_fixed_coloring was called
}

_DEFAULT_COLORING_META.update(_DEF_COMP_SPARSITY_ARGS)

_recordable_funcs = frozenset(['_apply_linear', '_apply_nonlinear', '_solve_linear',
                               '_solve_nonlinear'])

# the following are local metadata that will also be accessible for vars on all procs
global_meta_names = {
    'input': ('units', 'shape', 'size', 'distributed', 'tags', 'desc', 'shape_by_conn',
              'copy_shape'),
    'output': ('units', 'shape', 'size', 'desc',
               'ref', 'ref0', 'res_ref', 'distributed', 'lower', 'upper', 'tags', 'shape_by_conn',
               'copy_shape'),
}

allowed_meta_names = {
    'val',
    'global_shape',
    'global_size',
    'src_indices',
    'flat_src_indices',
    'type',
    'res_units',
}
allowed_meta_names.update(global_meta_names['input'])
allowed_meta_names.update(global_meta_names['output'])

resp_size_checks = {
    'con': ['ref', 'ref0', 'scaler', 'adder', 'upper', 'lower', 'equals'],
    'obj': ['ref', 'ref0', 'scaler', 'adder']
}
resp_types = {'con': 'constraint', 'obj': 'objective'}


class _MatchType(IntEnum):
    """
    Class used to define different types of promoted name matches.

    Attributes
    ----------
    NAME : int
        Literal name match.
    RENAME : int
        Rename match.
    PATTERN : int
        Glob pattern match.
    """

    NAME = 0
    RENAME = 1
    PATTERN = 2


class _MetadataDict(dict):
    """
    A dict wrapper for a dict of metadata, to throw deprecation if a user indexes in using value.
    """

    def __getitem__(self, key):
        if key == 'value':
            warn_deprecation("The metadata key 'value' will be deprecated in 4.0. Please use 'val'")
            key = 'val'
        val = dict.__getitem__(self, key)
        return val

    def __setitem__(self, key, val):
        if key == 'value':
            warn_deprecation("The metadata key 'value' will be deprecated in 4.0. Please use 'val'")
            key = 'val'
        dict.__setitem__(self, key, val)


class System(object):
    """
    Base class for all systems in OpenMDAO.

    Never instantiated; subclassed by <Group> or <Component>.
    All subclasses have their attributes defined here.

    In attribute names:
        abs / abs_name: absolute, unpromoted variable name, seen from root (unique).
        rel / rel_name: relative, unpromoted variable name, seen from current system (unique).
        prom / prom_name: relative, promoted variable name, seen from current system (non-unique).
        idx: global variable index among variables on all procs (I/O indices separate).
        my_idx: index among variables in this system, on this processor (I/O indices separate).
        io: indicates explicitly that input and output variables are combined in the same dict.

    Attributes
    ----------
    name : str
        Name of the system, must be different from siblings.
    pathname : str
        Global name of the system, including the path.
    comm : MPI.Comm or <FakeComm>
        MPI communicator object.
    options : OptionsDictionary
        options dictionary
    recording_options : OptionsDictionary
        Recording options dictionary
    _problem_meta : dict
        Problem level metadata.
    under_complex_step : bool
        When True, this system is undergoing complex step.
    under_finite_difference : bool
        When True, this system is undergoing finite differencing.
    under_approx : bool
        When True, this system is undergoing approximation.
    iter_count : int
        Counts the number of times this system has called _solve_nonlinear. This also
        corresponds to the number of times that the system's outputs are recorded if a recorder
        is present.
    iter_count_apply : int
        Counts the number of times the system has called _apply_nonlinear. For ExplicitComponent,
        calls to apply_nonlinear also call compute, so number of executions can be found by adding
        this and iter_count together. Recorders do no record calls to apply_nonlinear.
    iter_count_without_approx : int
        Counts the number of times the system has iterated but excludes any that occur during
        approximation of derivatives.
    cite : str
        Listing of relevant citations that should be referenced when
        publishing work that uses this class.
    _full_comm : MPI.Comm or None
        MPI communicator object used when System's comm is split for parallel FD.
    _solver_print_cache : list
        Allows solver iprints to be set to requested values after setup calls.
    _subsystems_allprocs : OrderedDict
        Dict mapping subsystem name to SysInfo(system, index) for children of this system.
    _subsystems_myproc : [<System>, ...]
        List of local subsystems that exist on this proc.
    _var_promotes : { 'any': [], 'input': [], 'output': [] }
        Dictionary of lists of variable names/wildcards specifying promotion
        (used to calculate promoted names)
    _var_prom2inds : dict
        Maps promoted name to src_indices in scope of system.
    _var_allprocs_prom2abs_list : {'input': dict, 'output': dict}
        Dictionary mapping promoted names to list of all absolute names.
        For outputs, the list will have length one since promoted output names are unique.
    _var_abs2prom : {'input': dict, 'output': dict}
        Dictionary mapping absolute names to promoted names, on current proc.
    _var_allprocs_abs2prom : {'input': dict, 'output': dict}
        Dictionary mapping absolute names to promoted names, on all procs.
    _var_allprocs_abs2meta : dict
        Dictionary mapping absolute names to metadata dictionaries for allprocs variables.
        The keys are
        ('units', 'shape', 'size') for inputs and
        ('units', 'shape', 'size', 'ref', 'ref0', 'res_ref', 'distributed') for outputs.
    _var_abs2meta : dict
        Dictionary mapping absolute names to metadata dictionaries for myproc variables.
    _var_discrete : dict
        Dictionary of discrete var metadata and values local to this process.
    _var_allprocs_discrete : dict
        Dictionary of discrete var metadata and values for all processes.
    _discrete_inputs : dict-like or None
        Storage for discrete input values.
    _discrete_outputs : dict-like or None
        Storage for discrete output values.
    _var_allprocs_abs2idx : dict
        Dictionary mapping absolute names to their indices among this system's allprocs variables.
        Therefore, the indices range from 0 to the total number of this system's variables.
    _var_sizes : {'input': ndarray, 'output': ndarray}
        Array of local sizes of this system's allprocs variables.
        The array has size nproc x num_var where nproc is the number of processors
        owned by this system and num_var is the number of allprocs variables.
    _owned_sizes : ndarray
        Array of local sizes for 'owned' or distributed vars only.
    _var_offsets : {<vecname>: {'input': dict of ndarray, 'output': dict of ndarray}, ...} or None
        Dict of distributed offsets, keyed by var name.  Offsets are stored in an array
        of size nproc x num_var where nproc is the number of processors
        in this System's communicator and num_var is the number of allprocs variables
        in the given system.  This is only defined in a Group that owns one or more interprocess
        connections or a top level Group or System that is used to compute total derivatives
        across multiple processes.
    _vars_to_gather : dict
        Contains names of non-distributed variables that are remote on at least one proc in the comm
    _conn_global_abs_in2out : {'abs_in': 'abs_out'}
        Dictionary containing all explicit & implicit connections (continuous and discrete)
        owned by this system or any descendant system. The data is the same across all processors.
    _vectors : {'input': dict, 'output': dict, 'residual': dict}
        Dictionaries of vectors keyed by vec_name.
    _inputs : <Vector>
        The inputs vector; points to _vectors['input']['nonlinear'].
    _outputs : <Vector>
        The outputs vector; points to _vectors['output']['nonlinear'].
    _residuals : <Vector>
        The residuals vector; points to _vectors['residual']['nonlinear'].
    _nonlinear_solver : <NonlinearSolver>
        Nonlinear solver to be used for solve_nonlinear.
    _linear_solver : <LinearSolver>
        Linear solver to be used for solve_linear; not the Newton system.
    _approx_schemes : OrderedDict
        A mapping of approximation types to the associated ApproximationScheme.
    _jacobian : <Jacobian>
        <Jacobian> object to be used in apply_linear.
    _owns_approx_jac : bool
        If True, this system approximated its Jacobian
    _owns_approx_jac_meta : dict
        Stores approximation metadata (e.g., step_size) from calls to approx_totals
    _owns_approx_of : list or None
        Overrides aproximation outputs. This is set when calculating system derivatives, and serves
        as a way to communicate the driver's output quantities to the approximation objects so that
        we only take derivatives of variables that the driver needs.
    _owns_approx_of_idx : dict
        Index for override 'of' approximations if declared. When the user calls  `add_objective`
        or `add_constraint`, they may optionally specify an "indices" argument. This argument must
        also be communicated to the approximations when they are set up so that 1) the Jacobian is
        the correct size, and 2) we don't perform any extra unnecessary calculations.
    _owns_approx_wrt : list or None
        Overrides aproximation inputs. This is set when calculating system derivatives, and serves
        as a way to communicate the driver's input quantities to the approximation objects so that
        we only take derivatives with respect to variables that the driver needs.
    _owns_approx_wrt_idx : dict
        Index for override 'wrt' approximations if declared. When the user calls  `add_designvar`
        they may optionally specify an "indices" argument. This argument must also be communicated
        to the approximations when they are set up so that 1) the Jacobian is the correct size, and
        2) we don't perform any extra unnecessary calculations.
    _subjacs_info : dict of dict
        Sub-jacobian metadata for each (output, input) pair added using
        declare_partials. Members of each pair may be glob patterns.
    _approx_subjac_keys : list
        List of subjacobian keys used for approximated derivatives.
    _design_vars : dict of dict
        dict of all driver design vars added to the system.
    _responses : dict of dict
        dict of all driver responses added to the system.
    _rec_mgr : <RecordingManager>
        object that manages all recorders added to this system.
    _static_subsystems_allprocs : OrderedDict
        Dict of SysInfo(subsys, index) that stores all subsystems added outside of setup.
    _static_design_vars : dict of dict
        Driver design variables added outside of setup.
    _static_responses : dict of dict
        Driver responses added outside of setup.
    matrix_free : bool
        This is set to True if the component overrides the appropriate function with a user-defined
        matrix vector product with the Jacobian or any of its subsystems do.
    _relevant : dict
        Mapping of a VOI to a tuple containing dependent inputs, dependent outputs,
        and dependent systems.
    _vois : dict
        Either design vars or responses metadata, depending on the direction of
        derivatives.
    _mode : str
        Indicates derivative direction for the model, either 'fwd' or 'rev'.
    _scope_cache : dict
        Cache for variables in the scope of various mat-vec products.
    _has_guess : bool
        True if this system has or contains a system with a `guess_nonlinear` method defined.
    _has_output_scaling : bool
        True if this system has output scaling.
    _has_output_adder : bool
        True if this system has scaling that includes an adder term.
    _has_resid_scaling : bool
        True if this system has resid scaling.
    _has_input_scaling : bool
        True if this system has input scaling.
    _has_input_adder : bool
        True if this system has scaling that includes an adder term.
    _has_bounds : bool
        True if this system has upper or lower bounds on outputs.
    _has_distrib_vars : bool
        If True, this System contains at least one distributed variable. Used to determine if a
        parallel group or distributed component is below a DirectSolver so that we can raise an
        exception.
    _owning_rank : dict
        Dict mapping var name to the lowest rank where that variable is local.
    _filtered_vars_to_record : Dict
        Dict of list of var names to record
    _vector_class : class
        Class to use for data vectors.  After setup will contain the value of either
        _problem_meta['distributed_vector_class'] or _problem_meta['local_vector_class'].
    _assembled_jac : AssembledJacobian or None
        If not None, this is the AssembledJacobian owned by this system's linear_solver.
    _num_par_fd : int
        If FD is active, and the value is > 1, turns on parallel FD and specifies the number of
        concurrent FD solves.
    _par_fd_id : int
        ID used to determine which columns in the jacobian will be computed when using parallel FD.
    _has_approx : bool
        If True, this system or its descendent has declared approximated partial or semi-total
        derivatives.
    _coloring_info : tuple
        Metadata that defines how to perform coloring of this System's approx jacobian. Not
        used if this System does no partial or semi-total coloring.
    _first_call_to_linearize : bool
        If True, this is the first call to _linearize.
    _is_local : bool
        If True, this system is local to this mpi process.
    _tot_jac : __TotalJacInfo or None
        If a total jacobian is being computed and this is the top level System, this will
        be a reference to the _TotalJacInfo object.
    """

    def __init__(self, num_par_fd=1, **kwargs):
        """
        Initialize all attributes.

        Parameters
        ----------
        num_par_fd : int
            If FD is active, number of concurrent FD solves.
        **kwargs : dict of keyword arguments
            Keyword arguments that will be mapped into the System options.
        """
        self.name = ''
        self.pathname = None
        self.comm = None
        self._is_local = False

        # System options
        self.options = OptionsDictionary(parent_name=type(self).__name__)

        self.options.declare('assembled_jac_type', values=['csc', 'dense'], default='csc',
                             desc='Linear solver(s) in this group or implicit component, '
                                  'if using an assembled jacobian, will use this type.')

        # Case recording options
        self.recording_options = OptionsDictionary(parent_name=type(self).__name__)
        self.recording_options.declare('record_inputs', types=bool, default=True,
                                       desc='Set to True to record inputs at the system level')
        self.recording_options.declare('record_outputs', types=bool, default=True,
                                       desc='Set to True to record outputs at the system level')
        self.recording_options.declare('record_residuals', types=bool, default=True,
                                       desc='Set to True to record residuals at the system level')
        self.recording_options.declare('record_metadata', types=bool,
                                       desc='Deprecated. Recording of metadata will always be done',
                                       default=True,
                                       deprecation="The recording option, record_metadata, "
                                       "on System is "
                                       "deprecated. Recording of metadata will always be done")
        self.recording_options.declare('record_model_metadata', types=bool,
                                       desc='Deprecated. Recording of model metadata will always '
                                       'be done',
                                       deprecation="The recording option, record_model_metadata, "
                                       "on System is deprecated. Recording of model metadata will "
                                       "always be done",
                                       default=True)
        self.recording_options.declare('includes', types=list, default=['*'],
                                       desc='Patterns for variables to include in recording. \
                                       Uses fnmatch wildcards')
        self.recording_options.declare('excludes', types=list, default=[],
                                       desc='Patterns for vars to exclude in recording '
                                       '(processed post-includes). Uses fnmatch wildcards')
        self.recording_options.declare('options_excludes', types=list, default=[],
                                       desc='User-defined metadata to exclude in recording')

        self._problem_meta = None

        # Counting iterations.
        self.iter_count = 0
        self.iter_count_apply = 0
        self.iter_count_without_approx = 0

        self.cite = ""

        self._solver_print_cache = []

        self._subsystems_allprocs = {}
        self._subsystems_myproc = []
        self._vars_to_gather = {}

        self._var_promotes = {'input': [], 'output': [], 'any': []}

        self._var_allprocs_prom2abs_list = None
        self._var_prom2inds = {}
        self._var_abs2prom = {'input': {}, 'output': {}}
        self._var_allprocs_abs2prom = {'input': {}, 'output': {}}
        self._var_allprocs_abs2meta = {'input': {}, 'output': {}}
        self._var_abs2meta = {'input': {}, 'output': {}}
        self._var_discrete = {'input': {}, 'output': {}}
        self._var_allprocs_discrete = {'input': {}, 'output': {}}

        self._var_allprocs_abs2idx = {}

        self._var_sizes = None
        self._owned_sizes = None
        self._var_offsets = None

        self._full_comm = None

        self._vectors = {'input': {}, 'output': {}, 'residual': {}}

        self._inputs = None
        self._outputs = None
        self._residuals = None
        self._discrete_inputs = None
        self._discrete_outputs = None

        self._nonlinear_solver = None
        self._linear_solver = None

        self._jacobian = None
        self._approx_schemes = OrderedDict()
        self._subjacs_info = {}
        self._approx_subjac_keys = None
        self.matrix_free = False

        self.under_approx = False
        self._owns_approx_jac = False
        self._owns_approx_jac_meta = {}
        self._owns_approx_wrt = None
        self._owns_approx_of = None
        self._owns_approx_wrt_idx = {}
        self._owns_approx_of_idx = {}

        self.under_complex_step = False
        self.under_finite_difference = False

        self._design_vars = OrderedDict()
        self._responses = OrderedDict()
        self._rec_mgr = RecordingManager()

        self._conn_global_abs_in2out = {}

        self._static_subsystems_allprocs = {}
        self._static_design_vars = OrderedDict()
        self._static_responses = OrderedDict()

        self._mode = None

        self._scope_cache = {}

        self._num_par_fd = num_par_fd

        self._declare_options()
        self.initialize()

        self.options.update(kwargs)

        self._has_guess = False
        self._has_output_scaling = False
        self._has_output_adder = False
        self._has_resid_scaling = False
        self._has_input_scaling = False
        self._has_input_adder = False
        self._has_bounds = False
        self._has_distrib_vars = False
        self._has_approx = False

        self._vector_class = None

        self._assembled_jac = None

        self._par_fd_id = 0

        self._filtered_vars_to_record = {}
        self._owning_rank = None
        self._coloring_info = _DEFAULT_COLORING_META.copy()
        self._first_call_to_linearize = True   # will check in first call to _linearize
        self._tot_jac = None

    @property
    def msginfo(self):
        """
        Our instance pathname, if available, or our class name.  For use in error messages.

        Returns
        -------
        str
            Either our instance pathname or class name.
        """
        if self.pathname is not None:
            if self.pathname == '':
                return f"<model> <class {type(self).__name__}>"
            return f"'{self.pathname}' <class {type(self).__name__}>"
        if self.name:
            return f"'{self.name}' <class {type(self).__name__}>"
        return f"<class {type(self).__name__}>"

    def _get_inst_id(self):
        return self.pathname

    def abs_name_iter(self, iotype, local=True, cont=True, discrete=False):
        """
        Iterate over absolute variable names for this System.

        By setting appropriate values for 'cont' and 'discrete', yielded variable
        names can be continuous only, discrete only, or both.

        Parameters
        ----------
        iotype : str
            Either 'input' or 'output'.
        local : bool
            If True, include only names of local variables. Default is True.
        cont : bool
            If True, include names of continuous variables.  Default is True.
        discrete : bool
            If True, include names of discrete variables.  Default is False.
        """
        if cont:
            if local:
                yield from self._var_abs2meta[iotype]
            else:
                yield from self._var_allprocs_abs2meta[iotype]

        if discrete:
            if local:
                prefix = self.pathname + '.' if self.pathname else ''
                for name in self._var_discrete[iotype]:
                    yield prefix + name
            else:
                yield from self._var_allprocs_discrete[iotype]

    def _jac_of_iter(self):
        """
        Iterate over (name, offset, end, slice, dist_sizes) for each 'of' (row) var in the jacobian.

        The slice is internal to the given variable in the result, and this is always a full
        slice except possible for groups where _owns_approx_of_idx is defined.

        Yields
        ------
        str
            Name of 'of' variable.
        int
            Starting index.
        int
            Ending index.
        slice or ndarray
            A full slice or indices for the 'of' variable.
        ndarray or None
            Distributed sizes if var is distributed else None
        """
        toidx = self._var_allprocs_abs2idx
        sizes = self._var_sizes['output']
        total = self.pathname == ''
        szname = 'global_size' if total else 'size'
        start = end = 0
        for of, meta in self._var_abs2meta['output'].items():
            end += meta[szname]
            yield of, start, end, _full_slice, sizes[:, toidx[of]] if meta['distributed'] else None
            start = end

    def _jac_wrt_iter(self, wrt_matches=None):
        """
        Iterate over (name, offset, end, vec, slc, dist_sizes) for each column var in the jacobian.

        Parameters
        ----------
        wrt_matches : set or None
            Only include row vars that are contained in this set.  This will determine what
            the actual offsets are, i.e. the offsets will be into a reduced jacobian
            containing only the matching columns.

        Yields
        ------
        str
            Name of 'wrt' variable.
        int
            Starting index.
        int
            Ending index.
        Vector
            Either the _outputs or _inputs vector.
        slice
            A full slice.
        ndarray or None
            Distributed sizes if var is distributed else None
        """
        toidx = self._var_allprocs_abs2idx
        sizes_in = self._var_sizes['input']
        sizes_out = self._var_sizes['output']

        tometa_in = self._var_allprocs_abs2meta['input']
        tometa_out = self._var_allprocs_abs2meta['output']

        local_ins = self._var_abs2meta['input']
        local_outs = self._var_abs2meta['output']

        total = self.pathname == ''
        szname = 'global_size' if total else 'size'

        start = end = 0
        for of, _start, _end, _, dist_sizes in self._jac_of_iter():
            if wrt_matches is None or of in wrt_matches:
                end += (_end - _start)
                vec = self._outputs if of in local_outs else None
                yield of, start, end, vec, _full_slice, dist_sizes
                start = end

        for wrt, meta in self._var_abs2meta['input'].items():
            if wrt_matches is None or wrt in wrt_matches:
                end += meta[szname]
                vec = self._inputs if wrt in local_ins else None
                dist_sizes = sizes_in[:, toidx[wrt]] if tometa_in[wrt]['distributed'] else None
                yield wrt, start, end, vec, _full_slice, dist_sizes
                start = end

    def _declare_options(self):
        """
        Declare options before kwargs are processed in the init method.

        This is optionally implemented by subclasses of Component or Group
        that themselves are intended to be subclassed by the end user. The
        options of the intermediate class are declared here leaving the
        `initialize` method available for user-defined options.
        """
        pass

    def initialize(self):
        """
        Perform any one-time initialization run at instantiation.
        """
        pass

    def _configure(self):
        """
        Configure this system to assign children settings.
        """
        pass

    def _get_root_vectors(self):
        """
        Get the root vectors for the nonlinear and linear vectors for the model.

        Returns
        -------
        dict of dict of Vector
            Root vectors: first key is 'input', 'output', or 'residual'; second key is vec_name.
        """
        # save root vecs as an attribute so that we can reuse the nonlinear scaling vecs in the
        # linear root vec
        self._root_vecs = root_vectors = {'input': OrderedDict(),
                                          'output': OrderedDict(),
                                          'residual': OrderedDict()}

        force_alloc_complex = self._problem_meta['force_alloc_complex']

        # Check for complex step to set vectors up appropriately.
        # If any subsystem needs complex step, then we need to allocate it everywhere.
        nl_alloc_complex = force_alloc_complex
        for sub in self.system_iter(include_self=True, recurse=True):
            nl_alloc_complex |= 'cs' in sub._approx_schemes
            if nl_alloc_complex:
                break

        # Linear vectors allocated complex only if subsolvers require derivatives.
        if nl_alloc_complex:
            from openmdao.error_checking.check_config import check_allocate_complex_ln
            ln_alloc_complex = check_allocate_complex_ln(self, force_alloc_complex)
        else:
            ln_alloc_complex = False

        if self._has_input_scaling or self._has_output_scaling or self._has_resid_scaling:
            self._scale_factors = self._compute_root_scale_factors()
        else:
            self._scale_factors = None

        if self._vector_class is None:
            self._vector_class = self._local_vector_class

        for vec_name in ('nonlinear', 'linear'):
            sizes = self._var_sizes['output']
            ncol = 1
            if vec_name == 'nonlinear':
                alloc_complex = nl_alloc_complex
            else:
                alloc_complex = ln_alloc_complex

            for key in ['input', 'output', 'residual']:
                root_vectors[key][vec_name] = self._vector_class(vec_name, key, self,
                                                                 alloc_complex=alloc_complex)

        if 'linear' in root_vectors['input']:
            root_vectors['input']['linear']._scaling_nl_vec = \
                root_vectors['input']['nonlinear']._scaling

        return root_vectors

    def _get_approx_scheme(self, method):
        """
        Return the approximation scheme associated with the given method, creating one if needed.

        Parameters
        ----------
        method : str
            Name of the type of approxmation scheme.

        Returns
        -------
        ApproximationScheme
            The ApproximationScheme associated with the given method.
        """
        if method == 'exact':
            return None
        if method not in _supported_methods:
            msg = '{}: Method "{}" is not supported, method must be one of {}'
            raise ValueError(msg.format(self.msginfo, method,
                             [m for m in _supported_methods if m != 'exact']))
        if method not in self._approx_schemes:
            self._approx_schemes[method] = _supported_methods[method]()
        return self._approx_schemes[method]

    def get_source(self, name):
        """
        Return the source variable connected to the given named variable.

        The name can be a promoted name or an absolute name.
        If the given variable is an input, the absolute name of the connected source will
        be returned.  If the given variable itself is a source, its own absolute name will
        be returned.

        Parameters
        ----------
        name : str
            Absolute or promoted name of the variable.

        Returns
        -------
        str
            The absolute name of the source variable.
        """
        try:
            prom2abs = self._problem_meta['prom2abs']
        except StandardError:
            raise RuntimeError(f"{self.msginfo}: get_source cannot be called for variable {name} "
                               "before Problem.setup has been called.")

        if name in prom2abs['output']:
            return prom2abs['output'][name][0]

        if name in prom2abs['input']:
            name = prom2abs['input'][name][0]
        model = self._problem_meta['model_ref']()
        if name in model._conn_global_abs_in2out:
            return model._conn_global_abs_in2out[name]

        return name

    def _setup(self, comm, mode, prob_meta):
        """
        Perform setup for this system and its descendant systems.

        Parameters
        ----------
        comm : MPI.Comm or <FakeComm> or None
            The global communicator.
        mode : str
            Derivative direction, either 'fwd', or 'rev', or 'auto'
        prob_meta : dict
            Problem level metadata dictionary.
        """
        # save a ref to the problem level options.
        self._problem_meta = prob_meta

        # reset any coloring if a Coloring object was not set explicitly
        if self._coloring_info['dynamic'] or self._coloring_info['static'] is not None:
            self._coloring_info['coloring'] = None

        self.pathname = ''
        self.comm = comm
        self._mode = mode

        # Besides setting up the processors, this method also builds the model hierarchy.
        self._setup_procs(self.pathname, comm, mode, self._problem_meta)

        prob_meta['config_info'] = _ConfigInfo()

        try:
            # Recurse model from the bottom to the top for configuring.
            self._configure()
        finally:
            prob_meta['config_info'] = None

        self._configure_check()

        self._setup_var_data()

        # promoted names must be known to determine implicit connections so this must be
        # called after _setup_var_data, and _setup_var_data will have to be partially redone
        # after auto_ivcs have been added, but auto_ivcs can't be added until after we know all of
        # the connections.
        self._setup_global_connections()
        self._setup_dynamic_shapes()

        self._top_level_post_connections(mode)

        self._problem_meta['relevant'] = self._init_relevance(mode)
        self._setup_var_sizes()

        self._top_level_post_sizes()

        # determine which connections are managed by which group, and check validity of connections
        self._setup_connections()

    def _top_level_post_connections(self, mode):
        # this runs after all connections are known
        pass

    def _top_level_post_sizes(self):
        # this runs after the variable sizes are known
        self._setup_global_shapes()

    def _setup_check(self):
        """
        Do any error checking on user's setup, before any other recursion happens.
        """
        pass

    def _configure_check(self):
        """
        Do any error checking on i/o and connections.
        """
        pass

    def _setup_dynamic_shapes(self):
        pass

    def _final_setup(self, comm):
        """
        Perform final setup for this system and its descendant systems.

        This part of setup is called automatically at the start of run_model or run_driver.

        Parameters
        ----------
        comm : MPI.Comm or <FakeComm> or None
            The global communicator.
        """
        if self._use_derivatives:
            # must call this before vector setup because it determines if we need to alloc commplex
            self._setup_partials()

        self._setup_vectors(self._get_root_vectors())

        # Transfers do not require recursion, but they have to be set up after the vector setup.
        self._setup_transfers()

        # Same situation with solvers, partials, and Jacobians.
        # If we're updating, we just need to re-run setup on these, but no recursion necessary.
        self._setup_solvers()
        self._setup_solver_print()
        if self._use_derivatives:
            self._setup_jacobians()

        self._setup_recording()

        self.set_initial_values()

    def _get_approx_subjac_keys(self):
        """
        Return a list of (of, wrt) keys needed for approx derivs for this group.

        Returns
        -------
        list
            List of approx derivative subjacobian keys.
        """
        if self._approx_subjac_keys is None:
            self._approx_subjac_keys = list(self._approx_subjac_keys_iter())

        return self._approx_subjac_keys

    def use_fixed_coloring(self, coloring=_STD_COLORING_FNAME, recurse=True):
        """
        Use a precomputed coloring for this System.

        Parameters
        ----------
        coloring : str
            A coloring filename.  If no arg is passed, filename will be determined
            automatically.
        recurse : bool
            If True, set fixed coloring in all subsystems that declare a coloring. Ignored
            if a specific coloring is passed in.
        """
        if coloring_mod._force_dyn_coloring and coloring is _STD_COLORING_FNAME:
            self._coloring_info['dynamic'] = True
            return  # don't use static this time

        self._coloring_info['static'] = coloring
        self._coloring_info['dynamic'] = False

        if coloring is not _STD_COLORING_FNAME:
            if recurse:
                issue_warning('recurse was passed to use_fixed_coloring but a specific coloring '
                              'was set, so recurse was ignored.',
                              prefix=self.pathname,
                              category=UnusedOptionWarning)
            if isinstance(coloring, Coloring):
                approx = self._get_approx_scheme(coloring._meta['method'])
                # force regen of approx groups on next call to compute_approximations
                approx._reset()
            return

        if recurse:
            for s in self._subsystems_myproc:
                s.use_fixed_coloring(coloring, recurse)

    def declare_coloring(self,
                         wrt=_DEFAULT_COLORING_META['wrt_patterns'],
                         method=_DEFAULT_COLORING_META['method'],
                         form=None,
                         step=None,
                         per_instance=_DEFAULT_COLORING_META['per_instance'],
                         num_full_jacs=_DEFAULT_COLORING_META['num_full_jacs'],
                         tol=_DEFAULT_COLORING_META['tol'],
                         orders=_DEFAULT_COLORING_META['orders'],
                         perturb_size=_DEFAULT_COLORING_META['perturb_size'],
                         min_improve_pct=_DEFAULT_COLORING_META['min_improve_pct'],
                         show_summary=_DEFAULT_COLORING_META['show_summary'],
                         show_sparsity=_DEFAULT_COLORING_META['show_sparsity']):
        """
        Set options for deriv coloring of a set of wrt vars matching the given pattern(s).

        Parameters
        ----------
        wrt : str or list of str
            The name or names of the variables that derivatives are taken with respect to.
            This can contain input names, output names, or glob patterns.
        method : str
            Method used to compute derivative: "fd" for finite difference, "cs" for complex step.
        form : str
            Finite difference form, can be "forward", "central", or "backward". Leave
            undeclared to keep unchanged from previous or default value.
        step : float
            Step size for finite difference. Leave undeclared to keep unchanged from previous
            or default value.
        per_instance : bool
            If True, a separate coloring will be generated for each instance of a given class.
            Otherwise, only one coloring for a given class will be generated and all instances
            of that class will use it.
        num_full_jacs : int
            Number of times to repeat partial jacobian computation when computing sparsity.
        tol : float
            Tolerance used to determine if an array entry is nonzero during sparsity determination.
        orders : int
            Number of orders above and below the tolerance to check during the tolerance sweep.
        perturb_size : float
            Size of input/output perturbation during generation of sparsity.
        min_improve_pct : float
            If coloring does not improve (decrease) the number of solves more than the given
            percentage, coloring will not be used.
        show_summary : bool
            If True, display summary information after generating coloring.
        show_sparsity : bool
            If True, display sparsity with coloring info after generating coloring.
        """
        if method not in ('fd', 'cs'):
            raise RuntimeError("{}: method must be one of ['fd', 'cs'].".format(self.msginfo))

        self._has_approx = True
        approx = self._get_approx_scheme(method)

        # start with defaults
        options = _DEFAULT_COLORING_META.copy()
        options.update(approx.DEFAULT_OPTIONS)

        if self._coloring_info['static'] is None:
            options['dynamic'] = True
        else:
            options['dynamic'] = False
            options['static'] = self._coloring_info['static']

        options['wrt_patterns'] = [wrt] if isinstance(wrt, str) else wrt
        options['method'] = method
        options['per_instance'] = per_instance
        options['num_full_jacs'] = num_full_jacs
        options['tol'] = tol
        options['orders'] = orders
        options['perturb_size'] = perturb_size
        options['min_improve_pct'] = min_improve_pct
        options['show_summary'] = show_summary
        options['show_sparsity'] = show_sparsity
        options['coloring'] = self._coloring_info['coloring']
        if form is not None:
            options['form'] = form
        if step is not None:
            options['step'] = step

        self._coloring_info = options

    def _compute_approx_coloring(self, recurse=False, **overrides):
        """
        Compute a coloring of the approximated derivatives.

        This assumes that the current System is in a proper state for computing approximated
        derivatives.

        Parameters
        ----------
        recurse : bool
            If True, recurse from this system down the system hierarchy.  Whenever a group
            is encountered that has specified its coloring metadata, we don't recurse below
            that group unless that group has a subsystem that has a nonlinear solver that uses
            gradients.
        **overrides : dict
            Any args that will override either default coloring settings or coloring settings
            resulting from an earlier call to declare_coloring.

        Returns
        -------
        list of Coloring
            The computed colorings.
        """
        if recurse:
            colorings = []
            my_coloring = self._coloring_info['coloring']
            grad_systems = self._get_gradient_nl_solver_systems()
            for s in self.system_iter(include_self=True, recurse=True):
                if my_coloring is None or s in grad_systems:
                    if s._coloring_info['coloring'] is not None:
                        coloring = s._compute_approx_coloring(recurse=False, **overrides)[0]
                        colorings.append(coloring)
                        if coloring is not None:
                            coloring._meta['pathname'] = s.pathname
                            coloring._meta['class'] = type(s).__name__
            return [c for c in colorings if c is not None] or [None]

        # don't override metadata if it's already declared
        info = self._coloring_info

        info.update(**overrides)
        if isinstance(info['wrt_patterns'], str):
            info['wrt_patterns'] = [info['wrt_patterns']]

        if info['method'] is None and self._approx_schemes:
            info['method'] = list(self._approx_schemes)[0]

        if info['coloring'] is None:
            # check to see if any approx derivs have been declared
            for meta in self._subjacs_info.values():
                if 'method' in meta and meta['method']:
                    break
            else:  # no approx derivs found
                if not (self._owns_approx_of or self._owns_approx_wrt):
                    issue_warning("No approx partials found but coloring was requested.  "
                                  "Declaring ALL partials as dense and approx "
                                  "(method='{}')".format(info['method']),
                                  prefix=self.msginfo, category=DerivativesWarning)
                    try:
                        self.declare_partials('*', '*', method=info['method'])
                    except AttributeError:  # this system must be a group
                        from openmdao.core.component import Component
                        from openmdao.core.indepvarcomp import IndepVarComp
                        from openmdao.components.exec_comp import ExecComp
                        for s in self.system_iter(recurse=True, typ=Component):
                            if not isinstance(s, ExecComp) and not isinstance(s, IndepVarComp):
                                s.declare_partials('*', '*', method=info['method'])
                    self._setup_partials()

        approx_scheme = self._get_approx_scheme(info['method'])

        if info['coloring'] is None and info['static'] is None:
            info['dynamic'] = True

        coloring_fname = self.get_approx_coloring_fname()

        # if we find a previously computed class coloring for our class, just use that
        # instead of regenerating a coloring.
        if not info['per_instance'] and coloring_fname in coloring_mod._CLASS_COLORINGS:
            info['coloring'] = coloring = coloring_mod._CLASS_COLORINGS[coloring_fname]
            if coloring is None:
                print("\nClass coloring for class '{}' wasn't good enough, "
                      "so skipping for '{}'".format(type(self).__name__, self.pathname))
                info['static'] = None
            else:
                print("\n{} using class coloring for class '{}'".format(self.pathname,
                                                                        type(self).__name__))
                info.update(coloring._meta)
                # force regen of approx groups during next compute_approximations
                approx_scheme._reset()
            return [coloring]

        from openmdao.core.group import Group
        is_total = isinstance(self, Group)

        # compute perturbations
        starting_inputs = self._inputs.asarray(copy=True)
        in_offsets = starting_inputs.copy()
        in_offsets[in_offsets == 0.0] = 1.0
        in_offsets *= info['perturb_size']

        starting_outputs = self._outputs.asarray(copy=True)
        out_offsets = starting_outputs.copy()
        out_offsets[out_offsets == 0.0] = 1.0
        out_offsets *= info['perturb_size']

        starting_resids = self._residuals.asarray(copy=True)

        # for groups, this does some setup of approximations
        self._setup_approx_coloring()

        save_first_call = self._first_call_to_linearize
        self._first_call_to_linearize = False
        sparsity_start_time = time.time()

        # tell approx scheme to limit itself to only colored columns
        approx_scheme._reset()
        approx_scheme._during_sparsity_comp = True

        self._update_wrt_matches(info)

        save_jac = self._jacobian

        # use special sparse jacobian to collect sparsity info
        self._jacobian = _ColSparsityJac(self, info)

        for i in range(info['num_full_jacs']):
            # randomize inputs (and outputs if implicit)
            if i > 0:
                self._inputs.set_val(starting_inputs +
                                     in_offsets * np.random.random(in_offsets.size))
                self._outputs.set_val(starting_outputs +
                                      out_offsets * np.random.random(out_offsets.size))
                if is_total:
                    self._solve_nonlinear()
                else:
                    self._apply_nonlinear()

                for scheme in self._approx_schemes.values():
                    scheme._reset()  # force a re-initialization of approx
                    scheme._during_sparsity_comp = True

            self.run_linearize(sub_do_ln=False)

        sparsity, sp_info = self._jacobian.get_sparsity()

        self._jacobian = save_jac

        # revert uncolored approx back to normal
        for scheme in self._approx_schemes.values():
            scheme._reset()

        sparsity_time = time.time() - sparsity_start_time

        ordered_wrt_info = list(self._jac_wrt_iter(info['wrt_matches']))
        ordered_of_info = list(self._jac_of_iter())

        sp_info['sparsity_time'] = sparsity_time
        sp_info['pathname'] = self.pathname
        sp_info['class'] = type(self).__name__
        sp_info['type'] = 'semi-total' if self._subsystems_allprocs else 'partial'

        if self.pathname:
            ordered_of_info = self._jac_var_info_abs2prom(ordered_of_info)
            ordered_wrt_info = self._jac_var_info_abs2prom(ordered_wrt_info)

        coloring = _compute_coloring(sparsity, 'fwd')

        # if the improvement wasn't large enough, don't use coloring
        pct = coloring._solves_info()[-1]
        if info['min_improve_pct'] > pct:
            info['coloring'] = info['static'] = None
            msg = f"Coloring was deactivated.  Improvement of {pct:.1f}% was less than min " \
                  f"allowed ({info['min_improve_pct']:.1f}%)."
            issue_warning(msg, prefix=self.msginfo, category=DerivativesWarning)
            if not info['per_instance']:
                coloring_mod._CLASS_COLORINGS[coloring_fname] = None
            return [None]

        coloring._row_vars = [t[0] for t in ordered_of_info]
        coloring._col_vars = [t[0] for t in ordered_wrt_info]
        coloring._row_var_sizes = [t[2] - t[1] for t in ordered_of_info]
        coloring._col_var_sizes = [t[2] - t[1] for t in ordered_wrt_info]

        coloring._meta.update(info)  # save metadata we used to create the coloring
        del coloring._meta['coloring']
        coloring._meta.update(sp_info)

        info['coloring'] = coloring

        approx = self._get_approx_scheme(coloring._meta['method'])
        # force regen of approx groups during next compute_approximations
        approx._reset()

        if info['show_sparsity'] or info['show_summary']:
            print("\nApprox coloring for '%s' (class %s)" % (self.pathname, type(self).__name__))

        if info['show_sparsity']:
            coloring.display_txt()
        if info['show_summary']:
            coloring.summary()

        self._save_coloring(coloring)

        if not info['per_instance']:
            # save the class coloring for other instances of this class to use
            coloring_mod._CLASS_COLORINGS[coloring_fname] = coloring

        # restore original inputs/outputs
        self._inputs.set_val(starting_inputs)
        self._outputs.set_val(starting_outputs)
        self._residuals.set_val(starting_resids)

        self._first_call_to_linearize = save_first_call

        return [coloring]

    def _setup_approx_coloring(self):
        pass

    def get_approx_coloring_fname(self):
        """
        Return the full pathname to a coloring file.

        Parameters
        ----------
        system : System
            The System having its coloring saved or loaded.

        Returns
        -------
        str
            Full pathname of the coloring file.
        """
        directory = self._problem_meta['coloring_dir']
        if not self.pathname:
            # total coloring
            return os.path.join(directory, 'total_coloring.pkl')

        if self._coloring_info.get('per_instance'):
            # base the name on the instance pathname
            fname = 'coloring_' + self.pathname.replace('.', '_') + '.pkl'
        else:
            # base the name on the class name
            fname = 'coloring_' + '_'.join(
                [self.__class__.__module__.replace('.', '_'), self.__class__.__name__]) + '.pkl'

        return os.path.join(directory, fname)

    def _save_coloring(self, coloring):
        """
        Save the coloring to a file based on this system's class or pathname.

        Parameters
        ----------
        coloring : Coloring
            See Coloring class docstring.
        """
        # under MPI, only save on proc 0
        if ((self._full_comm is not None and self._full_comm.rank == 0) or
                (self._full_comm is None and self.comm.rank == 0)):
            coloring.save(self.get_approx_coloring_fname())

    def _get_static_coloring(self):
        """
        Get the Coloring for this system.

        If necessary, load the Coloring from a file.

        Returns
        -------
        Coloring or None
            Coloring object, possible loaded from a file, or None
        """
        info = self._coloring_info
        coloring = info['coloring']
        if coloring is not None:
            return coloring

        static = info['static']
        if static is _STD_COLORING_FNAME or isinstance(static, str):
            if static is _STD_COLORING_FNAME:
                fname = self.get_approx_coloring_fname()
            else:
                fname = static
            print("%s: loading coloring from file %s" % (self.msginfo, fname))
            info['coloring'] = coloring = Coloring.load(fname)
            if info['wrt_patterns'] != coloring._meta['wrt_patterns']:
                raise RuntimeError("%s: Loaded coloring has different wrt_patterns (%s) than "
                                   "declared ones (%s)." %
                                   (self.msginfo, coloring._meta['wrt_patterns'],
                                    info['wrt_patterns']))
            info.update(info['coloring']._meta)
            approx = self._get_approx_scheme(info['method'])
            # force regen of approx groups during next compute_approximations
            approx._reset()
        elif isinstance(static, coloring_mod.Coloring):
            info['coloring'] = coloring = static

        if coloring is not None:
            info['dynamic'] = False

        info['static'] = coloring

        return coloring

    def _get_coloring(self):
        """
        Get the Coloring for this system.

        If necessary, load the Coloring from a file or dynamically generate it.

        Returns
        -------
        Coloring or None
            Coloring object, possible loaded from a file or dynamically generated, or None
        """
        coloring = self._get_static_coloring()
        if coloring is None and self._coloring_info['dynamic']:
            self._coloring_info['coloring'] = coloring = self._compute_approx_coloring()[0]
            if coloring is not None:
                self._coloring_info.update(coloring._meta)

        return coloring

    def _setup_par_fd_procs(self, comm):
        """
        Split up the comm for use in parallel FD.

        Parameters
        ----------
        comm : MPI.Comm or <FakeComm>
            MPI communicator object.

        Returns
        -------
        MPI.Comm or <FakeComm>
            MPI communicator object.
        """
        num_par_fd = self._num_par_fd
        if comm.size < num_par_fd:
            raise ValueError("%s: num_par_fd must be <= communicator size (%d)" %
                             (self.msginfo, comm.size))

        self._full_comm = comm

        if num_par_fd > 1:
            sizes, offsets = evenly_distrib_idxs(num_par_fd, comm.size)

            # a 'color' is assigned to each subsystem, with
            # an entry for each processor it will be given
            # e.g. [0, 0, 0, 1, 1, 1, 2, 2, 2, 3, 3, 3]
            color = np.empty(comm.size, dtype=INT_DTYPE)
            for i in range(num_par_fd):
                color[offsets[i]:offsets[i] + sizes[i]] = i

            self._par_fd_id = color[comm.rank]

            comm = self._full_comm.Split(self._par_fd_id)

        return comm

    def _setup_recording(self):
        if self._rec_mgr._recorders:
            myinputs = myoutputs = myresiduals = []

            options = self.recording_options
            incl = options['includes']
            excl = options['excludes']

            # includes and excludes for inputs are specified using _absolute_ names
            # vectors are keyed on absolute name, discretes on relative/promoted name
            if options['record_inputs']:
                myinputs = sorted([n for n in self._var_abs2prom['input']
                                   if check_path(n, incl, excl)])

            # includes and excludes for outputs are specified using _promoted_ names
            # vectors are keyed on absolute name, discretes on relative/promoted name
            if options['record_outputs']:
                myoutputs = sorted([n for n, prom in self._var_abs2prom['output'].items()
                                    if check_path(prom, incl, excl)])

                if self._var_discrete['output']:
                    # if we have discrete outputs then residual name set doesn't match output one
                    if options['record_residuals']:
                        contains = self._residuals._contains_abs
                        myresiduals = [n for n in myoutputs if contains(n)]
                elif options['record_residuals']:
                    myresiduals = myoutputs

            elif options['record_residuals']:
                abs2prom = self._var_abs2prom['output']
                myresiduals = [n for n in self._residuals._abs_iter()
                               if check_path(abs2prom[n], incl, excl)]

            self._filtered_vars_to_record = {
                'input': myinputs,
                'output': myoutputs,
                'residual': myresiduals
            }

            self._rec_mgr.startup(self)

        for subsys in self._subsystems_myproc:
            subsys._setup_recording()

    def _setup_procs(self, pathname, comm, mode, prob_meta):
        """
        Execute first phase of the setup process.

        Distribute processors, assign pathnames, and call setup on the component.
        Also reset internal data structures.

        Parameters
        ----------
        pathname : str
            Global name of the system, including the path.
        comm : MPI.Comm or <FakeComm>
            MPI communicator object.
        mode : string
            Derivatives calculation mode, 'fwd' for forward, and 'rev' for
            reverse (adjoint). Default is 'rev'.
        prob_meta : dict
            Problem level options.
        """
        self.pathname = pathname
        self._problem_meta = prob_meta
        self._first_call_to_linearize = True
        self._is_local = True
        self._vectors = {}
        self._full_comm = None
        self._approx_subjac_keys = None

        self.options._parent_name = self.msginfo
        self.recording_options._parent_name = self.msginfo
        self._mode = mode
        self._design_vars = OrderedDict()
        self._responses = OrderedDict()
        self._design_vars.update(self._static_design_vars)
        self._responses.update(self._static_responses)

    def _setup_var_data(self):
        """
        Compute the list of abs var names, abs/prom name maps, and metadata dictionaries.
        """
        self._var_prom2inds = {}
        self._var_allprocs_prom2abs_list = {'input': OrderedDict(), 'output': OrderedDict()}
        self._var_abs2prom = {'input': {}, 'output': {}}
        self._var_allprocs_abs2prom = {'input': {}, 'output': {}}
        self._var_allprocs_abs2meta = {'input': {}, 'output': {}}
        self._var_abs2meta = {'input': {}, 'output': {}}
        self._var_allprocs_discrete = {'input': {}, 'output': {}}
        self._var_allprocs_abs2idx = {}
        self._owning_rank = defaultdict(int)
        self._var_sizes = {}
        self._owned_sizes = None

        cfginfo = self._problem_meta['config_info']
        if cfginfo and self.pathname in cfginfo._modified_systems:
            cfginfo._modified_systems.remove(self.pathname)

    def _setup_global_shapes(self):
        """
        Compute the global size and shape of all variables on this system.
        """
        loc_meta = self._var_abs2meta

        for io in ('input', 'output'):
            # now set global sizes and shapes into metadata for distributed variables
            sizes = self._var_sizes[io]
            for idx, (abs_name, mymeta) in enumerate(self._var_allprocs_abs2meta[io].items()):
                local_shape = mymeta['shape']
                if mymeta['distributed']:
                    global_size = np.sum(sizes[:, idx])
                    mymeta['global_size'] = global_size

                    # assume that all but the first dimension of the shape of a
                    # distributed variable is the same on all procs
                    mymeta['global_shape'] = self._get_full_dist_shape(abs_name)

                else:
                    # not distributed, just use local shape and size
                    mymeta['global_size'] = mymeta['size']
                    mymeta['global_shape'] = local_shape

                if abs_name in loc_meta[io]:
                    loc_meta[io][abs_name]['global_shape'] = mymeta['global_shape']
                    loc_meta[io][abs_name]['global_size'] = mymeta['global_size']

    def _setup_global_connections(self, conns=None):
        """
        Compute dict of all connections between this system's inputs and outputs.

        The connections come from 4 sources:
        1. Implicit connections owned by the current system
        2. Explicit connections declared by the current system
        3. Explicit connections declared by parent systems
        4. Implicit / explicit from subsystems

        Parameters
        ----------
        conns : dict
            Dictionary of connections passed down from parent group.
        """
        pass

    def _init_relevance(self, mode):
        """
        Create the relevance dictionary.

        This is only called on the top level System.

        Parameters
        ----------
        mode : str
            Derivative direction, either 'fwd' or 'rev'.

        Returns
        -------
        dict
            The relevance dictionary.
        """
        if self._use_derivatives:
            desvars = self.get_design_vars(recurse=True, get_sizes=False, use_prom_ivc=False)
            responses = self.get_responses(recurse=True, get_sizes=False, use_prom_ivc=False)
            return self.get_relevant_vars(desvars, responses, mode)

        return {'@all': ({'input': ContainsAll(), 'output': ContainsAll()}, ContainsAll())}

    def _setup_driver_units(self):
        """
        Compute unit conversions for driver variables.
        """
        abs2meta = self._var_allprocs_abs2meta['output']
        pro2abs = self._var_allprocs_prom2abs_list['output']
        pro2abs_in = self._var_allprocs_prom2abs_list['input']

        dv = self._design_vars
        for name, meta in dv.items():

            units = meta['units']
            dv[name]['total_adder'] = dv[name]['adder']
            dv[name]['total_scaler'] = dv[name]['scaler']

            if units is not None:
                # If derivatives are not being calculated, then you reach here before ivc_source
                # is placed in the meta.
                try:
                    units_src = meta['ivc_source']
                except KeyError:
                    units_src = self.get_source(name)

                var_units = abs2meta[units_src]['units']

                if var_units == units:
                    continue

                if var_units is None:
                    msg = "{}: Target for design variable {} has no units, but '{}' units " + \
                          "were specified."
                    raise RuntimeError(msg.format(self.msginfo, name, units))

                if not is_compatible(var_units, units):
                    msg = "{}: Target for design variable {} has '{}' units, but '{}' units " + \
                          "were specified."
                    raise RuntimeError(msg.format(self.msginfo, name, var_units, units))

                factor, offset = unit_conversion(var_units, units)
                base_adder, base_scaler = determine_adder_scaler(None, None,
                                                                 dv[name]['adder'],
                                                                 dv[name]['scaler'])

                dv[name]['total_adder'] = offset + base_adder / factor
                dv[name]['total_scaler'] = base_scaler * factor

        resp = self._responses
        type_dict = {'con': 'constraint', 'obj': 'objective'}
        for name, meta in resp.items():

            units = meta['units']
            resp[name]['total_scaler'] = resp[name]['scaler']
            resp[name]['total_adder'] = resp[name]['adder']

            if units is not None:
                # If derivatives are not being calculated, then you reach here before ivc_source
                # is placed in the meta.
                try:
                    units_src = meta['ivc_source']
                except KeyError:
                    units_src = self.get_source(name)

                var_units = abs2meta[units_src]['units']

                if var_units == units:
                    continue

                if var_units is None:
                    msg = "{}: Target for {} {} has no units, but '{}' units " + \
                          "were specified."
                    raise RuntimeError(msg.format(self.msginfo, type_dict[meta['type']],
                                                  name, units))

                if not is_compatible(var_units, units):
                    msg = "{}: Target for {} {} has '{}' units, but '{}' units " + \
                          "were specified."
                    raise RuntimeError(msg.format(self.msginfo, type_dict[meta['type']],
                                                  name, var_units, units))

                factor, offset = unit_conversion(var_units, units)
                base_adder, base_scaler = determine_adder_scaler(None, None,
                                                                 resp[name]['adder'],
                                                                 resp[name]['scaler'])

                resp[name]['total_scaler'] = base_scaler * factor
                resp[name]['total_adder'] = offset + base_adder / factor

        for s in self._subsystems_myproc:
            s._setup_driver_units()

    def _setup_connections(self):
        """
        Compute dict of all connections owned by this system.
        """
        pass

    def _setup_vectors(self, root_vectors):
        """
        Compute all vectors for all vec names and assign excluded variables lists.

        Parameters
        ----------
        root_vectors : dict of dict of Vector
            Root vectors: first key is 'input', 'output', or 'residual'; second key is vec_name.
        """
        self._vectors = vectors = {'input': OrderedDict(),
                                   'output': OrderedDict(),
                                   'residual': OrderedDict()}

        # Allocate complex if root vector was allocated complex.
        alloc_complex = root_vectors['output']['nonlinear']._alloc_complex

        # This happens if you reconfigure and switch to 'cs' without forcing the vectors to be
        # initially allocated as complex.
        if not alloc_complex and 'cs' in self._approx_schemes:
            raise RuntimeError("{}: In order to activate complex step during reconfiguration, "
                               "you need to set 'force_alloc_complex' to True during setup. e.g. "
                               "'problem.setup(force_alloc_complex=True)'".format(self.msginfo))

        if self._vector_class is None:
            self._vector_class = self._local_vector_class

        vector_class = self._vector_class

        for vec_name in ('nonlinear', 'linear'):

            # Only allocate complex in the vectors we need.
            vec_alloc_complex = root_vectors['output'][vec_name]._alloc_complex

            for kind in ['input', 'output', 'residual']:
                rootvec = root_vectors[kind][vec_name]
                vectors[kind][vec_name] = vector_class(
                    vec_name, kind, self, rootvec, alloc_complex=vec_alloc_complex)

        if 'linear' in vectors['input']:
            vectors['input']['linear']._scaling_nl_vec = vectors['input']['nonlinear']._scaling

        self._inputs = vectors['input']['nonlinear']
        self._outputs = vectors['output']['nonlinear']
        self._residuals = vectors['residual']['nonlinear']

        for subsys in self._subsystems_myproc:
            subsys._scale_factors = self._scale_factors
            subsys._setup_vectors(root_vectors)

    def _compute_root_scale_factors(self):
        """
        Compute scale factors for all variables.

        Returns
        -------
        dict
            Mapping of each absoute var name to its corresponding scaling factor tuple.
        """
        # make this a defaultdict to handle the case of access using unconnected inputs
        scale_factors = defaultdict(lambda: {
            'input': (0.0, 1.0),
        })

        for abs_name, meta in self._var_allprocs_abs2meta['output'].items():
            ref0 = meta['ref0']
            res_ref = meta['res_ref']
            a0 = ref0
            a1 = meta['ref'] - ref0
            scale_factors[abs_name] = {
                'output': (a0, a1),
                'residual': (0.0, res_ref),
            }
        return scale_factors

    def _setup_transfers(self):
        """
        Compute all transfers that are owned by this system.
        """
        pass

    def _setup_solvers(self):
        """
        Perform setup in all solvers.
        """
        # remove old solver error files if they exist
        if self.pathname == '':
            rank = MPI.COMM_WORLD.rank if MPI is not None else 0
            if rank == 0:
                for f in os.listdir('.'):
                    if fnmatchcase(f, 'solver_errors.*.out'):
                        os.remove(f)

        if self._nonlinear_solver is not None:
            self._nonlinear_solver._setup_solvers(self, 0)
        if self._linear_solver is not None:
            self._linear_solver._setup_solvers(self, 0)

        for subsys in self._subsystems_myproc:
            subsys._setup_solvers()

    def _setup_jacobians(self, recurse=True):
        """
        Set and populate jacobians down through the system tree.

        Parameters
        ----------
        recurse : bool
            If True, setup jacobians in all descendants.
        """
        asm_jac_solvers = set()
        if self._linear_solver is not None:
            asm_jac_solvers.update(self._linear_solver._assembled_jac_solver_iter())

        nl_asm_jac_solvers = set()
        if self.nonlinear_solver is not None:
            nl_asm_jac_solvers.update(self.nonlinear_solver._assembled_jac_solver_iter())

        asm_jac = None
        if asm_jac_solvers:
            asm_jac = _asm_jac_types[self.options['assembled_jac_type']](system=self)
            self._assembled_jac = asm_jac
            for s in asm_jac_solvers:
                s._assembled_jac = asm_jac

        if nl_asm_jac_solvers:
            if asm_jac is None:
                asm_jac = _asm_jac_types[self.options['assembled_jac_type']](system=self)
            for s in nl_asm_jac_solvers:
                s._assembled_jac = asm_jac

        if self._has_approx:
            self._set_approx_partials_meta()

        # At present, we don't support a AssembledJacobian in a group
        # if any subcomponents are matrix-free.
        if asm_jac is not None:
            if self.matrix_free:
                raise RuntimeError("%s: AssembledJacobian not supported for matrix-free "
                                   "subcomponent." % self.msginfo)

        if recurse:
            for subsys in self._subsystems_myproc:
                subsys._setup_jacobians()

    def set_initial_values(self):
        """
        Set all input and output variables to their declared initial values.
        """
        for abs_name, meta in self._var_abs2meta['input'].items():
            self._inputs.set_var(abs_name, meta['val'])

        for abs_name, meta in self._var_abs2meta['output'].items():
            self._outputs.set_var(abs_name, meta['val'])

    def _get_promotion_maps(self):
        """
        Define variable maps based on promotes lists.

        Returns
        -------
        dict of {'input': {str:(str, info), ...}, 'output': {str:(str, info), ...}}
            dictionary mapping input/output variable names
            to (promoted name, promotion_info) tuple.
        """
        from openmdao.core.group import Group
        prom_names = self._var_allprocs_prom2abs_list
        gname = self.name + '.' if self.name else ''

        def split_list(lst):
            """
            Yield match type, name/pattern/tuple info, and src_indices info.

            Parameters
            ----------
            lst : list
                List of names, patterns and/or tuples specifying promotes.

            Yields
            ------
            Enum
                match type
            str
                name or pattern string
            (str, _PromotesInfo)
                name/rename/pattern, promotion info (src_indices, etc.)
            """
            for entry in lst:
                key, pinfo = entry
                if isinstance(key, str):
                    # note, conditional here is faster than using precompiled regex
                    if '*' in key or '?' in key or '[' in key:
                        yield _MatchType.PATTERN, key, entry
                    else:
                        yield _MatchType.NAME, key, entry
                elif isinstance(key, tuple) and len(key) == 2:
                    yield _MatchType.RENAME, key[0], (key[1], pinfo)
                else:
                    raise TypeError(f"when adding subsystem '{self.pathname}', entry '{key}'"
                                    " is not a string or tuple of size 2.")

        def _dup(io, matches, match_type, name, tup):
            """
            Report error or warning when attempting to promote a variable twice.

            Parameters
            ----------
            matches : dict {'input': ..., 'output': ...}
                Dict of promoted names and associated info.
            match_type : intEnum
                Indicates whether match is an explicit name, rename, or pattern match.
            name : str
                Name of promoted variable that is specified multiple times.
            tup : tuple (?, _PromotesInfo)
                First entry can be name, rename, or pattern depending on the match type.

            Returns
            -------
            bool
                If True, ignore the new match, else replace the old with the new.
            """
            old_name, old_key, old_info, old_match_type = matches[io][name]
            _, info = tup
            if old_match_type == _MatchType.RENAME:
                old_key = (old_name, old_key)
            else:
                old_using = f"'{old_key}'"
            if match_type == _MatchType.RENAME:
                new_using = (name, tup[0])
            else:
                new_using = f"'{tup[0]}'"

            mismatch = info.compare(old_info) if info is not None and old_info is not None else ()
            if mismatch:
                raise RuntimeError(f"{self.msginfo}: {io} variable '{name}', promoted using "
                                   f"{new_using}, was already promoted using {old_using} with "
                                   f"different values for {mismatch}.")

            if old_match_type != _MatchType.PATTERN:
                if old_key != tup[0]:
                    raise RuntimeError(f"{self.msginfo}: Can't alias promoted {io} '{name}' to "
                                       f"'{tup[0]}' because '{name}' has already been promoted as "
                                       f"'{old_key}'.")

            if old_key != '*':
                msg = f"{io} variable '{name}', promoted using {new_using}, " \
                      f"was already promoted using {old_using}."
                issue_warning(msg, prefix=self.msginfo, category=PromotionWarning)

            return match_type == _MatchType.PATTERN

        def resolve(to_match, io_types, matches, proms):
            """
            Determine the mapping of promoted names to the parent scope for a promotion type.

            This is called once for promotes or separately for promotes_inputs and promotes_outputs.
            """
            if not to_match:
                return

            # always add '*' so we won't report if it matches nothing (in the case where the
            # system has no variables of that io type)
            found = {'*'}

            for match_type, key, tup in split_list(to_match):
                s, pinfo = tup
                if match_type == _MatchType.PATTERN:
                    for io in io_types:
                        if io == 'output':
                            pinfo = None
                        if key == '*' and not matches[io]:  # special case. add everything
                            matches[io] = pmap = {n: (n, key, pinfo, match_type) for n in proms[io]}
                        else:
                            pmap = matches[io]
                            nmatch = len(pmap)
                            for n in proms[io]:
                                if fnmatchcase(n, key):
                                    if not (n in pmap and _dup(io, matches, match_type, n, tup)):
                                        pmap[n] = (n, key, pinfo, match_type)
                            if len(pmap) > nmatch:
                                found.add(key)
                else:  # NAME or RENAME
                    for io in io_types:
                        if io == 'output':
                            pinfo = None
                        pmap = matches[io]
                        if key in proms[io]:
                            if key in pmap:
                                _dup(io, matches, match_type, key, tup)
                            pmap[key] = (s, key, pinfo, match_type)
                            if match_type == _MatchType.NAME:
                                found.add(key)
                            else:
                                found.add((key, s))

            not_found = set(n for n, _ in to_match) - found
            if not_found:
                if (not self._var_abs2meta['input'] and not self._var_abs2meta['output'] and
                        isinstance(self, Group)):
                    empty_group_msg = ' Group contains no variables.'
                else:
                    empty_group_msg = ''
                if len(io_types) == 2:
                    call = 'promotes'
                else:
                    call = 'promotes_%ss' % io_types[0]

                not_found = sorted(not_found, key=lambda x: x if isinstance(x, str) else x[0])
                raise RuntimeError(f"{self.msginfo}: '{call}' failed to find any matches for the "
                                   f"following names or patterns: {not_found}.{empty_group_msg}")

        maps = {'input': {}, 'output': {}}

        if self._var_promotes['input'] or self._var_promotes['output']:
            if self._var_promotes['any']:
                raise RuntimeError("%s: 'promotes' cannot be used at the same time as "
                                   "'promotes_inputs' or 'promotes_outputs'." % self.msginfo)
            resolve(self._var_promotes['input'], ('input',), maps, prom_names)
            resolve(self._var_promotes['output'], ('output',), maps, prom_names)
        else:
            resolve(self._var_promotes['any'], ('input', 'output'), maps, prom_names)

        return maps

    def _get_scope(self):
        """
        Find the input and output variables that are needed for a particular matvec product.

        Returns
        -------
        (set, set)
            Sets of output and input variables.
        """
        try:
            return self._scope_cache[None]
        except KeyError:
            self._scope_cache[None] = (frozenset(self._var_abs2meta['output']), _empty_frozen_set)
            return self._scope_cache[None]

    @contextmanager
    def _unscaled_context(self, outputs=(), residuals=()):
        """
        Context manager for units and scaling for vectors.

        Temporarily puts vectors in a physical and unscaled state, because
        internally, vectors are nominally in a dimensionless and scaled state.

        Parameters
        ----------
        outputs : list of output <Vector> objects
            List of output vectors to apply the unit and scaling conversions.
        residuals : list of residual <Vector> objects
            List of residual vectors to apply the unit and scaling conversions.
        """
        if self._has_output_scaling:
            for vec in outputs:
                vec.scale_to_phys()
        if self._has_resid_scaling:
            for vec in residuals:
                vec.scale_to_phys()

        try:

            yield

        finally:

            if self._has_output_scaling:
                for vec in outputs:
                    vec.scale_to_norm()

            if self._has_resid_scaling:
                for vec in residuals:
                    vec.scale_to_norm()

    @contextmanager
    def _scaled_context_all(self):
        """
        Context manager that temporarily puts all vectors in a scaled state.
        """
        if self._has_output_scaling:
            for vec in self._vectors['output'].values():
                vec.scale_to_norm()
        if self._has_resid_scaling:
            for vec in self._vectors['residual'].values():
                vec.scale_to_norm()

        try:

            yield

        finally:

            if self._has_output_scaling:
                for vec in self._vectors['output'].values():
                    vec.scale_to_phys()
            if self._has_resid_scaling:
                for vec in self._vectors['residual'].values():
                    vec.scale_to_phys()

    @contextmanager
    def _matvec_context(self, scope_out, scope_in, mode, clear=True):
        """
        Context manager for vectors.

        For the given vec_name, return vectors that use a set of
        internal variables that are relevant to the current matrix-vector
        product.  This is called only from _apply_linear.

        Parameters
        ----------
        scope_out : frozenset or None
            Set of absolute output names in the scope of this mat-vec product.
            If None, all are in the scope.
        scope_in : frozenset or None
            Set of absolute input names in the scope of this mat-vec product.
            If None, all are in the scope.
        mode : str
            Key for specifying derivative direction. Values are 'fwd'
            or 'rev'.
        clear : bool(True)
            If True, zero out residuals (in fwd mode) or inputs and outputs
            (in rev mode).

        Yields
        ------
        (d_inputs, d_outputs, d_residuals) : tuple of Vectors
            Yields the three Vectors configured internally to deal only
            with variables relevant to the current matrix vector product.

        """
        d_inputs = self._vectors['input']['linear']
        d_outputs = self._vectors['output']['linear']
        d_residuals = self._vectors['residual']['linear']

        if clear:
            if mode == 'fwd':
                d_residuals.set_val(0.0)
            else:  # rev
                d_inputs.set_val(0.0)
                d_outputs.set_val(0.0)

        if scope_out is None and scope_in is None:
            yield d_inputs, d_outputs, d_residuals
        else:
            old_ins = d_inputs._names
            old_outs = d_outputs._names

            if scope_out is not None:
                d_outputs._names = scope_out.intersection(d_outputs._abs_iter())
            if scope_in is not None:
                d_inputs._names = scope_in.intersection(d_inputs._abs_iter())

            try:
                yield d_inputs, d_outputs, d_residuals
            finally:
                # reset _names so users will see full vector contents
                d_inputs._names = old_ins
                d_outputs._names = old_outs

    @contextmanager
    def _call_user_function(self, fname, protect_inputs=True,
                            protect_outputs=False, protect_residuals=False):
        """
        Context manager that wraps a call to a user defined function.

        Protect any vectors that should not be modified to help prevent user error
        and add information about the system to any errors that don't have it already.

        Parameters
        ----------
        fname : str
            Name of the user defined function.
        protect_inputs : bool
            If True, then set the inputs vector to be read only
        protect_outputs : bool
            If True, then set the outputs vector to be read only
        protect_residuals : bool
            If True, then set the residuals vector to be read only
        """
        self._inputs.read_only = protect_inputs
        self._outputs.read_only = protect_outputs
        self._residuals.read_only = protect_residuals

        try:
            yield
        except Exception:
            err_type, err, trace = sys.exc_info()
            if str(err).startswith(self.msginfo):
                raise err
            else:
                raise err_type(f"{self.msginfo}: Error calling {fname}(), {err}")
        finally:
            self._inputs.read_only = False
            self._outputs.read_only = False
            self._residuals.read_only = False

    def get_nonlinear_vectors(self):
        """
        Return the inputs, outputs, and residuals vectors.

        Returns
        -------
        (inputs, outputs, residuals) : tuple of <Vector> instances
            Yields the inputs, outputs, and residuals nonlinear vectors.
        """
        if self._inputs is None:
            raise RuntimeError("{}: Cannot get vectors because setup has not yet been "
                               "called.".format(self.msginfo))

        return self._inputs, self._outputs, self._residuals

    def get_linear_vectors(self):
        """
        Return the linear inputs, outputs, and residuals vectors.

        Returns
        -------
        (inputs, outputs, residuals): tuple of <Vector> instances
            Yields the linear inputs, outputs, and residuals vectors.
        """
        if self._inputs is None:
            raise RuntimeError("{}: Cannot get vectors because setup has not yet been "
                               "called.".format(self.msginfo))

        return (self._vectors['input']['linear'],
                self._vectors['output']['linear'],
                self._vectors['residual']['linear'])

    def _get_var_offsets(self):
        """
        Compute global offsets for variables.

        Returns
        -------
        dict
            Arrays of global offsets keyed by vec_name and deriv direction.
        """
        if self._var_offsets is None:
            offsets = self._var_offsets = {}
            for type_ in ['input', 'output']:
                vsizes = self._var_sizes[type_]
                if vsizes.size > 0:
                    csum = np.empty(vsizes.size, dtype=INT_DTYPE)
                    csum[0] = 0
                    csum[1:] = np.cumsum(vsizes)[:-1]
                    offsets[type_] = csum.reshape(vsizes.shape)
                else:
                    offsets[type_] = np.zeros(0, dtype=INT_DTYPE).reshape((1, 0))

        return self._var_offsets

    @property
    def nonlinear_solver(self):
        """
        Get the nonlinear solver for this system.
        """
        return self._nonlinear_solver

    @nonlinear_solver.setter
    def nonlinear_solver(self, solver):
        """
        Set this system's nonlinear solver.
        """
        self._nonlinear_solver = solver

    @property
    def linear_solver(self):
        """
        Get the linear solver for this system.
        """
        return self._linear_solver

    @linear_solver.setter
    def linear_solver(self, solver):
        """
        Set this system's linear solver.
        """
        self._linear_solver = solver

    @property
    def _force_alloc_complex(self):
        return self._problem_meta['force_alloc_complex']

    @property
    def _use_derivatives(self):
        return self._problem_meta['use_derivatives']

    @property
    def _local_vector_class(self):
        return self._problem_meta['local_vector_class']

    @property
    def _distributed_vector_class(self):
        return self._problem_meta['distributed_vector_class']

    @property
    def _recording_iter(self):
        return self._problem_meta['recording_iter']

    @property
    def _relevant(self):
        return self._problem_meta['relevant']

    @property
    def _static_mode(self):
        """
        Return True if we are outside of setup.

        In this case, add_input, add_output, and add_subsystem all add to the
        '_static' versions of the respective data structures.
        These data structures are never reset during setup.

        Returns
        -------
        True if outside of setup.
        """
        return self._problem_meta is None or self._problem_meta['static_mode']

    def _set_solver_print(self, level=2, depth=1e99, type_='all'):
        """
        Apply the given print settings to the internal solvers, recursively.

        Parameters
        ----------
        level : int
            iprint level. Set to 2 to print residuals each iteration; set to 1
            to print just the iteration totals; set to 0 to disable all printing
            except for failures, and set to -1 to disable all printing including failures.
        depth : int
            How deep to recurse. For example, you can set this to 0 if you only want
            to print the top level linear and nonlinear solver messages. Default
            prints everything.
        type_ : str
            Type of solver to set: 'LN' for linear, 'NL' for nonlinear, or 'all' for all.
        """
        if self._linear_solver is not None and type_ != 'NL':
            self._linear_solver._set_solver_print(level=level, type_=type_)
        if self.nonlinear_solver is not None and type_ != 'LN':
            self.nonlinear_solver._set_solver_print(level=level, type_=type_)

        for subsys, _ in self._subsystems_allprocs.values():

            current_depth = subsys.pathname.count('.')
            if current_depth >= depth:
                continue

            subsys._set_solver_print(level=level, depth=depth - current_depth, type_=type_)

            if subsys._linear_solver is not None and type_ != 'NL':
                subsys._linear_solver._set_solver_print(level=level, type_=type_)
            if subsys.nonlinear_solver is not None and type_ != 'LN':
                subsys.nonlinear_solver._set_solver_print(level=level, type_=type_)

    def _setup_solver_print(self, recurse=True):
        """
        Apply the cached solver print settings during setup.

        Parameters
        ----------
        recurse : bool
            Whether to call this method in subsystems.
        """
        for level, depth, type_ in self._solver_print_cache:
            self._set_solver_print(level, depth, type_)

        if recurse:
            for subsys in self._subsystems_myproc:
                subsys._setup_solver_print(recurse=recurse)

    def set_solver_print(self, level=2, depth=1e99, type_='all'):
        """
        Control printing for solvers and subsolvers in the model.

        Parameters
        ----------
        level : int
            iprint level. Set to 2 to print residuals each iteration; set to 1
            to print just the iteration totals; set to 0 to disable all printing
            except for failures, and set to -1 to disable all printing including failures.
        depth : int
            How deep to recurse. For example, you can set this to 0 if you only want
            to print the top level linear and nonlinear solver messages. Default
            prints everything.
        type_ : str
            Type of solver to set: 'LN' for linear, 'NL' for nonlinear, or 'all' for all.
        """
        if (level, depth, type_) not in self._solver_print_cache:
            self._solver_print_cache.append((level, depth, type_))

    def _set_approx_partials_meta(self):
        # this will load a static coloring (if any) and will populate wrt_matches if
        # there is any coloring (static or dynamic).
        self._get_static_wrt_matches()

    def _get_static_wrt_matches(self):
        """
        Return wrt_matches for static coloring if there is one.

        Returns
        -------
        list of str or ()
            List of wrt_matches for a static coloring or () if there isn't one.
        """
        if (self._coloring_info['coloring'] is not None and
                self._coloring_info['wrt_matches'] is None):
            self._update_wrt_matches(self._coloring_info)

        # if coloring has been specified, we don't want to have multiple
        # approximations for the same subjac, so don't register any new
        # approximations when the wrt matches those used in the coloring.
        if self._get_static_coloring() is not None:  # static coloring has been specified
            return self._coloring_info['wrt_matches']

        return ()  # for dynamic coloring or no coloring

    def system_iter(self, include_self=False, recurse=True, typ=None):
        """
        Yield a generator of local subsystems of this system.

        Parameters
        ----------
        include_self : bool
            If True, include this system in the iteration.
        recurse : bool
            If True, iterate over the whole tree under this system.
        typ : type
            If not None, only yield Systems that match that are instances of the
            given type.
        """
        if include_self and (typ is None or isinstance(self, typ)):
            yield self

        for s in self._subsystems_myproc:
            if typ is None or isinstance(s, typ):
                yield s
            if recurse:
                for sub in s.system_iter(recurse=True, typ=typ):
                    yield sub

    def _create_indexer(self, indices, typename, vname, flat=False):
        """
        Return an Indexer instance and it's size if possible.

        Parameters
        ----------
        indices : ndarray or sequence of ints
            The indices used to create the Indexer.
        typename : str
            Type name of the variable.  Could be 'design var', 'objective' or 'constraint'.
        vname : str
            Name of the variable.
        flat : bool
            If True, indices index into a flat array.

        Returns
        -------
        Indexer
            The newly created Indexer
        int or None
            The size of the indices, if known.
        """
        if not (indices is None or _is_slicer_op(indices)):
            arr = np.asarray(indices)
            if arr.dtype.kind not in ('i', 'u') or len(arr.shape) == 0:
                raise ValueError(f"{self.msginfo}: If specified, {typename} '{vname}' indices "
                                 "must be a sequence of integers.")
        try:
            idxer = indexer(indices, flat=flat, new_style=True)
        except Exception as err:
            raise err.__class__(f"{self.msginfo}: Invalid indices {indices} for {typename} "
                                f"'{vname}'.")

        # size may not be available at this point, but get it if we can in order to allow
        # some earlier error checking
        try:
            size = idxer.size
        except Exception:
            size = None

        return idxer, size

    def add_design_var(self, name, lower=None, upper=None, ref=None, ref0=None, indices=None,
                       adder=None, scaler=None, units=None,
                       parallel_deriv_color=None, cache_linear_solution=False):
        r"""
        Add a design variable to this system.

        Parameters
        ----------
        name : string
            Name of the design variable in the system.
        lower : float or ndarray, optional
            Lower boundary for the input
        upper : upper or ndarray, optional
            Upper boundary for the input
        ref : float or ndarray, optional
            Value of design var that scales to 1.0 in the driver.
        ref0 : float or ndarray, optional
            Value of design var that scales to 0.0 in the driver.
        indices : iter of int, optional
            If an input is an array, these indicate which entries are of
            interest for this particular design variable.  These may be
            positive or negative integers.
        units : str, optional
            Units to convert to before applying scaling.
        adder : float or ndarray, optional
            Value to add to the model value to get the scaled value for the driver. adder
            is first in precedence.  adder and scaler are an alterantive to using ref
            and ref0.
        scaler : float or ndarray, optional
            value to multiply the model value to get the scaled value for the driver. scaler
            is second in precedence. adder and scaler are an alterantive to using ref
            and ref0.
        parallel_deriv_color : string
            If specified, this design var will be grouped for parallel derivative
            calculations with other variables sharing the same parallel_deriv_color.
        cache_linear_solution : bool
            If True, store the linear solution vectors for this variable so they can
            be used to start the next linear solution with an initial guess equal to the
            solution from the previous linear solve.

        Notes
        -----
        The response can be scaled using ref and ref0.
        The argument :code:`ref0` represents the physical value when the scaled value is 0.
        The argument :code:`ref` represents the physical value when the scaled value is 1.
        """
        if name in self._design_vars or name in self._static_design_vars:
            msg = "{}: Design Variable '{}' already exists."
            raise RuntimeError(msg.format(self.msginfo, name))

        # Name must be a string
        if not isinstance(name, str):
            raise TypeError('{}: The name argument should be a string, got {}'.format(self.msginfo,
                                                                                      name))

        if units is not None:
            if not isinstance(units, str):
                raise TypeError(f"{self.msginfo}: The units argument should be a str or None for "
                                f"design_var '{name}'.")
            try:
                units = simplify_unit(units, msginfo=self.msginfo)
            except ValueError as e:
                raise(ValueError(f"{str(e)[:-1]} for design_var '{name}'."))

        # Convert ref/ref0 to ndarray/float as necessary
        ref = format_as_float_or_array('ref', ref, val_if_none=None, flatten=True)
        ref0 = format_as_float_or_array('ref0', ref0, val_if_none=None, flatten=True)

        # determine adder and scaler based on args
        adder, scaler = determine_adder_scaler(ref0, ref, adder, scaler)

        if lower is None:
            # if not set, set lower to -INF_BOUND and don't apply adder/scaler
            lower = -INF_BOUND
        else:
            # Convert lower to ndarray/float as necessary
            lower = format_as_float_or_array('lower', lower, flatten=True)
            # Apply scaler/adder
            lower = (lower + adder) * scaler

        if upper is None:
            # if not set, set upper to INF_BOUND and don't apply adder/scaler
            upper = INF_BOUND
        else:
            # Convert upper to ndarray/float as necessary
            upper = format_as_float_or_array('upper', upper, flatten=True)
            # Apply scaler/adder
            upper = (upper + adder) * scaler

        if self._static_mode:
            design_vars = self._static_design_vars
        else:
            design_vars = self._design_vars

        dv = OrderedDict()

        if isinstance(scaler, np.ndarray):
            if np.all(scaler == 1.0):
                scaler = None
        elif scaler == 1.0:
            scaler = None
        dv['scaler'] = scaler

        if isinstance(adder, np.ndarray):
            if not np.any(adder):
                adder = None
        elif adder == 0.0:
            adder = None
        dv['adder'] = adder

        dv['name'] = name
        dv['upper'] = upper
        dv['lower'] = lower
        dv['ref'] = ref
        dv['ref0'] = ref0
        dv['units'] = units
        dv['cache_linear_solution'] = cache_linear_solution

        if indices is not None:
            indices, size = self._create_indexer(indices, 'design var', name)
            if size is not None:
                dv['size'] = size

        dv['indices'] = indices
        dv['parallel_deriv_color'] = parallel_deriv_color

        self._check_voi_meta_sizes('design var', dv,
                                   ['ref', 'ref0', 'scaler', 'adder', 'upper', 'lower'])

        design_vars[name] = dv

    def add_response(self, name, type_, lower=None, upper=None, equals=None,
                     ref=None, ref0=None, indices=None, index=None, units=None,
                     adder=None, scaler=None, linear=False, parallel_deriv_color=None,
                     cache_linear_solution=False):
        r"""
        Add a response variable to this system.

        The response can be scaled using ref and ref0.
        The argument :code:`ref0` represents the physical value when the scaled value is 0.
        The argument :code:`ref` represents the physical value when the scaled value is 1.

        Parameters
        ----------
        name : string
            Name of the response variable in the system.
        type_ : string
            The type of response. Supported values are 'con' and 'obj'
        lower : float or ndarray, optional
            Lower boundary for the variable
        upper : upper or ndarray, optional
            Upper boundary for the variable
        equals : equals or ndarray, optional
            Equality constraint value for the variable
        ref : float or ndarray, optional
            Value of response variable that scales to 1.0 in the driver.
        ref0 : upper or ndarray, optional
            Value of response variable that scales to 0.0 in the driver.
        indices : sequence of int, optional
            If variable is an array, these indicate which entries are of
            interest for this particular response.
        index : int, optional
            If variable is an array, this indicates which entry is of
            interest for this particular response.
        units : str, optional
            Units to convert to before applying scaling.
        adder : float or ndarray, optional
            Value to add to the model value to get the scaled value for the driver. adder
            is first in precedence.  adder and scaler are an alterantive to using ref
            and ref0.
        scaler : float or ndarray, optional
            value to multiply the model value to get the scaled value for the driver. scaler
            is second in precedence. adder and scaler are an alterantive to using ref
            and ref0.
        linear : bool
            Set to True if constraint is linear. Default is False.
        parallel_deriv_color : string
            If specified, this design var will be grouped for parallel derivative
            calculations with other variables sharing the same parallel_deriv_color.
        cache_linear_solution : bool
            If True, store the linear solution vectors for this variable so they can
            be used to start the next linear solution with an initial guess equal to the
            solution from the previous linear solve.
        """
        # Name must be a string
        if not isinstance(name, str):
            raise TypeError('{}: The name argument should be a string, '
                            'got {}'.format(self.msginfo, name))

        # Type must be a string and one of 'con' or 'obj'
        if not isinstance(type_, str):
            raise TypeError('{}: The type argument should be a string'.format(self.msginfo))
        elif type_ not in ('con', 'obj'):
            raise ValueError('{}: The type must be one of \'con\' or \'obj\': '
                             'Got \'{}\' instead'.format(self.msginfo, name))

        if units is not None:
            if not isinstance(units, str):
                raise TypeError(f"{self.msginfo}: The units argument should be a str or None for "
                                f"response '{name}'.")
            try:
                units = simplify_unit(units, msginfo=self.msginfo)
            except ValueError as e:
                raise(ValueError(f"{str(e)[:-1]} for response '{name}'."))

        typemap = {'con': 'Constraint', 'obj': 'Objective'}
        if name in self._responses or name in self._static_responses:
            msg = "{}: {} '{}' already exists.".format(self.msginfo, typemap[type_], name)
            raise RuntimeError(msg.format(name))

        # Convert ref/ref0 to ndarray/float as necessary
        ref = format_as_float_or_array('ref', ref, val_if_none=None, flatten=True)
        ref0 = format_as_float_or_array('ref0', ref0, val_if_none=None, flatten=True)

        # determine adder and scaler based on args
        adder, scaler = determine_adder_scaler(ref0, ref, adder, scaler)

        # A constraint cannot be an equality and inequality constraint
        if equals is not None and (lower is not None or upper is not None):
            msg = "{}: Constraint '{}' cannot be both equality and inequality."
            raise ValueError(msg.format(self.msginfo, name))

        if self._static_mode:
            responses = self._static_responses
        else:
            responses = self._responses

        resp = OrderedDict()

        if type_ == 'con':

            # Convert lower to ndarray/float as necessary
            try:
                if lower is None:
                    # don't apply adder/scaler if lower not set
                    lower = -INF_BOUND
                else:
                    lower = format_as_float_or_array('lower', lower, flatten=True)
                    lower = (lower + adder) * scaler
            except (TypeError, ValueError):
                raise TypeError("Argument 'lower' can not be a string ('{}' given). You can not "
                                "specify a variable as lower bound. You can only provide constant "
                                "float values".format(lower))

            # Convert upper to ndarray/float as necessary
            try:
                if upper is None:
                    # don't apply adder/scaler if upper not set
                    upper = INF_BOUND
                else:
                    upper = format_as_float_or_array('upper', upper, flatten=True)
                    upper = (upper + adder) * scaler
            except (TypeError, ValueError):
                raise TypeError("Argument 'upper' can not be a string ('{}' given). You can not "
                                "specify a variable as upper bound. You can only provide constant "
                                "float values".format(upper))
            # Convert equals to ndarray/float as necessary
            if equals is not None:
                try:
                    equals = format_as_float_or_array('equals', equals, flatten=True)
                except (TypeError, ValueError):
                    raise TypeError("Argument 'equals' can not be a string ('{}' given). You can "
                                    "not specify a variable as equals bound. You can only provide "
                                    "constant float values".format(equals))
                equals = (equals + adder) * scaler

            resp['lower'] = lower
            resp['upper'] = upper
            resp['equals'] = equals
            resp['linear'] = linear
            if indices is not None:
                indices, size = self._create_indexer(indices, resp_types[type_], name)
                if size is not None:
                    resp['size'] = size
            resp['indices'] = indices
        else:  # 'obj'
            if index is not None:
                if not isinstance(index, Integral):
                    raise TypeError(f"{self.msginfo}: index must be of integral type, but type is "
                                    f"{type(index).__name__}")
                index = indexer[index]
                resp['size'] = 1
            resp['indices'] = index

        if isinstance(scaler, np.ndarray):
            if np.all(scaler == 1.0):
                scaler = None
        elif scaler == 1.0:
            scaler = None
        resp['scaler'] = scaler

        if isinstance(adder, np.ndarray):
            if not np.any(adder):
                adder = None
        elif adder == 0.0:
            adder = None
        resp['adder'] = adder

        resp['name'] = name
        resp['ref'] = ref
        resp['ref0'] = ref0
        resp['type'] = type_
        resp['units'] = units
        resp['cache_linear_solution'] = cache_linear_solution

        resp['parallel_deriv_color'] = parallel_deriv_color

        self._check_voi_meta_sizes(resp_types[resp['type']], resp, resp_size_checks[resp['type']])

        responses[name] = resp

    def add_constraint(self, name, lower=None, upper=None, equals=None,
                       ref=None, ref0=None, adder=None, scaler=None, units=None,
                       indices=None, linear=False, parallel_deriv_color=None,
                       cache_linear_solution=False):
        r"""
        Add a constraint variable to this system.

        Parameters
        ----------
        name : string
            Name of the response variable in the system.
        lower : float or ndarray, optional
            Lower boundary for the variable
        upper : float or ndarray, optional
            Upper boundary for the variable
        equals : float or ndarray, optional
            Equality constraint value for the variable
        ref : float or ndarray, optional
            Value of response variable that scales to 1.0 in the driver.
        ref0 : float or ndarray, optional
            Value of response variable that scales to 0.0 in the driver.
        adder : float or ndarray, optional
            Value to add to the model value to get the scaled value for the driver. adder
            is first in precedence.  adder and scaler are an alterantive to using ref
            and ref0.
        scaler : float or ndarray, optional
            value to multiply the model value to get the scaled value for the driver. scaler
            is second in precedence. adder and scaler are an alterantive to using ref
            and ref0.
        units : str, optional
            Units to convert to before applying scaling.
        indices : sequence of int, optional
            If variable is an array, these indicate which entries are of
            interest for this particular response.  These may be positive or
            negative integers.
        linear : bool
            Set to True if constraint is linear. Default is False.
        parallel_deriv_color : string
            If specified, this design var will be grouped for parallel derivative
            calculations with other variables sharing the same parallel_deriv_color.
        cache_linear_solution : bool
            If True, store the linear solution vectors for this variable so they can
            be used to start the next linear solution with an initial guess equal to the
            solution from the previous linear solve.

        Notes
        -----
        The response can be scaled using ref and ref0.
        The argument :code:`ref0` represents the physical value when the scaled value is 0.
        The argument :code:`ref` represents the physical value when the scaled value is 1.
        The arguments (:code:`lower`, :code:`upper`, :code:`equals`) can not be strings or variable
        names.
        """
        self.add_response(name=name, type_='con', lower=lower, upper=upper,
                          equals=equals, scaler=scaler, adder=adder, ref=ref,
                          ref0=ref0, indices=indices, linear=linear, units=units,
                          parallel_deriv_color=parallel_deriv_color,
                          cache_linear_solution=cache_linear_solution)

    def add_objective(self, name, ref=None, ref0=None, index=None, units=None,
                      adder=None, scaler=None, parallel_deriv_color=None,
                      cache_linear_solution=False):
        r"""
        Add a response variable to this system.

        Parameters
        ----------
        name : string
            Name of the response variable in the system.
        ref : float or ndarray, optional
            Value of response variable that scales to 1.0 in the driver.
        ref0 : float or ndarray, optional
            Value of response variable that scales to 0.0 in the driver.
        index : int, optional
            If variable is an array, this indicates which entry is of
            interest for this particular response. This may be a positive
            or negative integer.
        units : str, optional
            Units to convert to before applying scaling.
        adder : float or ndarray, optional
            Value to add to the model value to get the scaled value for the driver. adder
            is first in precedence.  adder and scaler are an alterantive to using ref
            and ref0.
        scaler : float or ndarray, optional
            value to multiply the model value to get the scaled value for the driver. scaler
            is second in precedence. adder and scaler are an alterantive to using ref
            and ref0.
        parallel_deriv_color : string
            If specified, this design var will be grouped for parallel derivative
            calculations with other variables sharing the same parallel_deriv_color.
        cache_linear_solution : bool
            If True, store the linear solution vectors for this variable so they can
            be used to start the next linear solution with an initial guess equal to the
            solution from the previous linear solve.

        Notes
        -----
        The objective can be scaled using scaler and adder, where

        .. math::

            x_{scaled} = scaler(x + adder)

        or through the use of ref/ref0, which map to scaler and adder through
        the equations:

        .. math::

            0 = scaler(ref_0 + adder)

            1 = scaler(ref + adder)

        which results in:

        .. math::

            adder = -ref_0

            scaler = \frac{1}{ref + adder}
        """
        if index is not None and not isinstance(index, int):
            raise TypeError('{}: If specified, objective index must be '
                            'an int.'.format(self.msginfo))
        self.add_response(name, type_='obj', scaler=scaler, adder=adder,
                          ref=ref, ref0=ref0, index=index, units=units,
                          parallel_deriv_color=parallel_deriv_color,
                          cache_linear_solution=cache_linear_solution)

    def _check_voi_meta_sizes(self, typename, meta, names):
        """
        Check that sizes of named metadata agree with meta['size'].

        Parameters
        ----------
        typename : str
            'design var', 'objective', or 'constraint'
        meta : dict
            Metadata dictionary.
        names : list of str
            The metadata entries at each of these names must match meta['size'].
        """
        if 'size' in meta and meta['size'] is not None:
            size = meta['size']
            for mname in names:
                val = meta[mname]
                if isinstance(val, np.ndarray) and size != val.size:
                    raise ValueError(f"{self.msginfo}: When adding {typename} '{meta['name']}',"
                                     f" {mname} should have size {size} but instead has size "
                                     f"{val.size}.")

    def get_design_vars(self, recurse=True, get_sizes=True, use_prom_ivc=True):
        """
        Get the DesignVariable settings from this system.

        Retrieve all design variable settings from the system and, if recurse
        is True, all of its subsystems.

        Parameters
        ----------
        recurse : bool
            If True, recurse through the subsystems and return the path of
            all design vars relative to the this system.
        get_sizes : bool, optional
            If True, compute the size of each design variable.
        use_prom_ivc : bool
            Translate auto_ivc_names to their promoted input names.

        Returns
        -------
        dict
            The design variables defined in the current system and, if
            recurse=True, its subsystems.

        """
        pro2abs_out = self._var_allprocs_prom2abs_list['output']
        pro2abs_in = self._var_allprocs_prom2abs_list['input']
        model = self._problem_meta['model_ref']()
        conns = model._conn_global_abs_in2out
        abs2meta_out = model._var_allprocs_abs2meta['output']

        # Human readable error message during Driver setup.
        out = OrderedDict()
        try:
            for name, data in self._design_vars.items():
                if 'parallel_deriv_color' in data and data['parallel_deriv_color'] is not None:
                    self._problem_meta['using_par_deriv_color'] = True

                if name in pro2abs_out:

                    # This is an output name, most likely a manual indepvarcomp.
                    abs_name = pro2abs_out[name][0]
                    out[abs_name] = data
                    out[abs_name]['ivc_source'] = abs_name
                    out[abs_name]['distributed'] = \
                        abs_name in abs2meta_out and abs2meta_out[abs_name]['distributed']

                else:  # assume an input name else KeyError

                    # Design variable on an auto_ivc input, so use connected output name.
                    in_abs = pro2abs_in[name][0]
                    ivc_path = conns[in_abs]
                    distrib = ivc_path in abs2meta_out and abs2meta_out[ivc_path]['distributed']
                    if use_prom_ivc:
                        out[name] = data
                        out[name]['ivc_source'] = ivc_path
                        out[name]['distributed'] = distrib
                    else:
                        out[ivc_path] = data
                        out[ivc_path]['ivc_source'] = ivc_path
                        out[ivc_path]['distributed'] = distrib

        except KeyError as err:
            msg = "{}: Output not found for design variable {}."
            raise RuntimeError(msg.format(self.msginfo, str(err)))

        if get_sizes:
            # Size them all
            sizes = model._var_sizes['output']
            abs2idx = model._var_allprocs_abs2idx
            owning_rank = model._owning_rank

            for name, meta in out.items():

                src_name = name
                if meta['ivc_source'] is not None:
                    src_name = meta['ivc_source']

                if 'size' not in meta:
                    if src_name in abs2idx:
                        if meta['distributed']:
                            meta['size'] = sizes[model.comm.rank, abs2idx[src_name]]
                        else:
                            meta['size'] = sizes[owning_rank[src_name], abs2idx[src_name]]
                    else:
                        meta['size'] = 0  # discrete var, don't know size
                meta['size'] = int(meta['size'])  # make default int so will be json serializable

                if src_name in abs2idx:  # var is continuous
                    indices = meta['indices']
                    vmeta = abs2meta_out[src_name]
                    meta['distributed'] = vmeta['distributed']
                    if indices is not None:
                        # Index defined in this response.
                        # update src shapes for Indexer objects
                        indices.set_src_shape(vmeta['global_shape'])
                        indices = indices.shaped_instance()
                        meta['size'] = len(indices)
                        meta['global_size'] = len(indices)
                    else:
                        meta['global_size'] = vmeta['global_size']

                    self._check_voi_meta_sizes('design var', meta,
                                               ['ref', 'ref0', 'scaler', 'adder', 'upper', 'lower'])
                else:
                    meta['global_size'] = 0  # discrete var

        if recurse:
            abs2prom_in = self._var_allprocs_abs2prom['input']
            for subsys in self._subsystems_myproc:
                dvs = subsys.get_design_vars(recurse=recurse, get_sizes=get_sizes,
                                             use_prom_ivc=use_prom_ivc)
                if use_prom_ivc:
                    # have to promote subsystem prom name to this level
                    sub_pro2abs_in = subsys._var_allprocs_prom2abs_list['input']
                    for dv, meta in dvs.items():
                        if dv in sub_pro2abs_in:
                            abs_dv = sub_pro2abs_in[dv][0]
                            out[abs2prom_in[abs_dv]] = meta
                        else:
                            out[dv] = meta
                else:
                    out.update(dvs)

            if self.comm.size > 1 and self._subsystems_allprocs:
                my_out = out
                allouts = self.comm.allgather(out)
                out = OrderedDict()
                for rank, all_out in enumerate(allouts):
                    for name, meta in all_out.items():
                        if name not in out:
                            if name in my_out:
                                out[name] = my_out[name]
                            else:
                                out[name] = meta

        return out

    def get_responses(self, recurse=True, get_sizes=True, use_prom_ivc=False):
        """
        Get the response variable settings from this system.

        Retrieve all response variable settings from the system as a dict,
        keyed by variable name.

        Parameters
        ----------
        recurse : bool, optional
            If True, recurse through the subsystems and return the path of
            all responses relative to the this system.
        get_sizes : bool, optional
            If True, compute the size of each response.
        use_prom_ivc : bool
            Translate auto_ivc_names to their promoted input names.

        Returns
        -------
        dict
            The responses defined in the current system and, if
            recurse=True, its subsystems.

        """
        prom2abs_out = self._var_allprocs_prom2abs_list['output']
        prom2abs_in = self._var_allprocs_prom2abs_list['input']
        model = self._problem_meta['model_ref']()
        conns = model._conn_global_abs_in2out
        abs2meta_out = model._var_allprocs_abs2meta['output']

        # Human readable error message during Driver setup.
        try:
            out = {}
            for name, data in self._responses.items():
                if 'parallel_deriv_color' in data and data['parallel_deriv_color'] is not None:
                    self._problem_meta['using_par_deriv_color'] = True

                if name in prom2abs_out:
                    abs_name = prom2abs_out[name][0]
                    out[abs_name] = data
                    out[abs_name]['ivc_source'] = abs_name
                    out[abs_name]['distributed'] = \
                        abs_name in abs2meta_out and abs2meta_out[abs_name]['distributed']

                else:
                    # A constraint can be on an auto_ivc input, so use connected
                    # output name.
                    in_abs = prom2abs_in[name][0]
                    ivc_path = conns[in_abs]
                    distrib = ivc_path in abs2meta_out and abs2meta_out[ivc_path]['distributed']
                    if use_prom_ivc:
                        out[name] = data
                        out[name]['ivc_source'] = ivc_path
                        out[name]['distributed'] = distrib
                    else:
                        out[ivc_path] = data
                        out[ivc_path]['ivc_source'] = ivc_path
                        out[ivc_path]['distributed'] = distrib

        except KeyError as err:
            msg = "{}: Output not found for response {}."
            raise RuntimeError(msg.format(self.msginfo, str(err)))

        if get_sizes:
            # Size them all
            sizes = model._var_sizes['output']
            abs2idx = model._var_allprocs_abs2idx
            owning_rank = model._owning_rank
            for response in out.values():
                name = response['ivc_source']

                # Discrete vars
                if name not in abs2idx:
                    response['size'] = response['global_size'] = 0  # discrete var, don't know size
                    continue

                meta = abs2meta_out[name]
                response['distributed'] = meta['distributed']

                if response['indices'] is not None:
                    indices = response['indices']
                    indices.set_src_shape(meta['global_shape'])
                    indices = indices.shaped_instance()
                    response['size'] = response['global_size'] = len(indices)
                else:
                    response['size'] = sizes[owning_rank[name], abs2idx[name]]
                    response['global_size'] = meta['global_size']

                self._check_voi_meta_sizes(resp_types[response['type']], response,
                                           resp_size_checks[response['type']])

        if recurse:
            abs2prom_in = self._var_allprocs_abs2prom['input']
            for subsys in self._subsystems_myproc:
                resps = subsys.get_responses(recurse=recurse, get_sizes=get_sizes,
                                             use_prom_ivc=use_prom_ivc)
                if use_prom_ivc:
                    # have to promote subsystem prom name to this level
                    sub_pro2abs_in = subsys._var_allprocs_prom2abs_list['input']
                    for dv, meta in resps.items():
                        if dv in sub_pro2abs_in:
                            abs_resp = sub_pro2abs_in[dv][0]
                            out[abs2prom_in[abs_resp]] = meta
                        else:
                            out[dv] = meta
                else:
                    out.update(resps)

            if self.comm.size > 1 and self._subsystems_allprocs:
                all_outs = self.comm.allgather(out)
                out = OrderedDict()
                for rank, all_out in enumerate(all_outs):
                    out.update(all_out)

        return out

    def get_constraints(self, recurse=True):
        """
        Get the Constraint settings from this system.

        Retrieve the constraint settings for the current system as a dict,
        keyed by variable name.

        Parameters
        ----------
        recurse : bool, optional
            If True, recurse through the subsystems and return the path of
            all constraints relative to the this system.

        Returns
        -------
        dict
            The constraints defined in the current system.

        """
        return OrderedDict((key, response) for (key, response) in
                           self.get_responses(recurse=recurse).items()
                           if response['type'] == 'con')

    def get_objectives(self, recurse=True):
        """
        Get the Objective settings from this system.

        Retrieve all objectives settings from the system as a dict, keyed
        by variable name.

        Parameters
        ----------
        recurse : bool, optional
            If True, recurse through the subsystems and return the path of
            all objective relative to the this system.

        Returns
        -------
        dict
            The objectives defined in the current system.

        """
        return OrderedDict((key, response) for (key, response) in
                           self.get_responses(recurse=recurse).items()
                           if response['type'] == 'obj')

    def run_apply_nonlinear(self):
        """
        Compute residuals.

        This calls _apply_nonlinear, but with the model assumed to be in an unscaled state.
        """
        with self._scaled_context_all():
            self._apply_nonlinear()

    def get_io_metadata(self, iotypes=('input', 'output'), metadata_keys=None,
                        includes=None, excludes=None, tags=(), get_remote=False, rank=None,
                        return_rel_names=True):
        """
        Retrieve metdata for a filtered list of variables.

        Parameters
        ----------
        iotypes : str or iter of str
            Will contain either 'input', 'output', or both.  Defaults to both.
        metadata_keys : iter of str or None
            Names of metadata entries to be retrieved or None, meaning retrieve all
            available 'allprocs' metadata.  If 'values' or 'src_indices' are required,
            their keys must be provided explicitly since they are not found in the 'allprocs'
            metadata and must be retrieved from local metadata located in each process.
        includes : str, iter of str or None
            Collection of glob patterns for pathnames of variables to include. Default is None,
            which includes all variables.
        excludes : str, iter of str or None
            Collection of glob patterns for pathnames of variables to exclude. Default is None.
        tags : str or iter of strs
            User defined tags that can be used to filter what gets listed. Only inputs with the
            given tags will be listed.
            Default is None, which means there will be no filtering based on tags.
        get_remote : bool
            If True, retrieve variables from other MPI processes as well.
        rank : int or None
            If None, and get_remote is True, retrieve values from all MPI process to all other
            MPI processes.  Otherwise, if get_remote is True, retrieve values from all MPI
            processes only to the specified rank.
        return_rel_names : bool
            If True, the names returned will be relative to the scope of this System. Otherwise
            they will be absolute names.

        Returns
        -------
        dict
            A dict of metadata keyed on name, where name is either absolute or relative
            based on the value of the `return_rel_names` arg, and metadata is a dict containing
            entries based on the value of the metadata_keys arg.  Every metadata dict will
            always contain two entries, 'promoted_name' and 'discrete', to indicate a given
            variable's promoted name and whether or not it is discrete.
        """
        prefix = self.pathname + '.' if self.pathname else ''
        rel_idx = len(prefix)

        # Setup any modified subsystems so the metadata dicts are up-to-date.
        if self._problem_meta:
            conf_info = self._problem_meta['config_info']
            if conf_info:
                if self._subsystems_allprocs:
                    conf_info._update_modified_systems(self)
                if self.pathname in conf_info._modified_systems:
                    self._setup_var_data()

        if isinstance(iotypes, str):
            iotypes = (iotypes,)
        if isinstance(includes, str):
            includes = (includes,)
        if isinstance(excludes, str):
            excludes = (excludes,)

        loc2meta = self._var_abs2meta
        all2meta = self._var_allprocs_abs2meta

        dynset = set(('shape', 'size', 'val'))
        gather_keys = {'val', 'src_indices'}
        need_gather = get_remote and self.comm.size > 1
        if metadata_keys is not None:
            keyset = set(metadata_keys)
            diff = keyset - allowed_meta_names
            if diff:
                raise RuntimeError(f"{self.msginfo}: {sorted(diff)} are not valid metadata entry "
                                   "names.")
        need_local_meta = metadata_keys is not None and len(gather_keys.intersection(keyset)) > 0
        nodyn = metadata_keys is None or keyset.intersection(dynset)

        if need_local_meta:
            metadict = loc2meta
            disc_metadict = self._var_discrete
        else:
            metadict = all2meta
            disc_metadict = self._var_allprocs_discrete
            need_gather = False  # we can get everything from 'allprocs' dict without gathering

        if tags:
            tagset = make_set(tags)

        result = {}

        it = self._var_allprocs_abs2prom if get_remote else self._var_abs2prom

        for iotype in iotypes:
            cont2meta = metadict[iotype]
            disc2meta = disc_metadict[iotype]

            for abs_name, prom in it[iotype].items():
                if not match_prom_or_abs(abs_name, prom, includes, excludes):
                    continue

                rel_name = abs_name[rel_idx:]

                if abs_name in all2meta[iotype]:  # continuous
                    meta = cont2meta[abs_name] if abs_name in cont2meta else None
                    distrib = all2meta[iotype][abs_name]['distributed']
                    if nodyn:
                        a2m = all2meta[iotype][abs_name]
                        if a2m['shape'] is None and (a2m['shape_by_conn'] or a2m['copy_shape']):
                            raise RuntimeError(f"{self.msginfo}: Can't retrieve shape, size, or "
                                               f"value for dynamically sized variable '{prom}' "
                                               "because they aren't known yet.")
                else:  # discrete
                    if need_local_meta:  # use relative name for discretes
                        meta = disc2meta[rel_name] if rel_name in disc2meta else None
                    else:
                        meta = disc2meta[abs_name]
                    distrib = False

                if meta is None:
                    ret_meta = None
                else:
                    if metadata_keys is None:
                        ret_meta = _MetadataDict(meta)
                    else:
                        ret_meta = _MetadataDict()
                        for key in metadata_keys:
                            try:
                                ret_meta[key] = meta[key]
                            except KeyError:
                                ret_meta[key] = 'Unavailable'

                if need_gather:
                    if distrib or abs_name in self._vars_to_gather:
                        if rank is None:
                            allproc_metas = self.comm.allgather(ret_meta)
                        else:
                            allproc_metas = self.comm.gather(ret_meta, root=rank)

                        if rank is None or self.comm.rank == rank:
                            if not ret_meta:
                                ret_meta = _MetadataDict()
                            if distrib:
                                if 'val' in metadata_keys:
                                    # assemble the full distributed value
                                    dist_vals = [m['val'] for m in allproc_metas
                                                 if m is not None and m['val'].size > 0]
                                    if dist_vals:
                                        ret_meta['val'] = np.concatenate(dist_vals)
                                    else:
                                        ret_meta['val'] = np.zeros(0)
                                if 'src_indices' in metadata_keys:
                                    # assemble full src_indices
                                    dist_src_inds = [m['src_indices'] for m in allproc_metas
                                                     if m is not None and m['src_indices'].size > 0]
                                    if dist_src_inds:
                                        ret_meta['src_indices'] = np.concatenate(dist_src_inds)
                                    else:
                                        ret_meta['src_indices'] = np.zeros(0, dtype=INT_DTYPE)

                            elif abs_name in self._vars_to_gather:
                                for m in allproc_metas:
                                    if m is not None:
                                        ret_meta = m
                                        break
                        else:
                            ret_meta = None

                if ret_meta is not None:
                    ret_meta['prom_name'] = prom
                    ret_meta['discrete'] = abs_name not in all2meta

                    vname = rel_name if return_rel_names else abs_name

                    if tags and not tagset & ret_meta['tags']:
                        continue

                    result[vname] = ret_meta

        return result

    def list_inputs(self,
                    val=True,
                    prom_name=False,
                    units=False,
                    shape=False,
                    global_shape=False,
                    desc=False,
                    hierarchical=True,
                    print_arrays=False,
                    tags=None,
                    includes=None,
                    excludes=None,
                    all_procs=False,
                    out_stream=_DEFAULT_OUT_STREAM,
                    values=None):
        """
        Write a list of input names and other optional information to a specified stream.

        Parameters
        ----------
        val : bool, optional
            When True, display/return input values. Default is True.
        prom_name : bool, optional
            When True, display/return the promoted name of the variable.
            Default is False.
        units : bool, optional
            When True, display/return units. Default is False.
        shape : bool, optional
            When True, display/return the shape of the value. Default is False.
        global_shape : bool, optional
            When True, display/return the global shape of the value. Default is False.
        desc : bool, optional
            When True, display/return description. Default is False.
        hierarchical : bool, optional
            When True, human readable output shows variables in hierarchical format.
        print_arrays : bool, optional
            When False, in the columnar display, just display norm of any ndarrays with size > 1.
            The norm is surrounded by vertical bars to indicate that it is a norm.
            When True, also display full values of the ndarray below the row. Format is affected
            by the values set with numpy.set_printoptions
            Default is False.
        tags : str or list of strs
            User defined tags that can be used to filter what gets listed. Only inputs with the
            given tags will be listed.
            Default is None, which means there will be no filtering based on tags.
        includes : None or iter of str
            Collection of glob patterns for pathnames of variables to include. Default is None,
            which includes all input variables.
        excludes : None or iter of str
            Collection of glob patterns for pathnames of variables to exclude. Default is None.
        all_procs : bool, optional
            When True, display output on all ranks. Default is False, which will display
            output only from rank 0.
        out_stream : file-like object
            Where to send human readable output. Default is sys.stdout.
            Set to None to suppress.
        values : bool, optional
            This argument has been deprecated and will be removed in 4.0.

        Returns
        -------
        list of (name, metadata)
            List of input names and other optional information about those inputs.
        """
        if values is not None:
            warn_deprecation(f"{self.msginfo}: The 'values' argument to 'list_inputs()' is "
                             "deprecated and will be removed in 4.0. Please use 'val' instead.")
        elif not val and values:
            values = True
        else:
            values = val

        metavalues = values and self._inputs is None

        keynames = ['val', 'units', 'shape', 'global_shape', 'desc', 'tags']
        keyvals = [metavalues, units, shape, global_shape, desc, tags is not None]
        keys = [n for i, n in enumerate(keynames) if keyvals[i]]

        inputs = self.get_io_metadata(('input',), keys, includes, excludes, tags,
                                      get_remote=True,
                                      rank=None if all_procs or val else 0,
                                      return_rel_names=False)

        if inputs:
            to_remove = ['discrete']
            if tags:
                to_remove.append('tags')
            if not prom_name:
                to_remove.append('prom_name')
            for _, meta in inputs.items():
                for key in to_remove:
                    del meta[key]

        if values and self._inputs is not None:
            # we want value from the input vector, not from the metadata
            for n, meta in inputs.items():
                meta['val'] = self._abs_get_val(n, get_remote=True,
                                                rank=None if all_procs else 0, kind='input')

        if not inputs or (not all_procs and self.comm.rank != 0):
            return []

        if out_stream:
            self._write_table('input', inputs, hierarchical, print_arrays, all_procs,
                              out_stream)

        if self.pathname:
            # convert to relative names
            rel_idx = len(self.pathname) + 1
            inputs = [(n[rel_idx:], meta) for n, meta in inputs.items()]
        else:
            inputs = list(inputs.items())

        return inputs

    def list_outputs(self,
                     explicit=True, implicit=True,
                     val=True,
                     prom_name=False,
                     residuals=False,
                     residuals_tol=None,
                     units=False,
                     shape=False,
                     global_shape=False,
                     bounds=False,
                     scaling=False,
                     desc=False,
                     hierarchical=True,
                     print_arrays=False,
                     tags=None,
                     includes=None,
                     excludes=None,
                     all_procs=False,
                     list_autoivcs=False,
                     out_stream=_DEFAULT_OUT_STREAM,
                     values=None):
        """
        Write a list of output names and other optional information to a specified stream.

        Parameters
        ----------
        explicit : bool, optional
            include outputs from explicit components. Default is True.
        implicit : bool, optional
            include outputs from implicit components. Default is True.
        val : bool, optional
            When True, display output values. Default is True.
        prom_name : bool, optional
            When True, display the promoted name of the variable.
            Default is False.
        residuals : bool, optional
            When True, display residual values. Default is False.
        residuals_tol : float, optional
            If set, limits the output of list_outputs to only variables where
            the norm of the resids array is greater than the given 'residuals_tol'.
            Default is None.
        units : bool, optional
            When True, display units. Default is False.
        shape : bool, optional
            When True, display/return the shape of the value. Default is False.
        global_shape : bool, optional
            When True, display/return the global shape of the value. Default is False.
        bounds : bool, optional
            When True, display/return bounds (lower and upper). Default is False.
        scaling : bool, optional
            When True, display/return scaling (ref, ref0, and res_ref). Default is False.
        desc : bool, optional
            When True, display/return description. Default is False.
        hierarchical : bool, optional
            When True, human readable output shows variables in hierarchical format.
        print_arrays : bool, optional
            When False, in the columnar display, just display norm of any ndarrays with size > 1.
            The norm is surrounded by vertical bars to indicate that it is a norm.
            When True, also display full values of the ndarray below the row. Format  is affected
            by the values set with numpy.set_printoptions
            Default is False.
        tags : str or list of strs
            User defined tags that can be used to filter what gets listed. Only outputs with the
            given tags will be listed.
            Default is None, which means there will be no filtering based on tags.
        includes : None or iter of str
            Collection of glob patterns for pathnames of variables to include. Default is None,
            which includes all output variables.
        excludes : None or iter of str
            Collection of glob patterns for pathnames of variables to exclude. Default is None.
        all_procs : bool, optional
            When True, display output on all processors. Default is False.
        list_autoivcs : bool
            If True, include auto_ivc outputs in the listing.  Defaults to False.
        out_stream : file-like
            Where to send human readable output. Default is sys.stdout.
            Set to None to suppress.
        values : bool, optional
            This argument has been deprecated and will be removed in 4.0.

        Returns
        -------
        list of (name, metadata)
            List of output names and other optional information about those outputs.
        """
        if values is not None:
            warn_deprecation(f"{self.msginfo}: The 'values' argument to 'list_outputs()' is "
                             "deprecated and will be removed in 4.0. Please use 'val' instead.")
        elif not val and values:
            values = True
        else:
            values = val

        keynames = ['val', 'units', 'shape', 'global_shape', 'desc', 'tags']
        keyflags = [values, units, shape, global_shape, desc, tags]

        keys = [name for i, name in enumerate(keynames) if keyflags[i]]

        if bounds:
            keys.extend(('lower', 'upper'))
        if scaling:
            keys.extend(('ref', 'ref0', 'res_ref'))

        outputs = self.get_io_metadata(('output',), keys, includes, excludes, tags,
                                       get_remote=True,
                                       rank=None if all_procs or val or residuals else 0,
                                       return_rel_names=False)

        # filter auto_ivcs if requested
        if outputs and not list_autoivcs:
            outputs = {n: m for n, m in outputs.items() if not n.startswith('_auto_ivc.')}

        # get values & resids
        if self._outputs is not None and (values or residuals or residuals_tol):
            to_remove = []

            for name, meta in outputs.items():
                if values:
                    # we want value from the input vector, not from the metadata
                    meta['val'] = self._abs_get_val(name, get_remote=True,
                                                    rank=None if all_procs else 0, kind='output')
                if residuals or residuals_tol:
                    resids = self._abs_get_val(name, get_remote=True,
                                               rank=None if all_procs else 0,
                                               kind='residual')
                    if residuals_tol and np.linalg.norm(resids) < residuals_tol:
                        to_remove.append(name)
                    elif residuals:
                        meta['resids'] = resids

            # remove any outputs that don't pass the residuals_tol filter
            for name in to_remove:
                del outputs[name]

        # NOTE: calls to _abs_get_val() above are collective calls and must be done on all procs
        if not outputs or (not all_procs and self.comm.rank != 0):
            return []

        # remove metadata we don't want to show/return
        to_remove = ['discrete']
        if tags:
            to_remove.append('tags')
        if not prom_name:
            to_remove.append('prom_name')
        for _, meta in outputs.items():
            for key in to_remove:
                del meta[key]

        rel_idx = len(self.pathname) + 1 if self.pathname else 0

        states = set(self._list_states())
        if explicit:
            expl_outputs = {n: m for n, m in outputs.items() if n not in states}
            if out_stream:
                self._write_table('explicit', expl_outputs, hierarchical, print_arrays,
                                  all_procs, out_stream)

            if self.name:  # convert to relative name
                expl_outputs = [(n[rel_idx:], meta) for n, meta in expl_outputs.items()]
            else:
                expl_outputs = list(expl_outputs.items())

        if implicit:
            impl_outputs = {}
            if residuals_tol:
                for n, m in outputs.items():
                    if n in states:
                        if residuals_tol and 'resids' in m:
                            if np.linalg.norm(m['resids']) >= residuals_tol:
                                impl_outputs[n] = m
                        else:
                            impl_outputs[n] = m
            else:
                impl_outputs = {n: m for n, m in outputs.items() if n in states}
            if out_stream:
                self._write_table('implicit', impl_outputs, hierarchical, print_arrays,
                                  all_procs, out_stream)
            if self.name:  # convert to relative name
                impl_outputs = [(n[rel_idx:], meta) for n, meta in impl_outputs.items()]
            else:
                impl_outputs = list(impl_outputs.items())

        if explicit:
            if implicit:
                return expl_outputs + impl_outputs
            return expl_outputs
        elif implicit:
            return impl_outputs
        else:
            raise RuntimeError(self.msginfo +
                               ': You have excluded both Explicit and Implicit components.')

    def _write_table(self, var_type, var_data, hierarchical, print_arrays, all_procs, out_stream):
        """
        Write table of variable names, values, residuals, and metadata to out_stream.

        Parameters
        ----------
        var_type : 'input', 'explicit' or 'implicit'
            Indicates type of variables, input or explicit/implicit output.
        var_data : dict
            dict of name and metadata.
        hierarchical : bool
            When True, human readable output shows variables in hierarchical format.
        print_arrays : bool
            When False, in the columnar display, just display norm of any ndarrays with size > 1.
            The norm is surrounded by vertical bars to indicate that it is a norm.
            When True, also display full values of the ndarray below the row. Format  is affected
            by the values set with numpy.set_printoptions
            Default is False.
        all_procs : bool, optional
            When True, display output on all processors.
        out_stream : file-like object
            Where to send human readable output.
            Set to None to suppress.
        """
        if out_stream is None:
            return

        if self._outputs is None:
            var_list = var_data.keys()
            top_name = self.name
        else:
            inputs = var_type == 'input'
            outputs = not inputs
            var_list = self._get_vars_exec_order(inputs=inputs, outputs=outputs, variables=var_data)
            top_name = self.name if self.name else 'model'

        if all_procs or self.comm.rank == 0:
            write_var_table(self.pathname, var_list, var_type, var_data,
                            hierarchical, top_name, print_arrays, out_stream)

    def _get_vars_exec_order(self, inputs=False, outputs=False, variables=None):
        """
        Get list of variable names in execution order, based on the order subsystems were setup.

        Parameters
        ----------
        outputs : bool, optional
            Get names of output variables. Default is False.
        inputs : bool, optional
            Get names of input variables. Default is False.
        variables : Collection (list or dict)
            Absolute path names of the subset of variables to include.
            If None then all variables will be included. Default is None.

        Returns
        -------
        list
            list of variable names in execution order
        """
        var_list = []

        real_vars = self._var_allprocs_abs2meta
        disc_vars = self._var_allprocs_discrete

        in_or_out = []
        if inputs:
            in_or_out.append('input')
        if outputs:
            in_or_out.append('output')

        if self._subsystems_allprocs:
            for subsys, _ in self._subsystems_allprocs.values():
                prefix = subsys.pathname + '.'
                for io in in_or_out:
                    for var_name in chain(real_vars[io], disc_vars[io]):
                        if variables is None or var_name in variables:
                            if var_name.startswith(prefix):
                                var_list.append(var_name)
        else:
            # For components with no children, self._subsystems_allprocs is empty.
            for io in in_or_out:
                for var_name in chain(real_vars[io], disc_vars[io]):
                    if not variables or var_name in variables:
                        var_list.append(var_name)

        return var_list

    def run_solve_nonlinear(self):
        """
        Compute outputs.

        This calls _solve_nonlinear, but with the model assumed to be in an unscaled state.

        """
        with self._scaled_context_all():
            self._solve_nonlinear()

    def run_apply_linear(self, mode, scope_out=None, scope_in=None):
        """
        Compute jac-vec product.

        This calls _apply_linear, but with the model assumed to be in an unscaled state.

        Parameters
        ----------
        mode : str
            'fwd' or 'rev'.
        scope_out : set or None
            Set of absolute output names in the scope of this mat-vec product.
            If None, all are in the scope.
        scope_in : set or None
            Set of absolute input names in the scope of this mat-vec product.
            If None, all are in the scope.
        """
        with self._scaled_context_all():
            self._apply_linear(None, ContainsAll(), mode, scope_out, scope_in)

    def run_solve_linear(self, mode):
        """
        Apply inverse jac product.

        This calls _solve_linear, but with the model assumed to be in an unscaled state.

        Parameters
        ----------
        mode : str
            'fwd' or 'rev'.
        """
        with self._scaled_context_all():
            self._solve_linear(mode, ContainsAll())

    def run_linearize(self, sub_do_ln=True):
        """
        Compute jacobian / factorization.

        This calls _linearize, but with the model assumed to be in an unscaled state.

        Parameters
        ----------
        sub_do_ln : boolean
            Flag indicating if the children should call linearize on their linear solvers.
        """
        with self._scaled_context_all():
            do_ln = self._linear_solver is not None and self._linear_solver._linearize_children()
            self._linearize(self._assembled_jac, sub_do_ln=do_ln)
            if self._linear_solver is not None and sub_do_ln:
                self._linear_solver._linearize()

    def _apply_nonlinear(self):
        """
        Compute residuals. The model is assumed to be in a scaled state.
        """
        pass

    def check_config(self, logger):
        """
        Perform optional error checks.

        Parameters
        ----------
        logger : object
            The object that manages logging output.
        """
        pass

    def _apply_linear(self, jac, rel_systems, mode, scope_in=None, scope_out=None):
        """
        Compute jac-vec product. The model is assumed to be in a scaled state.

        Parameters
        ----------
        jac : Jacobian or None
            If None, use local jacobian, else use assembled jacobian jac.
        rel_systems : set of str
            Set of names of relevant systems based on the current linear solve.
        mode : str
            'fwd' or 'rev'.
        scope_out : set or None
            Set of absolute output names in the scope of this mat-vec product.
            If None, all are in the scope.
        scope_in : set or None
            Set of absolute input names in the scope of this mat-vec product.
            If None, all are in the scope.
        """
        raise NotImplementedError(self.msginfo + ": _apply_linear has not been overridden")

    def _solve_linear(self, mode, rel_systems):
        """
        Apply inverse jac product. The model is assumed to be in a scaled state.

        Parameters
        ----------
        mode : str
            'fwd' or 'rev'.
        rel_systems : set of str
            Set of names of relevant systems based on the current linear solve.
        """
        pass

    def _linearize(self, jac, sub_do_ln=True):
        """
        Compute jacobian / factorization. The model is assumed to be in a scaled state.

        Parameters
        ----------
        jac : Jacobian or None
            If None, use local jacobian, else use assembled jacobian jac.
        sub_do_ln : boolean
            Flag indicating if the children should call linearize on their linear solvers.
        """
        pass

    def _list_states(self):
        """
        Return list of all states at and below this system.

        Returns
        -------
        list
            List of all states.
        """
        return []

    def _list_states_allprocs(self):
        """
        Return list of all states at and below this system across all procs.

        Returns
        -------
        list
            List of all states.
        """
        return []

    def add_recorder(self, recorder, recurse=False):
        """
        Add a recorder to the system.

        Parameters
        ----------
        recorder : <CaseRecorder>
           A recorder instance.
        recurse : boolean
            Flag indicating if the recorder should be added to all the subsystems.
        """
        if MPI:
            raise RuntimeError(self.msginfo + ": Recording of Systems when running parallel "
                               "code is not supported yet")

        self._rec_mgr.append(recorder)

        if recurse:
            for s in self.system_iter(include_self=False, recurse=recurse):
                s._rec_mgr.append(recorder)

    def record_iteration(self):
        """
        Record an iteration of the current System.
        """
        global _recordable_funcs

        if self._rec_mgr._recorders:
            parallel = self._rec_mgr._check_parallel() if self.comm.size > 1 else False
            options = self.recording_options
            metadata = create_local_meta(self.pathname)

            # Get the data to record
            if self._recording_iter.stack:
                stack_top = self._recording_iter.stack[-1][0]
                method = stack_top.rsplit('.', 1)[-1]

                if method not in _recordable_funcs:
                    raise ValueError(f"{self.msginfo}: {method} must be one of: "
                                     f"{sorted(_recordable_funcs)}")

                if 'nonlinear' in method:
                    inputs, outputs, residuals = self.get_nonlinear_vectors()
                    vec_name = 'nonlinear'
                else:
                    inputs, outputs, residuals = self.get_linear_vectors()
                    vec_name = 'linear'
            else:
                # outside of a run, just record nonlinear vectors
                inputs, outputs, residuals = self.get_nonlinear_vectors()
                vec_name = 'nonlinear'

            discrete_inputs = self._discrete_inputs
            discrete_outputs = self._discrete_outputs
            filt = self._filtered_vars_to_record

            data = {'input': {}, 'output': {}, 'residual': {}}
            if options['record_inputs'] and (inputs._names or len(discrete_inputs) > 0):
                data['input'] = self._retrieve_data_of_kind(filt, 'input', vec_name, parallel)

            if options['record_outputs'] and (outputs._names or len(discrete_outputs) > 0):
                data['output'] = self._retrieve_data_of_kind(filt, 'output', vec_name, parallel)

            if options['record_residuals'] and residuals._names:
                data['residual'] = self._retrieve_data_of_kind(filt, 'residual', vec_name, parallel)

            self._rec_mgr.record_iteration(self, data, metadata)

        # All calls to _solve_nonlinear are recorded, The counter is incremented after recording.
        self.iter_count += 1
        if not self.under_approx:
            self.iter_count_without_approx += 1

    def is_active(self):
        """
        Determine if the system is active on this rank.

        Returns
        -------
        bool
            If running under MPI, returns True if this `System` has a valid
            communicator. Always returns True if not running under MPI.
        """
        return MPI is None or not (self.comm is None or
                                   self.comm == MPI.COMM_NULL)

    def _clear_iprint(self):
        """
        Clear out the iprint stack from the solvers.
        """
        self.nonlinear_solver._solver_info.clear()

    def _reset_iter_counts(self):
        """
        Recursively reset iteration counter for all systems and solvers.
        """
        for s in self.system_iter(include_self=True, recurse=True):
            s.iter_count = 0
            s.iter_count_apply = 0
            s.iter_count_without_approx = 0

            if s._linear_solver:
                s._linear_solver._iter_count = 0
            if s._nonlinear_solver:
                nl = s._nonlinear_solver
                nl._iter_count = 0
                if hasattr(nl, 'linesearch') and nl.linesearch:
                    nl.linesearch._iter_count = 0

    def _set_finite_difference_mode(self, active):
        """
        Turn on or off finite difference mode.

        Recurses to turn on or off finite difference mode in all subsystems.

        Parameters
        ----------
        active : bool
            Finite difference flag; set to True prior to commencing finite difference.
        """
        for sub in self.system_iter(include_self=True, recurse=True):
            sub.under_finite_difference = active

    def _set_complex_step_mode(self, active):
        """
        Turn on or off complex stepping mode.

        Recurses to turn on or off complex stepping mode in all subsystems and their vectors.

        Parameters
        ----------
        active : bool
            Complex mode flag; set to True prior to commencing complex step.
        """
        for sub in self.system_iter(include_self=True, recurse=True):
            sub.under_complex_step = active
            sub._inputs.set_complex_step_mode(active)
            sub._outputs.set_complex_step_mode(active)
            sub._residuals.set_complex_step_mode(active)

            if sub._vectors['output']['linear']._alloc_complex:
                sub._vectors['output']['linear'].set_complex_step_mode(active)
                sub._vectors['input']['linear'].set_complex_step_mode(active)
                sub._vectors['residual']['linear'].set_complex_step_mode(active)

                if sub.linear_solver:
                    sub.linear_solver._set_complex_step_mode(active)

                if sub.nonlinear_solver:
                    sub.nonlinear_solver._set_complex_step_mode(active)

                if sub._owns_approx_jac:
                    sub._jacobian.set_complex_step_mode(active)

                if sub._assembled_jac:
                    sub._assembled_jac.set_complex_step_mode(active)

    def _set_approx_mode(self, active):
        """
        Turn on or off approx mode flag.

        Recurses to turn on or off approx mode flag in all subsystems.

        Parameters
        ----------
        active : bool
            Approx mode flag; set to True prior to commencing approximation.
        """
        for sub in self.system_iter(include_self=True, recurse=True):
            sub.under_approx = active

    def cleanup(self):
        """
        Clean up resources prior to exit.
        """
        # shut down all recorders
        self._rec_mgr.shutdown()

        # do any required cleanup on solvers
        if self._nonlinear_solver:
            self._nonlinear_solver.cleanup()
        if self._linear_solver:
            self._linear_solver.cleanup()

    def _get_partials_varlists(self):
        """
        Get lists of 'of' and 'wrt' variables that form the partial jacobian.

        Returns
        -------
        tuple(list, list)
            'of' and 'wrt' variable lists.
        """
        of = list(self._var_allprocs_prom2abs_list['output'])
        wrt = list(self._var_allprocs_prom2abs_list['input'])

        # filter out any discrete inputs or outputs
        if self._discrete_outputs:
            of = [n for n in of if n not in self._discrete_outputs]
        if self._discrete_inputs:
            wrt = [n for n in wrt if n not in self._discrete_inputs]

        # wrt should include implicit states
        return of, of + wrt

    def _get_gradient_nl_solver_systems(self):
        """
        Return a set of all Systems, including this one, that have a gradient nonlinear solver.

        Returns
        -------
        set
            Set of Systems containing nonlinear solvers that compute gradients.
        """
        return set(s for s in self.system_iter(include_self=True, recurse=True)
                   if s.nonlinear_solver and s.nonlinear_solver.supports['gradients'])

    def _jac_var_info_abs2prom(self, var_info):
        """
        Return a new list with tuples' [0] entry converted from absolute to promoted names.

        Parameters
        ----------
        var_info : list of (name, offset, end, idxs)
            The list that uses absolute names.

        Returns
        -------
        list
            The new list with promoted names.
        """
        new_list = []
        abs2prom_in = self._var_allprocs_abs2prom['input']
        abs2prom_out = self._var_allprocs_abs2prom['output']
        for tup in var_info:
            lst = list(tup)
            if tup[0] in abs2prom_out:
                lst[0] = abs2prom_out[tup[0]]
            else:
                lst[0] = abs2prom_in[tup[0]]
            new_list.append(lst)
        return new_list

    def _abs_get_val(self, abs_name, get_remote=False, rank=None, vec_name=None, kind=None,
                     flat=False, from_root=False):
        """
        Return the value of the variable specified by the given absolute name.

        Parameters
        ----------
        abs_name : str
            The absolute name of the variable.
        get_remote : bool or None
            If True, return the value even if the variable is remote. NOTE: This function must be
            called in all procs in the Problem's MPI communicator.
            If False, only retrieve the value if it is on the current process, or only the part
            of the value that's on the current process for a distributed variable.
            If None and the variable is remote or distributed, a RuntimeError will be raised.
        rank : int or None
            If not None, specifies that the value is to be gathered to the given rank only.
            Otherwise, if get_remote is specified, the value will be broadcast to all procs
            in the MPI communicator.
        vec_name : str
            Name of the vector to use.
        kind : str or None
            Kind of variable ('input', 'output', or 'residual').  If None, returned value
            will be either an input or output.
        flat : bool
            If True, return the flattened version of the value.
        from_root : bool
            If True, resolve variables from top level scope.

        Returns
        -------
        object or None
            The value of the requested output/input/resid variable.  None if variable is not found.
        """
        discrete = distrib = False
        val = _UNDEFINED
        if from_root:
            all_meta = self._problem_meta['model_ref']()._var_allprocs_abs2meta
            my_meta = self._problem_meta['model_ref']()._var_abs2meta
            io = 'output' if abs_name in all_meta['output'] else 'input'
            all_meta = all_meta[io]
            my_meta = my_meta[io]
        else:
            io = 'output' if abs_name in self._var_allprocs_abs2meta['output'] else 'input'
            all_meta = self._var_allprocs_abs2meta[io]
            my_meta = self._var_abs2meta[io]

        vars_to_gather = self._problem_meta['vars_to_gather']

        # if abs_name is non-discrete it should be found in all_meta
        if abs_name in all_meta:
            if get_remote:
                meta = all_meta[abs_name]
                distrib = meta['distributed']
            elif self.comm.size > 1:
                if abs_name in vars_to_gather and vars_to_gather[abs_name] != self.comm.rank:
                    raise RuntimeError(f"{self.msginfo}: Variable '{abs_name}' is not local to "
                                       f"rank {self.comm.rank}. You can retrieve values from "
                                       "other processes using `get_val(<name>, get_remote=True)`.")

                meta = my_meta[abs_name]
                distrib = meta['distributed']
                if distrib and get_remote is None:
                    raise RuntimeError(f"{self.msginfo}: Variable '{abs_name}' is a distributed "
                                       "variable. You can retrieve values from all processes "
                                       "using `get_val(<name>, get_remote=True)` or from the "
                                       "local process using `get_val(<name>, get_remote=False)`.")
        else:
            discrete = True
            relname = abs_name[len(self.pathname) + 1:] if self.pathname else abs_name
            if relname in self._discrete_outputs:
                val = self._discrete_outputs[relname]
            elif relname in self._discrete_inputs:
                val = self._discrete_inputs[relname]
            elif abs_name in self._var_allprocs_discrete['output']:
                pass  # non-local discrete output
            elif abs_name in self._var_allprocs_discrete['input']:
                pass  # non-local discrete input
            elif get_remote:
                raise ValueError(f"{self.msginfo}: Can't find variable named '{abs_name}'.")
            else:
                return _UNDEFINED

        typ = 'output' if abs_name in self._var_allprocs_abs2prom['output'] else 'input'
        if kind is None:
            kind = typ
        if vec_name is None:
            vec_name = 'nonlinear'

        if not discrete:
            try:
                vec = self._vectors[kind][vec_name]
            except KeyError:
                if abs_name in my_meta:
                    if vec_name != 'nonlinear':
                        raise ValueError(f"{self.msginfo}: Can't get variable named '{abs_name}' "
                                         "because linear vectors are not available before "
                                         "final_setup.")
                    val = my_meta[abs_name]['val']
            else:
                if from_root:
                    vec = vec._root_vector
                if vec._contains_abs(abs_name):
                    val = vec._abs_get_val(abs_name, flat)

        if get_remote and (distrib or abs_name in vars_to_gather) and self.comm.size > 1:
            owner = self._owning_rank[abs_name]
            myrank = self.comm.rank
            if rank is None:   # bcast
                if distrib:
                    idx = self._var_allprocs_abs2idx[abs_name]
                    sizes = self._var_sizes[typ][:, idx]
                    # TODO: could cache these offsets
                    offsets = np.zeros(sizes.size, dtype=INT_DTYPE)
                    offsets[1:] = np.cumsum(sizes[:-1])
                    if val is _UNDEFINED:
                        loc_val = np.zeros(sizes[myrank])
                    else:
                        loc_val = np.ascontiguousarray(val)
                    val = np.zeros(np.sum(sizes))
                    self.comm.Allgatherv(loc_val, [val, sizes, offsets, MPI.DOUBLE])
                    if not flat:
                        val.shape = meta['global_shape'] if get_remote else meta['shape']
                else:
                    if owner != self.comm.rank:
                        val = None
                    # TODO: use Bcast if not discrete for speed
                    new_val = self.comm.bcast(val, root=owner)
                    val = new_val
            else:   # retrieve to rank
                if distrib:
                    idx = self._var_allprocs_abs2idx[abs_name]
                    sizes = self._var_sizes[typ][:, idx]
                    # TODO: could cache these offsets
                    offsets = np.zeros(sizes.size, dtype=INT_DTYPE)
                    offsets[1:] = np.cumsum(sizes[:-1])
                    if val is _UNDEFINED:
                        loc_val = np.zeros(sizes[idx])
                    else:
                        loc_val = np.ascontiguousarray(val)
                    val = np.zeros(np.sum(sizes))
                    self.comm.Gatherv(loc_val, [val, sizes, offsets, MPI.DOUBLE], root=rank)
                    if not flat:
                        val.shape = meta['global_shape'] if get_remote else meta['shape']
                else:
                    if rank != owner:
                        tag = self._var_allprocs_abs2idx[abs_name]
                        # avoid tag collisions between inputs, outputs, and resids
                        if kind != 'output':
                            tag += len(self._var_allprocs_abs2meta['output'])
                            if kind == 'residual':
                                tag += len(self._var_allprocs_abs2meta['input'])
                        if self.comm.rank == owner:
                            self.comm.send(val, dest=rank, tag=tag)
                        elif self.comm.rank == rank:
                            val = self.comm.recv(source=owner, tag=tag)

        return val

    def get_val(self, name, units=None, indices=None, get_remote=False, rank=None,
                vec_name='nonlinear', kind=None, flat=False, from_src=True):
        """
        Get an output/input/residual variable.

        Function is used if you want to specify display units.

        Parameters
        ----------
        name : str
            Promoted or relative variable name in the root system's namespace.
        units : str, optional
            Units to convert to before return.
        indices : int or list of ints or tuple of ints or int ndarray or Iterable or None, optional
            Indices or slice to return.
        get_remote : bool or None
            If True, retrieve the value even if it is on a remote process.  Note that if the
            variable is remote on ANY process, this function must be called on EVERY process
            in the Problem's MPI communicator.
            If False, only retrieve the value if it is on the current process, or only the part
            of the value that's on the current process for a distributed variable.
            If None and the variable is remote or distributed, a RuntimeError will be raised.
        rank : int or None
            If not None, only gather the value to this rank.
        vec_name : str
            Name of the vector to use.   Defaults to 'nonlinear'.
        kind : str or None
            Kind of variable ('input', 'output', or 'residual').  If None, returned value
            will be either an input or output.
        flat : bool
            If True, return the flattened version of the value.
        from_src : bool
            If True, retrieve value of an input variable from its connected source.

        Returns
        -------
        object
            The value of the requested output/input variable.
        """
        abs_names = name2abs_names(self, name)
        if not abs_names:
            raise KeyError('{}: Variable "{}" not found.'.format(self.msginfo, name))
        simp_units = simplify_unit(units)

        if from_src:
            conns = self._problem_meta['model_ref']()._conn_global_abs_in2out
        else:
            conns = []
        if from_src and abs_names[0] in conns:  # pull input from source
            src = conns[abs_names[0]]
            if src in self._var_allprocs_abs2prom['output']:
                caller = self
            else:
                # src is outside of this system so get the value from the model
                caller = self._problem_meta['model_ref']()
            return caller._get_input_from_src(name, abs_names, conns, units=simp_units,
                                              indices=indices, get_remote=get_remote, rank=rank,
                                              vec_name='nonlinear', flat=flat, scope_sys=self)
        else:
            val = self._abs_get_val(abs_names[0], get_remote, rank, vec_name, kind, flat)

            if indices is not None:
                val = val[indices]

            if units is not None:
                val = self.convert2units(abs_names[0], val, simp_units)

        return val

    def _get_input_from_src(self, name, abs_ins, conns, units=None, indices=None,
                            get_remote=False, rank=None, vec_name='nonlinear', flat=False,
                            scope_sys=None):
        """
        Given an input name, retrieve the value from its source output.

        Parameters
        ----------
        name : str
            Promoted or relative variable name in the root system's namespace.
        abs_ins : list of str
            List of absolute input names.
        conns : dict
            Mapping of absolute names of each input to its connected output across the whole model.
        units : str, optional
            Units to convert to before return.
        indices : int or list of ints or tuple of ints or int ndarray or Iterable or None, optional
            Indices or slice to return.
        get_remote : bool
            If True, retrieve the value even if it is on a remote process.  Note that if the
            variable is remote on ANY process, this function must be called on EVERY process
            in the Problem's MPI communicator.
            If False, only retrieve the value if it is on the current process, or only the part
            of the value that's on the current process for a distributed variable.
            If None and the variable is remote or distributed, a RuntimeError will be raised.
        rank : int or None
            If not None, only gather the value to this rank.
        vec_name : str
            Name of the vector to use.   Defaults to 'nonlinear'.
        flat : bool
            If True, return the flattened version of the value.
        scope_sys : <System> or None
            If not None, the System where the original get_val was called.  This situation
            happens when get_val is called on an input, and the source connected to that input
            resides in a different scope.

        Returns
        -------
        object
            The value of the requested variable.
        """
        abs_name = abs_ins[0]
        src = conns[abs_name]
        if src in self._var_allprocs_discrete['output']:
            return self._abs_get_val(src, get_remote, rank, vec_name, 'output', flat,
                                     from_root=True)

        if scope_sys is None:
            scope_sys = self

        # if we have multiple promoted inputs that are explicitly connected to an output and units
        # have not been specified, look for group input to disambiguate
        if units is None and len(abs_ins) > 1:
            if abs_name not in self._var_allprocs_discrete['input']:
                # can't get here unless Group because len(abs_ins) always == 1 for comp
                try:
                    units = scope_sys._group_inputs[name][0]['units']
                except (KeyError, IndexError):
                    unit0 = self._var_allprocs_abs2meta['input'][abs_ins[0]]['units']
                    for n in abs_ins[1:]:
                        if unit0 != self._var_allprocs_abs2meta['input'][n]['units']:
                            self._show_ambiguity_msg(name, ('units',), abs_ins)
                            break

        if abs_name in self._var_abs2meta['input']:  # input is local
            vmeta = self._var_abs2meta['input'][abs_name]
            src_indices = vmeta['src_indices']
        else:
            vmeta = self._var_allprocs_abs2meta['input'][abs_name]
            src_indices = None  # FIXME: remote var could have src_indices

        distrib = vmeta['distributed']
        vshape = vmeta['shape']
        vdynshape = vmeta['shape_by_conn']
        has_src_indices = any(self._var_allprocs_abs2meta['input'][n]['has_src_indices']
                              for n in abs_ins)

        # see if we have any 'intermediate' level src_indices when using a promoted name
        if name in scope_sys._var_prom2inds:
            src_shape, inds, _ = scope_sys._var_prom2inds[name]
            if inds is None:
                if len(abs_ins) > 1 or name != abs_ins[0]:  # using a promoted lookup
                    src_indices = None
                    vshape = None
                    has_src_indices = False
            else:
                shp = inds.shape
                src_indices = inds
                has_src_indices = True
                if len(abs_ins) > 1 or name != abs_name:
                    vshape = shp

        if self.comm.size > 1 and get_remote:
            if self.comm.rank == self._owning_rank[abs_name]:
                self.comm.bcast(has_src_indices, root=self.comm.rank)
            else:
                has_src_indices = self.comm.bcast(None, root=self._owning_rank[abs_name])

        if name not in scope_sys._var_prom2inds:
            shpname = 'global_shape' if get_remote else 'shape'

        model_ref = self._problem_meta['model_ref']()
        smeta = model_ref._var_allprocs_abs2meta['output'][src]
        sdistrib = smeta['distributed']
        dynshape = vdynshape or smeta['shape_by_conn']
        slocal = src in model_ref._var_abs2meta['output']

        if self.comm.size > 1:
            if distrib and get_remote is None:
                raise RuntimeError(f"{self.msginfo}: Variable '{abs_name}' is a distributed "
                                   "variable. You can retrieve values from all processes "
                                   "using `get_val(<name>, get_remote=True)` or from the "
                                   "local process using `get_val(<name>, get_remote=False)`.")

            if sdistrib and not distrib and not get_remote:
                raise RuntimeError(f"{self.msginfo}: Non-distributed variable '{abs_name}' has "
                                   f"a distributed source, '{src}', so you must retrieve its value "
                                   "using 'get_remote=True'.")

        # get value of the source
        val = self._abs_get_val(src, get_remote, rank, vec_name, 'output', flat, from_root=True)

        if has_src_indices:
            if src_indices is None:  # input is remote
                val = np.zeros(0)
            else:
                if distrib and (sdistrib or dynshape or not slocal) and not get_remote:
                    var_idx = self._var_allprocs_abs2idx[src]
                    # sizes for src var in each proc
                    sizes = self._var_sizes['output'][:, var_idx]
                    start = np.sum(sizes[:self.comm.rank])
                    end = start + sizes[self.comm.rank]
                    src_indices = src_indices.shaped_array(copy=True)
                    if np.all(np.logical_and(src_indices >= start, src_indices < end)):
                        if src_indices.size > 0:
                            src_indices = src_indices - start
                        val = val.ravel()[src_indices]
                        fail = 0
                    else:
                        fail = 1
                    if self.comm.allreduce(fail) > 0:
                        raise RuntimeError(f"{self.msginfo}: Can't retrieve distributed variable "
                                           f"'{abs_name}' because its src_indices reference "
                                           "entries from other processes. You can retrieve values "
                                           "from all processes using "
                                           "`get_val(<name>, get_remote=True)`.")
                else:
                    val = val.ravel()[src_indices.flat()]

            if get_remote and self.comm.size > 1:
                if distrib:
                    if rank is None:
                        parts = self.comm.allgather(val)
                        parts = [p for p in parts if p.size > 0]
                        val = np.hstack(parts)
                    else:
                        parts = self.comm.gather(val, root=rank)
                        if rank == self.comm.rank:
                            parts = [p for p in parts if p.size > 0]
                            val = np.hstack(parts)
                        else:
                            val = None
                else:  # non-distrib input
                    if self.comm.rank == self._owning_rank[abs_name]:
                        self.comm.bcast(val, root=self.comm.rank)
                    else:
                        val = self.comm.bcast(None, root=self._owning_rank[abs_name])

            if distrib and get_remote:
                val.shape = self._var_allprocs_abs2meta['input'][abs_name]['global_shape']
            elif not flat and val.size > 0:
                val.shape = vshape
        elif vshape is not None:
            val = val.reshape(vshape)

        if indices is not None:
            val = val[indices]

        if units is not None:
            if smeta['units'] is not None:
                try:
                    val = self.convert2units(src, val, units)
                except TypeError:  # just call this to get the right error message
                    self.convert2units(abs_name, val, units)
            else:
                val = self.convert2units(abs_name, val, units)
        elif (vmeta['units'] is not None and smeta['units'] is not None and
                vmeta['units'] != smeta['units']):
            val = self.convert2units(src, val, vmeta['units'])

        return val

    # def _get_src_inds_array(self, varname):
    #     """
    #     Return src_indices, if any, for absolute input 'varname', converting from slice if needed.

    #     Parameters
    #     ----------
    #     varname : str
    #         Absolute name of the input variable.

    #     Returns
    #     -------
    #     ndarray or None
    #         The value of src_indices for the given input variable.
    #     """
    #     meta = self._var_abs2meta['input'][varname]
    #     src_indices = meta['src_indices']
    #     if src_indices is not None:
    #         src_slice = meta['src_slice']
    #         # if src_indices is still a slice, update it to an array
    #         if src_slice is src_indices:
    #             model = self._problem_meta['model_ref']()
    #             src = model._conn_global_abs_in2out[varname]
    #             try:
    #                 global_size = model._var_allprocs_abs2meta['output'][src]['global_size']
    #                 global_shape = model._var_allprocs_abs2meta['output'][src]['global_shape']
    #             except KeyError:
    #                 raise RuntimeError(f"{self.msginfo}: Can't compute src_indices array from "
    #                                    f"src_slice for input '{varname}' because we don't know "
    #                                    "the global shape of its source yet.")
    #             src_indices = _slice_indices(src_slice, global_size, global_shape)

    #             meta['src_indices'] = src_indices  # store converted value

    #     return src_indices

    def _retrieve_data_of_kind(self, filtered_vars, kind, vec_name, parallel=False):
        """
        Retrieve variables, either local or remote, in the filtered_vars list.

        Parameters
        ----------
        filtered_vars : dict
            Dictionary containing entries for 'input', 'output', and/or 'residual'.
        kind : str
            Either 'input', 'output', or 'residual'.
        vec_name : str
            Either 'nonlinear' or 'linear'.
        parallel : bool
            If True, recorders are parallel, so only local values should be saved in each proc.

        Returns
        -------
        dict
            Variable values keyed on absolute name.
        """
        prom2abs_in = self._var_allprocs_prom2abs_list['input']
        conns = self._problem_meta['model_ref']()._conn_global_abs_in2out
        vdict = {}
        variables = filtered_vars.get(kind)
        if variables:
            vec = self._vectors[kind][vec_name]
            rank = self.comm.rank
            discrete_vec = () if kind == 'residual' else self._var_discrete[kind]
            offset = len(self.pathname) + 1 if self.pathname else 0

            if self.comm.size == 1:
                get = vec._abs_get_val
                srcget = self._vectors['output'][vec_name]._abs_get_val
                vdict = {}
                if discrete_vec:
                    for n in variables:
                        if vec._contains_abs(n):
                            vdict[n] = get(n, False)
                        elif n[offset:] in discrete_vec:
                            vdict[n] = discrete_vec[n[offset:]]['val']
                        else:
                            ivc_path = conns[prom2abs_in[n][0]]
                            if vec._contains_abs(ivc_path):
                                vdict[ivc_path] = srcget(ivc_path, False)
                            elif ivc_path[offset:] in discrete_vec:
                                vdict[ivc_path] = discrete_vec[ivc_path[offset:]]['val']
                else:
                    for name in variables:
                        if vec._contains_abs(name):
                            vdict[name] = get(name, False)
                        else:
                            ivc_path = conns[prom2abs_in[name][0]]
                            vdict[ivc_path] = srcget(ivc_path, False)
            elif parallel:
                get = self._abs_get_val
                vdict = {}
                if discrete_vec:
                    for name in variables:
                        if vec._contains_abs(name):
                            vdict[name] = get(name, get_remote=True, rank=0,
                                              vec_name=vec_name, kind=kind)
                        elif name[offset:] in discrete_vec and self._owning_rank[name] == rank:
                            vdict[name] = discrete_vec[name[offset:]]['val']
                else:
                    for name in variables:
                        if vec._contains_abs(name):
                            vdict[name] = get(name, get_remote=True, rank=0,
                                              vec_name=vec_name, kind=kind)
                        else:
                            ivc_path = conns[prom2abs_in[name][0]]
                            vdict[name] = get(ivc_path, get_remote=True, rank=0,
                                              vec_name=vec_name, kind='output')
            else:
                io = 'input' if kind == 'input' else 'output'
                meta = self._var_allprocs_abs2meta[io]
                for name in variables:
                    if self._owning_rank[name] == 0 and not meta[name]['distributed']:
                        # if using a serial recorder and rank 0 owns the variable,
                        # use local value on rank 0 and do nothing on other ranks.
                        if rank == 0:
                            if vec._contains_abs(name):
                                vdict[name] = vec._abs_get_val(name, flat=False)
                            elif name[offset:] in discrete_vec:
                                vdict[name] = discrete_vec[name[offset:]]['val']
                    else:
                        vdict[name] = self.get_val(name, get_remote=True, rank=0,
                                                   vec_name=vec_name, kind=kind, from_src=False)

        return vdict

    def convert2units(self, name, val, units):
        """
        Convert the given value to the specified units.

        Parameters
        ----------
        name : str
            Name of the variable.
        val : float or ndarray of float
            The value of the variable.
        units : str
            The units to convert to.

        Returns
        -------
        float or ndarray of float
            The value converted to the specified units.
        """
        base_units = self._get_var_meta(name, 'units')

        if base_units == units:
            return val

        try:
            scale, offset = unit_conversion(base_units, units)
        except Exception:
            msg = "{}: Can't express variable '{}' with units of '{}' in units of '{}'."
            raise TypeError(msg.format(self.msginfo, name, base_units, units))

        return (val + offset) * scale

    def convert_from_units(self, name, val, units):
        """
        Convert the given value from the specified units to those of the named variable.

        Parameters
        ----------
        name : str
            Name of the variable.
        val : float or ndarray of float
            The value of the variable.
        units : str
            The units to convert to.

        Returns
        -------
        float or ndarray of float
            The value converted to the specified units.
        """
        base_units = self._get_var_meta(name, 'units')

        if base_units == units:
            return val

        try:
            scale, offset = unit_conversion(units, base_units)
        except Exception:
            msg = "{}: Can't express variable '{}' with units of '{}' in units of '{}'."
            raise TypeError(msg.format(self.msginfo, name, base_units, units))

        return (val + offset) * scale

    def convert_units(self, name, val, units_from, units_to):
        """
        Wrap the utility convert_units and give a good error message.

        Parameters
        ----------
        name : str
            Name of the variable.
        val : float or ndarray of float
            The value of the variable.
        units_from : str
            The units to convert from.
        units_to : str
            The units to convert to.

        Returns
        -------
        float or ndarray of float
            The value converted to the specified units.
        """
        if units_from == units_to:
            return val

        try:
            scale, offset = unit_conversion(units_from, units_to)
        except Exception:
            raise TypeError(f"{self.msginfo}: Can't set variable '{name}' with units "
                            f"'{units_from}' to value with units '{units_to}'.")

        return (val + offset) * scale

    def _get_var_meta(self, name, key):
        """
        Get metadata for a variable.

        Parameters
        ----------
        name : str
            Variable name (promoted, relative, or absolute) in the root system's namespace.
        key : str
            Key into the metadata dict for the given variable.

        Returns
        -------
        object
            The value stored under key in the metadata dictionary for the named variable.
        """
        if self._problem_meta is not None:
            model_ref = self._problem_meta['model_ref']()
        else:
            model_ref = None

        if model_ref is not None:
            meta_all = model_ref._var_allprocs_abs2meta
            meta_loc = model_ref._var_abs2meta
        else:
            meta_all = self._var_allprocs_abs2meta
            meta_loc = self._var_abs2meta

        meta = None
        if name in meta_all['output']:
            abs_name = name
            meta = meta_all['output'][name]
        elif name in meta_all['input']:
            abs_name = name
            meta = meta_all['input'][name]

        if meta is None:
            abs_name = name2abs_name(self, name)
            if abs_name is not None:
                if abs_name in meta_all['output']:
                    meta = meta_all['output'][abs_name]
                elif abs_name in meta_all['input']:
                    meta = meta_all['input'][abs_name]

        if meta:
            if key in meta:
                return meta[key]
            else:
                # key is either bogus or a key into the local metadata dict
                # (like 'val' or 'src_indices'). If MPI is active, this val may be remote
                # on some procs
                if self.comm.size > 1 and abs_name in self._vars_to_gather:
                    # TODO: fix this
                    # cause a failure in all procs to avoid a hang
                    raise RuntimeError(f"{self.msgifo}: No support yet for retrieving local "
                                       f"metadata key '{key}' from a remote proc.")
                elif abs_name in meta_loc['output']:
                    try:
                        return meta_loc['output'][abs_name][key]
                    except KeyError:
                        raise KeyError(f"{self.msginfo}: Metadata key '{key}' not found for "
                                       f"variable '{name}'.")
                elif abs_name in meta_loc['input']:
                    try:
                        return meta_loc['input'][abs_name][key]
                    except KeyError:
                        raise KeyError(f"{self.msginfo}: Metadata key '{key}' not found for "
                                       f"variable '{name}'.")

        if abs_name is not None:
            if abs_name in self._var_allprocs_discrete['output']:
                meta = self._var_allprocs_discrete['output'][abs_name]
            elif abs_name in self._var_allprocs_discrete['input']:
                meta = self._var_allprocs_discrete['input'][abs_name]

            if meta and key in meta:
                return meta[key]

            rel_idx = len(self.pathname) + 1 if self.pathname else 0
            relname = abs_name[rel_idx:]
            if relname in self._var_discrete['output']:
                meta = self._var_discrete['output'][relname]
            elif relname in self._var_discrete['input']:
                meta = self._var_discrete['input'][relname]

            if meta:
                try:
                    return meta[key]
                except KeyError:
                    raise KeyError(f"{self.msginfo}: Metadata key '{key}' not found for "
                                   f"variable '{name}'.")

        raise KeyError(f"{self.msginfo}: Metadata for variable '{name}' not found.")

    def _resolve_ambiguous_input_meta(self):
        pass

    def get_relevant_vars(self, desvars, responses, mode):
        """
        Find all relevant vars between desvars and responses.

        Both vars are assumed to be outputs (either design vars or responses).

        Parameters
        ----------
        desvars : dict
            Dictionary of design variable metadata.
        responses : dict
            Dictionary of response variable metadata.
        mode : str
            Direction of derivatives, either 'fwd' or 'rev'.

        Returns
        -------
        dict
            Dict of ({'outputs': dep_outputs, 'inputs': dep_inputs}, dep_systems)
            keyed by design vars and responses.
        """
        conns = self._conn_global_abs_in2out
        relevant = defaultdict(dict)

        # Create a hybrid graph with components and all connected vars.  If a var is connected,
        # also connect it to its corresponding component.  This results in a smaller graph
        # (fewer edges) than would be the case for a pure variable graph where all inputs
        # to a particular component would have to be connected to all outputs from that component.
        graph = nx.DiGraph()
        for tgt, src in conns.items():
            if src not in graph:
                graph.add_node(src, type_='out')
            graph.add_node(tgt, type_='in')

            src_sys = src.rsplit('.', 1)[0]
            graph.add_edge(src_sys, src)

            tgt_sys = tgt.rsplit('.', 1)[0]
            graph.add_edge(tgt, tgt_sys)

            graph.add_edge(src, tgt)

        for dv in desvars:
            if dv not in graph:
                graph.add_node(dv, type_='out')
                parts = dv.rsplit('.', 1)
                if len(parts) == 1:
                    system = ''  # this happens when a component is the model
                    graph.add_edge(dv, system)
                else:
                    system = parts[0]
                    graph.add_edge(system, dv)

        for res in responses:
            if res not in graph:
                graph.add_node(res, type_='out')
                parts = res.rsplit('.', 1)
                if len(parts) == 1:
                    system = ''  # this happens when a component is the model
                else:
                    system = parts[0]
                graph.add_edge(system, res)

        nodes = graph.nodes
        grev = graph.reverse(copy=False)
        rescache = {}
        pd_dv_locs = {}  # local nodes dependent on a par deriv desvar
        pd_res_locs = {}  # local nodes dependent on a par deriv response
        pd_common = defaultdict(dict)
        # for each par deriv color, keep list of all local dep nodes for each var
        pd_err_chk = defaultdict(dict)

        for desvar, dvmeta in desvars.items():
            dvset = set(self.all_connected_nodes(graph, desvar))
            parallel_deriv_color = dvmeta.get('parallel_deriv_color')
            if parallel_deriv_color:
                pd_dv_locs[desvar] = set(self.all_connected_nodes(graph, desvar, local=True))
                pd_err_chk[parallel_deriv_color][desvar] = pd_dv_locs[desvar]

            for response, resmeta in responses.items():
                if response not in rescache:
                    rescache[response] = set(self.all_connected_nodes(grev, response))
                    parallel_deriv_color = resmeta.get('parallel_deriv_color')
                    if parallel_deriv_color:
                        pd_res_locs[response] = set(self.all_connected_nodes(grev, response,
                                                                             local=True))
                        pd_err_chk[parallel_deriv_color][response] = pd_res_locs[response]

                common = dvset.intersection(rescache[response])

                if common:
                    dv = conns[desvar] if desvar in conns else desvar
                    r = conns[response] if response in conns else response
                    if desvar in pd_dv_locs and pd_dv_locs[desvar]:
                        pd_common[dv][r] = pd_dv_locs[desvar].intersection(rescache[response])
                    elif response in pd_res_locs and pd_res_locs[response]:
                        pd_common[r][dv] = pd_res_locs[response].intersection(dvset)

                    input_deps = set()
                    output_deps = set()
                    sys_deps = set()
                    for node in common:
                        if 'type_' in nodes[node]:
                            typ = nodes[node]['type_']
                            parts = node.rsplit('.', 1)
                            if len(parts) == 1:
                                system = ''
                            else:
                                system = parts[0]
                            if typ == 'in':  # input var
                                input_deps.add(node)
                                if system not in sys_deps:
                                    sys_deps.update(all_ancestors(system))
                            else:  # output var
                                output_deps.add(node)
                                if system not in sys_deps:
                                    sys_deps.update(all_ancestors(system))

                elif desvar == response:
                    input_deps = set()
                    output_deps = set([response])
                    parts = desvar.rsplit('.', 1)
                    sys_deps = set(all_ancestors('' if len(parts) == 1 else parts[0]))

                if common or desvar == response:
                    desvar = conns[desvar] if desvar in conns else desvar
                    response = conns[response] if response in conns else response
                    if mode != 'rev':  # fwd or auto
                        relevant[desvar][response] = ({'input': input_deps,
                                                       'output': output_deps}, sys_deps)
                    if mode != 'fwd':  # rev or auto
                        relevant[response][desvar] = ({'input': input_deps,
                                                       'output': output_deps}, sys_deps)

                    sys_deps.add('')  # top level Group is always relevant

        rescache = None

        if pd_dv_locs or pd_res_locs:
            # check to make sure we don't have any overlapping dependencies between vars of the
            # same color
            vtype = 'design variable' if mode == 'fwd' else 'response'
            err = (None, None)
            for pdcolor, dct in pd_err_chk.items():
                seen = set()
                for vname, nodes in dct.items():
                    if seen.intersection(nodes):
                        err = (vname, pdcolor)
                        break
                    seen.update(nodes)

            all_errs = self.comm.allgather(err)
            for n, color in all_errs:
                if n is not None:
                    raise RuntimeError(f"{self.msginfo}: {vtype} '{n}' has overlapping dependencies"
                                       f" on the same rank with other {vtype}s in "
                                       f"parallel_deriv_color '{color}'.")

            # we have some parallel deriv colors, so update relevance entries to throw out
            # any dependencies that aren't on the same rank.
            if pd_common:
                for inp, sub in relevant.items():
                    for out, tup in sub.items():
                        meta = tup[0]
                        if inp in pd_common:
                            meta['input'] = meta['input'].intersection(pd_common[inp][out])
                            meta['output'] = meta['output'].intersection(pd_common[inp][out])
                            if out not in meta['output']:
                                meta['input'] = set()
                                meta['output'] = set()

        voi_lists = []
        if mode != 'rev':
            voi_lists.append((desvars, responses))
        if mode != 'fwd':
            voi_lists.append((responses, desvars))

        # now calculate dependencies between each VOI and all other VOIs of the
        # other type, e.g for each input VOI wrt all output VOIs.  This is only
        # done for design vars in fwd mode or responses in rev mode. In auto mode,
        # we combine the results for fwd and rev modes.
        for inputs, outputs in voi_lists:
            for inp in inputs:
                if inp in conns:
                    inp = conns[inp]
                relinp = relevant[inp]
                if relinp:
                    if '@all' in relinp:
                        dct, total_systems = relinp['@all']
                        total_inps = dct['input']
                        total_outs = dct['output']
                    else:
                        total_inps = set()
                        total_outs = set()
                        total_systems = set()

                    for out in outputs:
                        if out in relinp:
                            dct, systems = relinp[out]
                            total_inps.update(dct['input'])
                            total_outs.update(dct['output'])
                            total_systems.update(systems)

                    relinp['@all'] = ({'input': total_inps, 'output': total_outs},
                                      total_systems)
                else:
                    relinp['@all'] = ({'input': set(), 'output': set()}, set())

        return relevant

    def all_connected_nodes(self, graph, start, local=False):
        """
        Yield all downstream nodes starting at the given node.

        Parameters
        ----------
        graph : network.DiGraph
            Graph being traversed.
        start : hashable object
            Identifier of the starting node.
        local : bool
            If True and a non-local node is encountered in the traversal, the traversal
            ends on that branch.

        Yields
        ------
        str
            Each node found when traversal starts at start.
        """
        if local:
            abs2meta_in = self._var_abs2meta['input']
            abs2meta_out = self._var_abs2meta['output']
            all_abs2meta_in = self._var_allprocs_abs2meta['input']
            all_abs2meta_out = self._var_allprocs_abs2meta['output']

            def is_local(name):
                return (name in abs2meta_in or name in abs2meta_out or
                        (name not in all_abs2meta_in and name not in all_abs2meta_out))

        stack = [start]
        visited = set(stack)
        if not local or is_local(start):
            yield start
        else:
            return

        while stack:
            src = stack.pop()
            for tgt in graph[src]:
                if not local or is_local(tgt):
                    yield tgt
                else:
                    continue
                if tgt not in visited:
                    visited.add(tgt)
                    stack.append(tgt)

    def _generate_md5_hash(self):
        """
        Generate an md5 hash for the data structure of this model.

        The hash is generated from an encoded string containing the physical model hiearchy,
        including all component and variable names, and all connection information.

        The hash is used by the n2 viewer to determine if a saved view can be reused. It is not
        intended to accurately track whether a model has been changed, so no options/settings are
        tracked.

        Returns
        -------
        str
            The md5 hash string for the model.
        """
        data = []

        # Model Hierarchy.
        for sys_name in self.system_iter(include_self=True, recurse=True):

            # System name and depth.
            pathname = sys_name.pathname
            if pathname:
                name_parts = pathname.split('.')
                depth = len(name_parts)

                data.append((name_parts[-1], depth))

            else:
                data.append(('model', 0))

            # Local (relative) names for Component inputs and outputs.
            try:
                data.append(sorted(sys_name._var_rel_names['input']))
                data.append(sorted(sys_name._var_rel_names['output']))
            except AttributeError:
                continue

        # All Connections.
        # Note: dictionary can be in any order, so we have to sort.
        for key in sorted(self._conn_global_abs_in2out):
            data.append(self._conn_global_abs_in2out[key])

        return hashlib.md5(str(data).encode()).hexdigest()

<<<<<<< HEAD
    def _get_full_dist_shape(self, abs_name):
        """
        Get the full 'distributed' shape for a variable.

        Variable name is absoute and variable is assumed to be continuous.

        Parameters
        ----------
        abs_name : str
            Absolute name of the variable.

        Returns
        -------
        tuple
            The distributed shape for the given variable.
        """
        io = 'output' if abs_name in self._var_allprocs_abs2meta['output'] else 'input'
        meta = self._var_allprocs_abs2meta[io][abs_name]
        var_idx = self._var_allprocs_abs2idx[abs_name]
        global_size = np.sum(self._var_sizes[io][:, var_idx])

        # assume that all but the first dimension of the shape of a
        # distributed variable is the same on all procs
        high_dims = meta['shape'][1:]
        if high_dims:
            high_size = np.prod(high_dims)
            dim1 = global_size // high_size
            if global_size % high_size != 0:
                raise RuntimeError("%s: Global size of variable '%s' (%s) does not agree "
                                   "with local shape %s" % (self.msginfo, src,
                                                            global_size, meta['shape']))
            return tuple([dim1] + list(high_dims))
        return (global_size,)
=======
    def _get_jac_col_scatter(self):
        """
        Return source and target indices for a scatter from the output vector to a jacobian column.

        If the transfer involves remote or distributed variables, the indices will be global.
        Otherwise they will be converted to local.

        Returns
        -------
        ndarray
            Source indices.
        ndarray
            Target indices.
        int
            Size of jacobian column.
        bool
            True if remote or distributed vars are present.
        """
        myrank = self.comm.rank
        nranks = self.comm.size
        owns = self._owning_rank
        abs2idx = self._var_allprocs_abs2idx
        abs2meta = self._var_abs2meta['output']
        sizes = self._var_sizes['output']
        global_offsets = self._get_var_offsets()['output']
        oflist = list(self._jac_of_iter())
        tsize = oflist[-1][2]
        toffset = myrank * tsize
        has_dist_data = False

        sinds = []
        tinds = []

        for name, tstart, tend, jinds, dist_sizes in oflist:
            vind = abs2idx[name]
            if dist_sizes is None:
                if name in abs2meta:
                    owner = myrank
                else:
                    owner = owns[name]
                    has_dist_data = nranks > 1

                voff = global_offsets[owner, vind]
                if jinds is _full_slice:
                    vsize = sizes[owner, vind]
                    sinds.append(range(voff, voff + vsize))
                else:
                    sinds.append(jinds + voff)
                tinds.append(range(tstart + toffset, tend + toffset))
                assert(len(sinds[-1]) == len(tinds[-1]))
            else:  # 'name' refers to a distributed variable
                has_dist_data = nranks > 1
                dtstart = dtend = tstart
                dsstart = dsend = 0
                for rnk, sz in enumerate(dist_sizes):
                    dsend += sz
                    if sz > 0:
                        voff = global_offsets[rnk, vind]
                        if jinds is _full_slice:
                            dtend += sz
                            sinds.append(range(voff, voff + sz))
                            tinds.append(range(toffset + dtstart, toffset + dtend))
                        elif jinds.size > 0:  # jinds is a flat array
                            subinds = jinds[jinds >= dsstart]
                            subinds = subinds[subinds < dsend]
                            if subinds.size > 0:
                                dtend += subinds.size
                                sinds.append(subinds + (voff - dsstart))
                                tinds.append(range(toffset + dtstart, toffset + dtend))
                        dtstart = dtend
                    dsstart = dsend
                assert((len(sinds) == 0 and len(tinds) == 0) or len(sinds[-1]) == len(tinds[-1]))

        sarr = np.array(list(chain(*sinds)), dtype=INT_DTYPE)
        tarr = np.array(list(chain(*tinds)), dtype=INT_DTYPE)

        if not has_dist_data:
            # convert global indices back to local so we can use them to transfer between two
            # local arrays
            sysoffset = np.sum(sizes[:myrank, :])
            sarr -= sysoffset
            tarr -= toffset

        return sarr, tarr, tsize, has_dist_data
>>>>>>> ebe15f1b
<|MERGE_RESOLUTION|>--- conflicted
+++ resolved
@@ -5217,7 +5217,6 @@
 
         return hashlib.md5(str(data).encode()).hexdigest()
 
-<<<<<<< HEAD
     def _get_full_dist_shape(self, abs_name):
         """
         Get the full 'distributed' shape for a variable.
@@ -5251,7 +5250,7 @@
                                                             global_size, meta['shape']))
             return tuple([dim1] + list(high_dims))
         return (global_size,)
-=======
+
     def _get_jac_col_scatter(self):
         """
         Return source and target indices for a scatter from the output vector to a jacobian column.
@@ -5335,5 +5334,4 @@
             sarr -= sysoffset
             tarr -= toffset
 
-        return sarr, tarr, tsize, has_dist_data
->>>>>>> ebe15f1b
+        return sarr, tarr, tsize, has_dist_data