--- conflicted
+++ resolved
@@ -1404,26 +1404,10 @@
         yield
 
         for vec in outputs:
-
-<<<<<<< HEAD
-            # Process any complex views if under complex step.
-            if Vector._under_complex_step:
-                vec._remove_complex_views()
-
-=======
->>>>>>> 5afd6a2e
             if self._has_output_scaling:
                 vec.scale('norm')
 
         for vec in residuals:
-
-<<<<<<< HEAD
-            # Process any complex views if under complex step.
-            if Vector._under_complex_step:
-                vec._remove_complex_views()
-
-=======
->>>>>>> 5afd6a2e
             if self._has_resid_scaling:
                 vec.scale('norm')
 
