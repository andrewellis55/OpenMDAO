"""Simple example demonstrating how to implement an implicit component."""
import sys
import unittest

from io import StringIO

import numpy as np

import openmdao.api as om
from openmdao.utils.assert_utils import assert_near_equal
from openmdao.utils.general_utils import remove_whitespace
from openmdao.test_suite.components.sellar import SellarImplicitDis1, SellarImplicitDis2


# Note: The following class definitions are used in feature docs

class QuadraticComp(om.ImplicitComponent):
    """
    A Simple Implicit Component representing a Quadratic Equation.

    R(a, b, c, x) = ax^2 + bx + c

    Solution via Quadratic Formula:
    x = (-b + sqrt(b^2 - 4ac)) / 2a
    """

    def setup(self):
        self.add_input('a', val=1., tags=['tag_a'])
        self.add_input('b', val=1.)
        self.add_input('c', val=1.)
        self.add_output('x', val=0., tags=['tag_x'])

    def setup_partials(self):
        self.declare_partials(of='*', wrt='*')

    def apply_nonlinear(self, inputs, outputs, residuals):
        a = inputs['a']
        b = inputs['b']
        c = inputs['c']
        x = outputs['x']
        residuals['x'] = a * x ** 2 + b * x + c

    def solve_nonlinear(self, inputs, outputs):
        a = inputs['a']
        b = inputs['b']
        c = inputs['c']
        outputs['x'] = (-b + (b ** 2 - 4 * a * c) ** 0.5) / (2 * a)


class QuadraticLinearize(QuadraticComp):

    def linearize(self, inputs, outputs, partials):
        a = inputs['a']
        b = inputs['b']
        c = inputs['c']
        x = outputs['x']

        partials['x', 'a'] = x ** 2
        partials['x', 'b'] = x
        partials['x', 'c'] = 1.0
        partials['x', 'x'] = 2 * a * x + b

        self.inv_jac = 1.0 / (2 * a * x + b)

    def solve_linear(self, d_outputs, d_residuals, mode):
        if mode == 'fwd':
            d_outputs['x'] = self.inv_jac * d_residuals['x']
        elif mode == 'rev':
            d_residuals['x'] = self.inv_jac * d_outputs['x']


class QuadraticJacVec(QuadraticComp):

    def setup_partials(self):
        pass  # prevent declaration of partials from base class

    def linearize(self, inputs, outputs, partials):
        a = inputs['a']
        b = inputs['b']
        x = outputs['x']
        self.inv_jac = 1.0 / (2 * a * x + b)

    def apply_linear(self, inputs, outputs,
                     d_inputs, d_outputs, d_residuals, mode):
        a = inputs['a']
        b = inputs['b']
        c = inputs['c']
        x = outputs['x']
        if mode == 'fwd':
            if 'x' in d_residuals:
                if 'x' in d_outputs:
                    d_residuals['x'] += (2 * a * x + b) * d_outputs['x']
                if 'a' in d_inputs:
                    d_residuals['x'] += x ** 2 * d_inputs['a']
                if 'b' in d_inputs:
                    d_residuals['x'] += x * d_inputs['b']
                if 'c' in d_inputs:
                    d_residuals['x'] += d_inputs['c']
        elif mode == 'rev':
            if 'x' in d_residuals:
                if 'x' in d_outputs:
                    d_outputs['x'] += (2 * a * x + b) * d_residuals['x']
                if 'a' in d_inputs:
                    d_inputs['a'] += x ** 2 * d_residuals['x']
                if 'b' in d_inputs:
                    d_inputs['b'] += x * d_residuals['x']
                if 'c' in d_inputs:
                    d_inputs['c'] += d_residuals['x']

    def solve_linear(self, d_outputs, d_residuals, mode):
        if mode == 'fwd':
            d_outputs['x'] = self.inv_jac * d_residuals['x']
        elif mode == 'rev':
            d_residuals['x'] = self.inv_jac * d_outputs['x']


class ImplicitCompTestCase(unittest.TestCase):

    def setUp(self):
        group = om.Group()

        group.add_subsystem('comp1', QuadraticLinearize(), promotes_inputs=['a', 'b', 'c'])
        group.add_subsystem('comp2', QuadraticJacVec(), promotes_inputs=['a', 'b', 'c'])

        prob = om.Problem(model=group)
        prob.setup()

        prob.set_val('a', 1.0)
        prob.set_val('b', -4.0)
        prob.set_val('c', 3.0)

        self.prob = prob

    def test_compute_and_derivs(self):
        prob = self.prob
        prob.run_model()

        assert_near_equal(prob['comp1.x'], 3.)
        assert_near_equal(prob['comp2.x'], 3.)

        total_derivs = prob.compute_totals(
            wrt=['a', 'b', 'c'],
            of=['comp1.x', 'comp2.x']
        )
        assert_near_equal(total_derivs['comp1.x', 'a'], [[-4.5]])
        assert_near_equal(total_derivs['comp1.x', 'b'], [[-1.5]])
        assert_near_equal(total_derivs['comp1.x', 'c'], [[-0.5]])
        assert_near_equal(total_derivs['comp2.x', 'a'], [[-4.5]])
        assert_near_equal(total_derivs['comp2.x', 'b'], [[-1.5]])
        assert_near_equal(total_derivs['comp2.x', 'c'], [[-0.5]])

    def test_list_inputs_before_run(self):
        # cannot list_inputs on a Group before running
        model_inputs = self.prob.model.list_inputs(desc=True, out_stream=None)
        expected = {
            'comp1.a': {'value': [1.], 'desc': ''},
            'comp1.b': {'value': [1.], 'desc': ''},
            'comp1.c': {'value': [1.], 'desc': ''},
            'comp2.a': {'value': [1.], 'desc': ''},
            'comp2.b': {'value': [1.], 'desc': ''},
            'comp2.c': {'value': [1.], 'desc': ''},
        }
        self.assertEqual(dict(model_inputs), expected)

        # list_inputs on a component before running is okay
        c2_inputs = self.prob.model.comp2.list_inputs(desc=True, out_stream=None)
        expected = {
            'a': {'value': [1.], 'desc': ''},
            'b': {'value': [1.], 'desc': ''},
            'c': {'value': [1.], 'desc': ''}
        }
        self.assertEqual(dict(c2_inputs), expected)

        # listing component inputs based on tags should work
        c2_inputs = self.prob.model.comp2.list_inputs(tags='tag_a', out_stream=None)
        self.assertEqual(dict(c2_inputs), {'a': {'value': [1.]}})

        # includes and excludes based on relative names should work
        c2_inputs = self.prob.model.comp2.list_inputs(includes='a', out_stream=None)
        self.assertEqual(dict(c2_inputs), {'a': {'value': [1.]}})

        c2_inputs = self.prob.model.comp2.list_inputs(excludes='c', out_stream=None)
        expected = {
            'a': {'value': [1.]},
            'b': {'value': [1.]},
        }
        self.assertEqual(dict(c2_inputs), expected)

        # specifying prom_name should not cause an error
        c2_inputs = self.prob.model.comp2.list_inputs(prom_name=True, out_stream=None)
        self.assertEqual(dict(c2_inputs), {
            'a': {'value': [1.], 'prom_name': 'a'},
            'b': {'value': [1.], 'prom_name': 'b'},
            'c': {'value': [1.], 'prom_name': 'c'}
        })

    def test_list_outputs_before_run(self):
        # cannot list_outputs on a Group before running
        model_outputs = self.prob.model.list_outputs(out_stream=None)
        expected = {
            'comp1.x': {'value': [0.]},
            'comp2.x': {'value': [0.]},
        }
        self.assertEqual(dict(model_outputs), expected)

        # list_outputs on a component before running is okay
        c2_outputs = self.prob.model.comp2.list_outputs(out_stream=None)
        expected = {
            'x': {'value': np.array([0.])}
        }
        self.assertEqual(dict(c2_outputs), expected)

        # listing component outputs based on tags should work
        c2_outputs = self.prob.model.comp2.list_outputs(tags='tag_x', out_stream=None)
        self.assertEqual(dict(c2_outputs), expected)

        # includes and excludes based on relative names should work
        c2_outputs = self.prob.model.comp2.list_outputs(includes='x', out_stream=None)
        self.assertEqual(dict(c2_outputs), expected)

        c2_outputs = self.prob.model.comp2.list_outputs(excludes='x', out_stream=None)
        self.assertEqual(dict(c2_outputs), {})

        # specifying residuals_tol should not cause an error
        # there are no residuals yet, so nothing should be filtered
        c2_outputs = self.prob.model.comp2.list_outputs(residuals_tol=.01, out_stream=None)
        self.assertEqual(dict(c2_outputs), {
            'x': {'value': 0.}
        })

        # specifying prom_name should not cause an error
        c2_outputs = self.prob.model.comp2.list_outputs(prom_name=True, out_stream=None)
        self.assertEqual(dict(c2_outputs), {
            'x': {'value': 0., 'prom_name': 'x'}
        })

    def test_list_inputs(self):
        self.prob.run_model()

        stream = StringIO()
        inputs = self.prob.model.list_inputs(hierarchical=False, desc=True, out_stream=stream)
        self.assertEqual(sorted(inputs), [
            ('comp1.a', {'value':  [1.], 'desc': ''}),
            ('comp1.b', {'value': [-4.], 'desc': ''}),
            ('comp1.c', {'value':  [3.], 'desc': ''}),
            ('comp2.a', {'value':  [1.], 'desc': ''}),
            ('comp2.b', {'value': [-4.], 'desc': ''}),
            ('comp2.c', {'value':  [3.], 'desc': ''})
        ])
        text = stream.getvalue()
        self.assertEqual(text.count('comp1.'), 3)
        self.assertEqual(text.count('comp2.'), 3)
        self.assertEqual(text.count('value'), 1)

    def test_list_inputs_with_tags(self):
        self.prob.run_model()

        # No tags
        inputs = self.prob.model.list_inputs(values=False, hierarchical=False, out_stream=None)
        self.assertEqual(sorted(inputs), [
            ('comp1.a', {}),
            ('comp1.b', {}),
            ('comp1.c', {}),
            ('comp2.a', {}),
            ('comp2.b', {}),
            ('comp2.c', {})
        ])

        # With tag
        inputs = self.prob.model.list_inputs(values=False, hierarchical=False, out_stream=None, tags='tag_a')
        self.assertEqual(sorted(inputs), [
            ('comp1.a', {}),
            ('comp2.a', {}),
        ])

        # Wrong tag
        inputs = self.prob.model.list_inputs(values=False, hierarchical=False, out_stream=None, tags='tag_wrong')
        self.assertEqual(sorted(inputs), [])

    def test_list_inputs_prom_name(self):
        self.prob.run_model()

        stream = StringIO()
        states = self.prob.model.list_inputs(prom_name=True, shape=True, hierarchical=True,
                                             out_stream=stream)

        text = stream.getvalue()
        print(text)

        self.assertEqual(text.count('  a  '), 4)
        self.assertEqual(text.count('  b  '), 4)
        self.assertEqual(text.count('  c  '), 4)

        num_non_empty_lines = sum([1 for s in text.splitlines() if s.strip()])
        self.assertEqual(num_non_empty_lines, 11)

    def test_list_explicit_outputs(self):
        self.prob.run_model()

        stream = StringIO()
        outputs = self.prob.model.list_outputs(implicit=False, hierarchical=False, out_stream=stream)
        self.assertEqual([], sorted(outputs))
        text = stream.getvalue()
        self.assertIn('0 Explicit Output(s) in \'model\'', text)

    def test_list_explicit_outputs_with_tags(self):
        self.prob.run_model()

        # No tags
        outputs = self.prob.model.list_outputs(explicit=False, hierarchical=False, out_stream=None)
        self.assertEqual(sorted(outputs), [
            ('comp1.x', {'value': [3.]}),
            ('comp2.x', {'value': [3.]}),
        ])

        # With tag
        outputs = self.prob.model.list_outputs(explicit=False, hierarchical=False, out_stream=None,
                                               tags="tag_x")
        self.assertEqual(sorted(outputs), [
            ('comp1.x', {'value': [3.]}),
            ('comp2.x', {'value': [3.]}),
        ])

        # Wrong tag
        outputs = self.prob.model.list_outputs(explicit=False, hierarchical=False, out_stream=None,
                                               tags="tag_wrong")
        self.assertEqual(sorted(outputs), [])

    def test_list_implicit_outputs(self):
        self.prob.run_model()

        stream = StringIO()
        states = self.prob.model.list_outputs(explicit=False, residuals=True,
                                              hierarchical=False, out_stream=stream)
        self.assertEqual([('comp1.x', {'value': [3.], 'resids': [0.]}),
                          ('comp2.x', {'value': [3.], 'resids': [0.]})], sorted(states))
        text = stream.getvalue()
        self.assertEqual(1, text.count('comp1.x'))
        self.assertEqual(1, text.count('comp2.x'))
        self.assertEqual(1, text.count('value'))
        self.assertEqual(1, text.count('resids'))

    def test_list_outputs_prom_name(self):
        self.prob.run_model()

        stream = StringIO()
        states = self.prob.model.list_outputs(explicit=False, residuals=True,
                                              prom_name=True, hierarchical=True,
                                              out_stream=stream)

        text = stream.getvalue()
        self.assertEqual(text.count('comp1.x'), 1)
        self.assertEqual(text.count('comp2.x'), 1)
        num_non_empty_lines = sum([1 for s in text.splitlines() if s.strip()])
        self.assertEqual(num_non_empty_lines, 7)

    def test_list_residuals(self):
        self.prob.run_model()

        stream = StringIO()
        resids = self.prob.model.list_outputs(values=False, residuals=True, hierarchical=False,
                                              out_stream=stream)
        self.assertEqual(sorted(resids), [
            ('comp1.x', {'resids': [0.]}),
            ('comp2.x', {'resids': [0.]})
        ])
        text = stream.getvalue()
        self.assertEqual(text.count('comp1.'), 1)
        self.assertEqual(text.count('comp1.x'), 1)
        self.assertEqual(text.count('comp2.x'), 1)
        self.assertEqual(text.count('varname'), 1)
        self.assertEqual(text.count('value'), 0)
        self.assertEqual(text.count('resids'), 1)

    def test_list_residuals_with_tol(self):
        prob = om.Problem()
        model = prob.model

        model.add_subsystem('p1', om.IndepVarComp('x', 1.0))
        model.add_subsystem('d1', SellarImplicitDis1())
        model.add_subsystem('d2', SellarImplicitDis2())
        model.connect('d1.y1', 'd2.y1')
        model.connect('d2.y2', 'd1.y2')

        model.nonlinear_solver = om.NewtonSolver(solve_subsystems=False)
        model.nonlinear_solver.options['maxiter'] = 5
        model.linear_solver = om.ScipyKrylov()
        model.linear_solver.precon = om.LinearBlockGS()

        prob.setup()
        prob.set_solver_print(level=-1)

        prob.run_model()

<<<<<<< HEAD
        # list outputs with residuals, p1 and d1 should not appear
        sysout = sys.stdout
        try:
            stdout = StringIO()
            sys.stdout = stdout
            outputs = model.list_outputs(residuals_tol=0.01, residuals=True, out_stream=stdout)
        finally:
            sys.stdout = sysout

        expected_text = [
            "0 Explicit Output(s) in 'model'",
            "-------------------------------",
            "",
            "1 Implicit Output(s) in 'model'",
            "-------------------------------",
            "",
            "varname  value         resids     ",
            "-------  ------------  -----------",
            "d2",
            "  y2",  # values removed from comparison
            "",
            "",
            ""
        ]
        captured_output = stdout.getvalue()

        for i, line in enumerate(captured_output.split('\n')):
            if line and not line.startswith('-'):
                self.assertEqual(remove_whitespace(line.split('[')[0]),
                                 remove_whitespace(expected_text[i]))
=======
        stdout = StringIO()
        outputs = model.list_outputs(residuals_tol=0.01, residuals=True, out_stream=stdout)
        text = stdout.getvalue().split('\n')
        # P1 and D1 should not appear in the outputs section. This is being checked below
        self.assertEqual(text[12], 'd2')
        self.assertFalse('d1' in text)
>>>>>>> 3b2da23c


class ImplicitCompGuessTestCase(unittest.TestCase):

    def test_guess_nonlinear(self):

        class ImpWithInitial(QuadraticLinearize):

            def solve_nonlinear(self, inputs, outputs):
                """ Do nothing. """
                pass

            def guess_nonlinear(self, inputs, outputs, resids):
                # Solution at x=1 and x=3. Default value takes us to the x=1 solution. Here
                # we set it to a value that will take us to the x=3 solution.
                outputs['x'] = 5.0

        group = om.Group()

        group.add_subsystem('pa', om.IndepVarComp('a', 1.0))
        group.add_subsystem('pb', om.IndepVarComp('b', 1.0))
        group.add_subsystem('pc', om.IndepVarComp('c', 1.0))
        group.add_subsystem('comp2', ImpWithInitial())
        group.connect('pa.a', 'comp2.a')
        group.connect('pb.b', 'comp2.b')
        group.connect('pc.c', 'comp2.c')

        prob = om.Problem(model=group)
        group.nonlinear_solver = om.NewtonSolver()
        group.nonlinear_solver.options['solve_subsystems'] = True
        group.nonlinear_solver.options['max_sub_solves'] = 1
        group.linear_solver = om.ScipyKrylov()

        prob.setup()

        prob['pa.a'] = 1.
        prob['pb.b'] = -4.
        prob['pc.c'] = 3.

        # Making sure that guess_nonlinear is called early enough to eradicate this.
        prob['comp2.x'] = np.NaN

        prob.run_model()
        assert_near_equal(prob['comp2.x'], 3.)

    def test_guess_nonlinear_complex_step(self):

        class ImpWithInitial(om.ImplicitComponent):
            """
            An implicit component to solve the quadratic equation: x^2 - 4x + 3
            (solutions at x=1 and x=3)
            """
            def setup(self):
                self.add_input('a', val=1.)
                self.add_input('b', val=-4.)
                self.add_input('c', val=3.)

                self.add_output('x', val=0.)

                self.declare_partials(of='*', wrt='*')

            def apply_nonlinear(self, inputs, outputs, residuals):
                a = inputs['a']
                b = inputs['b']
                c = inputs['c']
                x = outputs['x']
                residuals['x'] = a * x ** 2 + b * x + c

            def linearize(self, inputs, outputs, partials):
                a = inputs['a']
                b = inputs['b']
                c = inputs['c']
                x = outputs['x']

                partials['x', 'a'] = x ** 2
                partials['x', 'b'] = x
                partials['x', 'c'] = 1.0
                partials['x', 'x'] = 2 * a * x + b

            def guess_nonlinear(self, inputs, outputs, resids):

                if outputs.asarray().dtype == np.complex:
                    raise RuntimeError('Vector should not be complex when guess_nonlinear is called.')

                # Default initial state of zero for x takes us to x=1 solution.
                # Here we set it to a value that will take us to the x=3 solution.
                outputs['x'] = 5.0

        prob = om.Problem()
        model = prob.model

        indep = om.IndepVarComp()
        indep.add_output('a', 1.0)
        indep.add_output('b', -4.0)
        indep.add_output('c', 3.0)
        model.add_subsystem('p', indep)
        model.add_subsystem('comp', ImpWithInitial())
        model.add_subsystem('fn', om.ExecComp(['y = .03*a*x*x - .04*a*a*b*x - c']))

        model.connect('p.a', 'comp.a')
        model.connect('p.a', 'fn.a')
        model.connect('p.b', 'fn.b')
        model.connect('p.c', 'fn.c')
        model.connect('comp.x', 'fn.x')

        model.nonlinear_solver = om.NewtonSolver(solve_subsystems=False)
        model.nonlinear_solver.options['rtol'] = 1e-12
        model.nonlinear_solver.options['atol'] = 1e-12
        model.nonlinear_solver.options['maxiter'] = 15
        model.linear_solver = om.ScipyKrylov()

        prob.setup(force_alloc_complex=True)
        prob.run_model()

        assert_near_equal(prob['comp.x'], 3.)

        totals = prob.check_totals(of=['fn.y'], wrt=['p.a'], method='cs', out_stream=None)

        for key, val in totals.items():
            assert_near_equal(val['rel error'][0], 0.0, 3e-9)

    def test_guess_nonlinear_residuals(self):

        class ImpWithInitial(om.ImplicitComponent):
            """
            An implicit component to solve the quadratic equation: x^2 - 4x + 3
            (solutions at x=1 and x=3)
            """
            def setup(self):
                self.add_input('a', val=1.)
                self.add_input('b', val=-4.)
                self.add_input('c', val=3.)

                self.add_output('x', val=0.)

                self.declare_partials(of='*', wrt='*')

            def apply_nonlinear(self, inputs, outputs, residuals):
                a = inputs['a']
                b = inputs['b']
                c = inputs['c']
                x = outputs['x']
                residuals['x'] = a * x ** 2 + b * x + c

            def linearize(self, inputs, outputs, partials):
                a = inputs['a']
                b = inputs['b']
                c = inputs['c']
                x = outputs['x']

                partials['x', 'a'] = x ** 2
                partials['x', 'b'] = x
                partials['x', 'c'] = 1.0
                partials['x', 'x'] = 2 * a * x + b

            def guess_nonlinear(self, inputs, outputs, resids):
                # Default initial state of zero for x takes us to x=1 solution.
                # Here we set it to a value that will take us to the x=3 solution.
                outputs['x'] = 5.0
                assert(resids['x'] != 0.)

        prob = om.Problem()
        model = prob.model

        model.add_subsystem('comp', ImpWithInitial())

        model.nonlinear_solver = om.NewtonSolver(solve_subsystems=False)
        model.linear_solver = om.ScipyKrylov()

        prob.setup()
        prob['comp.x'] = 10
        prob.run_model()

    def test_guess_nonlinear_group_residual(self):
        # Test that data is transfered to a component before calling guess_nonlinear.

        class ImpWithInitial(om.ImplicitComponent):
            """
            An implicit component to solve the quadratic equation: x^2 - 4x + 3
            (solutions at x=1 and x=3)
            """
            def setup(self):
                self.add_input('a', val=1.)
                self.add_input('b', val=-4.)
                self.add_input('c', val=3.)

                self.add_output('x', val=0.)

                self.declare_partials(of='*', wrt='*')

            def apply_nonlinear(self, inputs, outputs, residuals):
                a = inputs['a']
                b = inputs['b']
                c = inputs['c']
                x = outputs['x']
                residuals['x'] = a * x ** 2 + b * x + c

            def linearize(self, inputs, outputs, partials):
                a = inputs['a']
                b = inputs['b']
                c = inputs['c']
                x = outputs['x']

                partials['x', 'a'] = x ** 2
                partials['x', 'b'] = x
                partials['x', 'c'] = 1.0
                partials['x', 'x'] = 2 * a * x + b

            def guess_nonlinear(self, inputs, outputs, resids):
                # Default initial state of zero for x takes us to x=1 solution.
                # Here we set it to a value that will take us to the x=3 solution.
                outputs['x'] = 5.0
                assert(resids['x'] != 0.)

        group = om.Group()

        group.add_subsystem('px', om.IndepVarComp('x', -1.0))
        group.add_subsystem('comp1', ImpWithInitial())
        group.add_subsystem('comp2', ImpWithInitial())
        group.connect('px.x', 'comp1.a')
        group.connect('comp1.x', 'comp2.a')

        group.nonlinear_solver = om.NewtonSolver(solve_subsystems=False)
        group.linear_solver = om.ScipyKrylov()

        prob = om.Problem(model=group)
        prob.set_solver_print(level=0)
        prob.setup()

        prob.run_model()

    def test_guess_nonlinear_transfer(self):
        # Test that data is transfered to a component before calling guess_nonlinear.

        class ImpWithInitial(om.ImplicitComponent):

            def setup(self):
                self.add_input('x', 3.0)
                self.add_output('y', 4.0)

            def solve_nonlinear(self, inputs, outputs):
                """ Do nothing. """
                pass

            def apply_nonlinear(self, inputs, outputs, resids):
                """ Do nothing. """
                pass

            def guess_nonlinear(self, inputs, outputs, resids):
                # Passthrough
                outputs['y'] = inputs['x']

        group = om.Group()

        group.add_subsystem('px', om.IndepVarComp('x', 77.0))
        group.add_subsystem('comp1', ImpWithInitial())
        group.add_subsystem('comp2', ImpWithInitial())
        group.connect('px.x', 'comp1.x')
        group.connect('comp1.y', 'comp2.x')

        group.nonlinear_solver = om.NewtonSolver(solve_subsystems=False)
        group.nonlinear_solver.options['maxiter'] = 1

        prob = om.Problem(model=group)
        prob.set_solver_print(level=0)
        prob.setup()

        prob.run_model()
        assert_near_equal(prob['comp2.y'], 77., 1e-5)

    def test_guess_nonlinear_transfer_subbed(self):
        # Test that data is transfered to a component before calling guess_nonlinear.

        class ImpWithInitial(om.ImplicitComponent):

            def setup(self):
                self.add_input('x', 3.0)
                self.add_output('y', 4.0)

            def solve_nonlinear(self, inputs, outputs):
                """ Do nothing. """
                pass

            def apply_nonlinear(self, inputs, outputs, resids):
                """ Do nothing. """
                resids['y'] = 1.0e-6
                pass

            def guess_nonlinear(self, inputs, outputs, resids):
                # Passthrough
                outputs['y'] = inputs['x']

        group = om.Group()
        sub = om.Group()

        group.add_subsystem('px', om.IndepVarComp('x', 77.0))
        sub.add_subsystem('comp1', ImpWithInitial())
        sub.add_subsystem('comp2', ImpWithInitial())
        group.connect('px.x', 'sub.comp1.x')
        group.connect('sub.comp1.y', 'sub.comp2.x')

        group.add_subsystem('sub', sub)

        group.nonlinear_solver = om.NewtonSolver(solve_subsystems=False)
        group.nonlinear_solver.options['maxiter'] = 1

        prob = om.Problem(model=group)
        prob.set_solver_print(level=0)
        prob.setup()

        prob.run_model()
        assert_near_equal(prob['sub.comp2.y'], 77., 1e-5)

    def test_guess_nonlinear_transfer_subbed2(self):
        # Test that data is transfered to a component before calling guess_nonlinear.

        class ImpWithInitial(om.ImplicitComponent):

            def setup(self):
                self.add_input('x', 3.0)
                self.add_output('y', 4.0)

            def solve_nonlinear(self, inputs, outputs):
                """ Do nothing. """
                pass

            def apply_nonlinear(self, inputs, outputs, resids):
                """ Do nothing. """
                resids['y'] = 1.0e-6
                pass

            def guess_nonlinear(self, inputs, outputs, resids):
                # Passthrough
                outputs['y'] = inputs['x']

        group = om.Group()
        sub = om.Group()

        group.add_subsystem('px', om.IndepVarComp('x', 77.0))
        sub.add_subsystem('comp1', ImpWithInitial())
        sub.add_subsystem('comp2', ImpWithInitial())
        group.connect('px.x', 'sub.comp1.x')
        group.connect('sub.comp1.y', 'sub.comp2.x')

        group.add_subsystem('sub', sub)

        sub.nonlinear_solver = om.NewtonSolver(solve_subsystems=False)
        sub.nonlinear_solver.options['maxiter'] = 1

        prob = om.Problem(model=group)
        prob.set_solver_print(level=0)
        prob.setup()

        prob.run_model()
        assert_near_equal(prob['sub.comp2.y'], 77., 1e-5)

    def test_guess_nonlinear_feature(self):
        import openmdao.api as om
        import numpy as np

        class ImpWithInitial(om.ImplicitComponent):
            """
            An implicit component to solve the quadratic equation: x^2 - 4x + 3
            (solutions at x=1 and x=3)
            """
            def setup(self):
                self.add_input('a', val=1.)
                self.add_input('b', val=-4.)
                self.add_input('c', val=3.)

                self.add_output('x', val=0.)

                self.declare_partials(of='*', wrt='*')

            def apply_nonlinear(self, inputs, outputs, residuals):
                a = inputs['a']
                b = inputs['b']
                c = inputs['c']
                x = outputs['x']
                residuals['x'] = a * x ** 2 + b * x + c

            def linearize(self, inputs, outputs, partials):
                a = inputs['a']
                b = inputs['b']
                c = inputs['c']
                x = outputs['x']

                partials['x', 'a'] = x ** 2
                partials['x', 'b'] = x
                partials['x', 'c'] = 1.0
                partials['x', 'x'] = 2 * a * x + b

            def guess_nonlinear(self, inputs, outputs, resids):
                # Check residuals
                if np.abs(resids['x']) > 1.0E-2:
                    # Default initial state of zero for x takes us to x=1 solution.
                    # Here we set it to a value that will take us to the x=3 solution.
                    outputs['x'] = 5.0

        prob = om.Problem()
        model = prob.model

        model.add_subsystem('comp', ImpWithInitial())

        model.nonlinear_solver = om.NewtonSolver(solve_subsystems=False)
        model.linear_solver = om.ScipyKrylov()

        prob.setup()
        prob.run_model()

        assert_near_equal(prob['comp.x'], 3.)

    def test_guess_nonlinear_inputs_read_only(self):
        class ImpWithInitial(om.ImplicitComponent):

            def setup(self):
                self.add_input('x', 3.0)
                self.add_output('y', 4.0)

            def guess_nonlinear(self, inputs, outputs, resids):
                # inputs is read_only, should not be allowed
                inputs['x'] = 0.

        group = om.Group()

        group.add_subsystem('px', om.IndepVarComp('x', 77.0))
        group.add_subsystem('comp1', ImpWithInitial())
        group.add_subsystem('comp2', ImpWithInitial())
        group.connect('px.x', 'comp1.x')
        group.connect('comp1.y', 'comp2.x')

        group.nonlinear_solver = om.NewtonSolver(solve_subsystems=False)
        group.nonlinear_solver.options['maxiter'] = 1

        prob = om.Problem(model=group)
        prob.set_solver_print(level=0)
        prob.setup()

        with self.assertRaises(ValueError) as cm:
            prob.run_model()

        self.assertEqual(str(cm.exception),
                         "'comp1' <class ImpWithInitial>: Attempt to set value of 'x' in input vector "
                         "when it is read only.")

    def test_guess_nonlinear_inputs_read_only_reset(self):
        class ImpWithInitial(om.ImplicitComponent):

            def setup(self):
                self.add_input('x', 3.0)
                self.add_output('y', 4.0)

            def guess_nonlinear(self, inputs, outputs, resids):
                raise om.AnalysisError("It's just a scratch.")

        group = om.Group()

        group.add_subsystem('px', om.IndepVarComp('x', 77.0))
        group.add_subsystem('comp1', ImpWithInitial())
        group.add_subsystem('comp2', ImpWithInitial())
        group.connect('px.x', 'comp1.x')
        group.connect('comp1.y', 'comp2.x')

        group.nonlinear_solver = om.NewtonSolver(solve_subsystems=False)
        group.nonlinear_solver.options['maxiter'] = 1

        prob = om.Problem(model=group)
        prob.set_solver_print(level=0)
        prob.setup()

        with self.assertRaises(om.AnalysisError):
            prob.run_model()

        # verify read_only status is reset after AnalysisError
        prob['comp1.x'] = 111.

    def test_guess_nonlinear_resids_read_only(self):
        class ImpWithInitial(om.ImplicitComponent):

            def setup(self):
                self.add_input('x', 3.0)
                self.add_output('y', 4.0)

            def guess_nonlinear(self, inputs, outputs, resids):
                # inputs is read_only, should not be allowed
                resids['y'] = 0.

        group = om.Group()

        group.add_subsystem('px', om.IndepVarComp('x', 77.0))
        group.add_subsystem('comp1', ImpWithInitial())
        group.add_subsystem('comp2', ImpWithInitial())
        group.connect('px.x', 'comp1.x')
        group.connect('comp1.y', 'comp2.x')

        group.nonlinear_solver = om.NewtonSolver(solve_subsystems=False)
        group.nonlinear_solver.options['maxiter'] = 1

        prob = om.Problem(model=group)
        prob.set_solver_print(level=0)
        prob.setup()

        with self.assertRaises(ValueError) as cm:
            prob.run_model()

        self.assertEqual(str(cm.exception),
                         "'comp1' <class ImpWithInitial>: Attempt to set value of 'y' in residual vector "
                         "when it is read only.")


class ImplicitCompReadOnlyTestCase(unittest.TestCase):

    def test_apply_nonlinear_inputs_read_only(self):
        class BadComp(QuadraticComp):
            def apply_nonlinear(self, inputs, outputs, residuals):
                super().apply_nonlinear(inputs, outputs, residuals)
                inputs['a'] = 0.  # should not be allowed

        prob = om.Problem()
        prob.model.add_subsystem('bad', BadComp())
        prob.setup()
        prob.run_model()

        # check input vector
        with self.assertRaises(ValueError) as cm:
            prob.model.run_apply_nonlinear()

        self.assertEqual(str(cm.exception),
                         "'bad' <class BadComp>: Attempt to set value of 'a' in input vector "
                         "when it is read only.")

    def test_apply_nonlinear_outputs_read_only(self):
        class BadComp(QuadraticComp):
            def apply_nonlinear(self, inputs, outputs, residuals):
                super().apply_nonlinear(inputs, outputs, residuals)
                outputs['x'] = 0.  # should not be allowed

        prob = om.Problem()
        prob.model.add_subsystem('bad', BadComp())
        prob.setup()
        prob.run_model()

        # check output vector
        with self.assertRaises(ValueError) as cm:
            prob.model.run_apply_nonlinear()

        self.assertEqual(str(cm.exception),
                         "'bad' <class BadComp>: Attempt to set value of 'x' in output vector "
                         "when it is read only.")

    def test_apply_nonlinear_read_only_reset(self):
        class BadComp(QuadraticComp):
            def apply_nonlinear(self, inputs, outputs, residuals):
                super().apply_nonlinear(inputs, outputs, residuals)
                raise om.AnalysisError("It's just a scratch.")

        prob = om.Problem()
        prob.model.add_subsystem('bad', BadComp())
        prob.setup()
        prob.run_model()

        with self.assertRaises(om.AnalysisError):
            prob.model.run_apply_nonlinear()

        # verify read_only status is reset after AnalysisError
        prob['bad.a'] = 111.
        prob['bad.x'] = 111.

    def test_solve_nonlinear_inputs_read_only(self):
        class BadComp(QuadraticComp):
            def solve_nonlinear(self, inputs, outputs):
                super().solve_nonlinear(inputs, outputs)
                inputs['a'] = 0.  # should not be allowed

        prob = om.Problem()
        prob.model.add_subsystem('bad', BadComp())
        prob.setup()

        # check input vector
        with self.assertRaises(ValueError) as cm:
            prob.run_model()

        self.assertEqual(str(cm.exception),
                         "'bad' <class BadComp>: Attempt to set value of 'a' in input vector "
                         "when it is read only.")

    def test_solve_nonlinear_inputs_read_only_reset(self):
        class BadComp(QuadraticComp):
            def solve_nonlinear(self, inputs, outputs):
                super().solve_nonlinear(inputs, outputs)
                raise om.AnalysisError("It's just a scratch.")

        prob = om.Problem()
        prob.model.add_subsystem('bad', BadComp())
        prob.setup()

        with self.assertRaises(om.AnalysisError):
            prob.run_model()

        # verify read_only status is reset after AnalysisError
        prob['bad.a'] = 111.

    def test_linearize_inputs_read_only(self):
        class BadComp(QuadraticLinearize):
            def linearize(self, inputs, outputs, partials):
                super().linearize(inputs, outputs, partials)
                inputs['a'] = 0.  # should not be allowed

        prob = om.Problem()
        prob.model.add_subsystem('bad', BadComp())
        prob.setup()
        prob.run_model()

        # check input vector
        with self.assertRaises(ValueError) as cm:
            prob.model.run_linearize()

        self.assertEqual(str(cm.exception),
                         "'bad' <class BadComp>: Attempt to set value of 'a' in input vector "
                         "when it is read only.")

    def test_linearize_outputs_read_only(self):
        class BadComp(QuadraticLinearize):
            def linearize(self, inputs, outputs, partials):
                super().linearize(inputs, outputs, partials)
                outputs['x'] = 0.  # should not be allowed

        prob = om.Problem()
        prob.model.add_subsystem('bad', BadComp())
        prob.setup()
        prob.run_model()

        # check input vector
        with self.assertRaises(ValueError) as cm:
            prob.model.run_linearize()

        self.assertEqual(str(cm.exception),
                         "'bad' <class BadComp>: Attempt to set value of 'x' in output vector "
                         "when it is read only.")

    def test_linearize_read_only_reset(self):
        class BadComp(QuadraticLinearize):
            def linearize(self, inputs, outputs, partials):
                super().linearize(inputs, outputs, partials)
                raise om.AnalysisError("It's just a scratch.")

        prob = om.Problem()
        prob.model.add_subsystem('bad', BadComp())
        prob.setup()
        prob.run_model()

        with self.assertRaises(om.AnalysisError):
            prob.model.run_linearize()

        # verify read_only status is reset after AnalysisError
        prob['bad.a'] = 111.
        prob['bad.x'] = 111.

    def test_apply_linear_inputs_read_only(self):
        class BadComp(QuadraticJacVec):
            def apply_linear(self, inputs, outputs, d_inputs, d_outputs, d_residuals, mode):
                super().apply_linear(inputs, outputs,
                                                  d_inputs, d_outputs, d_residuals, mode)
                inputs['a'] = 0.  # should not be allowed

        prob = om.Problem()
        prob.model.add_subsystem('bad', BadComp())
        prob.setup()
        prob.run_model()

        # check input vector
        with self.assertRaises(ValueError) as cm:
            prob.model.run_apply_linear(['linear'], 'fwd')

        self.assertEqual(str(cm.exception),
                         "'bad' <class BadComp>: Attempt to set value of 'a' in input vector "
                         "when it is read only.")

    def test_apply_linear_outputs_read_only(self):
        class BadComp(QuadraticJacVec):
            def apply_linear(self, inputs, outputs, d_inputs, d_outputs, d_residuals, mode):
                super().apply_linear(inputs, outputs,
                                                  d_inputs, d_outputs, d_residuals, mode)
                outputs['x'] = 0.  # should not be allowed

        prob = om.Problem()
        prob.model.add_subsystem('bad', BadComp())
        prob.setup()
        prob.run_model()

        # check input vector
        with self.assertRaises(ValueError) as cm:
            prob.model.run_apply_linear(['linear'], 'fwd')

        self.assertEqual(str(cm.exception),
                         "'bad' <class BadComp>: Attempt to set value of 'x' in output vector "
                         "when it is read only.")

    def test_apply_linear_dinputs_read_only(self):
        class BadComp(QuadraticJacVec):
            def apply_linear(self, inputs, outputs, d_inputs, d_outputs, d_residuals, mode):
                super().apply_linear(inputs, outputs,
                                                  d_inputs, d_outputs, d_residuals, mode)
                d_inputs['a'] = 0.  # should not be allowed

        prob = om.Problem()
        prob.model.add_subsystem('bad', BadComp())
        prob.setup()
        prob.run_model()

        # check input vector
        with self.assertRaises(ValueError) as cm:
            prob.model.run_apply_linear(['linear'], 'fwd')

        self.assertEqual(str(cm.exception),
                         "'bad' <class BadComp>: Attempt to set value of 'a' in input vector "
                         "when it is read only.")

    def test_apply_linear_doutputs_read_only(self):
        class BadComp(QuadraticJacVec):
            def apply_linear(self, inputs, outputs, d_inputs, d_outputs, d_residuals, mode):
                super().apply_linear(inputs, outputs,
                                                  d_inputs, d_outputs, d_residuals, mode)
                d_outputs['x'] = 0.  # should not be allowed

        prob = om.Problem()
        prob.model.add_subsystem('bad', BadComp())
        prob.setup()
        prob.run_model()

        # check input vector
        with self.assertRaises(ValueError) as cm:
            prob.model.run_apply_linear(['linear'], 'fwd')

        self.assertEqual(str(cm.exception),
                         "'bad' <class BadComp>: Attempt to set value of 'x' in output vector "
                         "when it is read only.")

    def test_apply_linear_dresids_read_only(self):
        class BadComp(QuadraticJacVec):
            def apply_linear(self, inputs, outputs, d_inputs, d_outputs, d_residuals, mode):
                super().apply_linear(inputs, outputs,
                                                  d_inputs, d_outputs, d_residuals, mode)
                d_residuals['x'] = 0.  # should not be allowed

        prob = om.Problem()
        prob.model.add_subsystem('bad', BadComp())
        prob.setup()
        prob.run_model()

        # check input vector
        with self.assertRaises(ValueError) as cm:
            prob.model.run_apply_linear(['linear'], 'rev')

        self.assertEqual(str(cm.exception),
                         "'bad' <class BadComp>: Attempt to set value of 'x' in residual vector "
                         "when it is read only.")

    def test_apply_linear_read_only_reset(self):
        class BadComp(QuadraticJacVec):
            def apply_linear(self, inputs, outputs, d_inputs, d_outputs, d_residuals, mode):
                super().apply_linear(inputs, outputs,
                                                  d_inputs, d_outputs, d_residuals, mode)
                raise om.AnalysisError("It's just a scratch.")

        prob = om.Problem()
        prob.model.add_subsystem('bad', BadComp())
        prob.setup()
        prob.run_model()

        with self.assertRaises(om.AnalysisError):
            prob.model.run_apply_linear(['linear'], 'rev')

        # verify read_only status is reset after AnalysisError
        prob['bad.a'] = 111.
        prob['bad.x'] = 111.
        prob.model.bad._vectors['residual']['linear']['x'] = 111.

    def test_solve_linear_doutputs_read_only(self):
        class BadComp(QuadraticJacVec):
            def solve_linear(self, d_outputs, d_residuals, mode):
                super().solve_linear(d_outputs, d_residuals, mode)
                d_outputs['x'] = 0.  # should not be allowed

        prob = om.Problem()
        prob.model.add_subsystem('bad', BadComp())
        prob.setup()
        prob.run_model()
        prob.model.run_linearize()

        # check input vector
        with self.assertRaises(ValueError) as cm:
            prob.model.run_solve_linear(['linear'], 'rev')

        self.assertEqual(str(cm.exception),
                         "'bad' <class BadComp>: Attempt to set value of 'x' in output vector "
                         "when it is read only.")

    def test_solve_linear_dresids_read_only(self):
        class BadComp(QuadraticJacVec):
            def solve_linear(self, d_outputs, d_residuals, mode):
                super().solve_linear(d_outputs, d_residuals, mode)
                d_residuals['x'] = 0.  # should not be allowed

        prob = om.Problem()
        prob.model.add_subsystem('bad', BadComp())
        prob.setup()
        prob.run_model()
        prob.model.run_linearize()

        # check input vector
        with self.assertRaises(ValueError) as cm:
            prob.model.run_solve_linear(['linear'], 'fwd')

        self.assertEqual(str(cm.exception),
                         "'bad' <class BadComp>: Attempt to set value of 'x' in residual vector "
                         "when it is read only.")

    def test_solve_linear_read_only_reset(self):
        class BadComp(QuadraticJacVec):
            def solve_linear(self, d_outputs, d_residuals, mode):
                super().solve_linear(d_outputs, d_residuals, mode)
                raise om.AnalysisError("It's just a scratch.")

        prob = om.Problem()
        prob.model.add_subsystem('bad', BadComp())
        prob.setup()
        prob.run_model()
        prob.model.run_linearize()

        with self.assertRaises(om.AnalysisError):
            prob.model.run_solve_linear(['linear'], 'fwd')

        # verify read_only status is reset after AnalysisError
        prob.model.bad._vectors['residual']['linear']['x'] = 111.


class ListFeatureTestCase(unittest.TestCase):

    def setUp(self):
        import openmdao.api as om
        from openmdao.core.tests.test_impl_comp import QuadraticComp

        group = om.Group()

        sub = group.add_subsystem('sub', om.Group(), promotes_inputs=['a', 'b', 'c'])

        sub.add_subsystem('comp1', QuadraticComp(), promotes_inputs=['a', 'b', 'c'])
        sub.add_subsystem('comp2', QuadraticComp(), promotes_inputs=['a', 'b', 'c'])

        global prob
        prob = om.Problem(model=group)
        prob.setup()

        prob.set_val('a', 1.)
        prob.set_val('b', -4.)
        prob.set_val('c', 3.)
        prob.run_model()

    def test_list_inputs(self):
        prob.model.list_inputs()

    def test_list_outputs(self):
        prob.model.list_outputs()

    def test_list_explicit_outputs(self):
        prob.model.list_outputs(implicit=False)

    def test_list_implicit_outputs(self):
        prob.model.list_outputs(explicit=False)

    def test_list_residuals(self):
        prob.model.list_outputs(residuals=True)

    def test_list_prom_names(self):
        prob.model.list_outputs(prom_name=True)

    def test_list_return_value(self):
        # list inputs
        inputs = prob.model.list_inputs(out_stream=None)
        self.assertEqual(sorted(inputs), [
            ('sub.comp1.a', {'value': [1.]}),
            ('sub.comp1.b', {'value': [-4.]}),
            ('sub.comp1.c', {'value': [3.]}),
            ('sub.comp2.a', {'value': [1.]}),
            ('sub.comp2.b', {'value': [-4.]}),
            ('sub.comp2.c', {'value': [3.]})
        ])

    def test_for_docs_list_no_values(self):
        # list inputs
        inputs = prob.model.list_inputs(values=False)

        # list only explicit outputs
        outputs = prob.model.list_outputs(implicit=False, values=False)

    def test_for_docs_list_includes_excludes(self):
        # list inputs
        inputs = prob.model.list_inputs(values=False, includes=['*comp2*',])
        inputs = prob.model.list_inputs(values=False, excludes=['*comp2*',])

        # list only explicit outputs
        outputs = prob.model.list_outputs(implicit=False, values=False, includes=['*b',])
        outputs = prob.model.list_outputs(implicit=False, values=False, excludes=['*b',])

    def test_list_no_values(self):
        # list inputs
        inputs = prob.model.list_inputs(values=False)
        self.assertEqual([n[0] for n in sorted(inputs)], [
            'sub.comp1.a',
            'sub.comp1.b',
            'sub.comp1.c',
            'sub.comp2.a',
            'sub.comp2.b',
            'sub.comp2.c'
        ])

    def test_simple_list_vars_options(self):
        import openmdao.api as om

        class QuadraticComp(om.ImplicitComponent):
            """
            A Simple Implicit Component representing a Quadratic Equation.

            R(a, b, c, x) = ax^2 + bx + c

            Solution via Quadratic Formula:
            x = (-b + sqrt(b^2 - 4ac)) / 2a
            """

            def setup(self):
                self.add_input('a', val=1., units='ft')
                self.add_input('b', val=1., units='inch')
                self.add_input('c', val=1., units='ft')
                self.add_output('x', val=0.,
                                lower=1.0, upper=100.0,
                                ref=1.1, ref0=2.1,
                                units='inch')

            def setup_partials(self):
                self.declare_partials(of='*', wrt='*')

            def apply_nonlinear(self, inputs, outputs, residuals):
                a = inputs['a']
                b = inputs['b']
                c = inputs['c']
                x = outputs['x']
                residuals['x'] = a * x ** 2 + b * x + c

            def solve_nonlinear(self, inputs, outputs):
                a = inputs['a']
                b = inputs['b']
                c = inputs['c']
                outputs['x'] = (-b + (b ** 2 - 4 * a * c) ** 0.5) / (2 * a)

        group = om.Group()

        comp1 = group.add_subsystem('comp1', om.IndepVarComp())
        comp1.add_output('a', 1.0, units='ft')
        comp1.add_output('b', 1.0, units='inch')
        comp1.add_output('c', 1.0, units='ft')

        sub = group.add_subsystem('sub', om.Group())
        sub.add_subsystem('comp2', QuadraticComp())
        sub.add_subsystem('comp3', QuadraticComp())

        group.connect('comp1.a', 'sub.comp2.a')
        group.connect('comp1.b', 'sub.comp2.b')
        group.connect('comp1.c', 'sub.comp2.c')

        group.connect('comp1.a', 'sub.comp3.a')
        group.connect('comp1.b', 'sub.comp3.b')
        group.connect('comp1.c', 'sub.comp3.c')

        prob = om.Problem(model=group)
        prob.setup()

        prob['comp1.a'] = 1.
        prob['comp1.b'] = -4.
        prob['comp1.c'] = 3.
        prob.run_model()

        # list_inputs test
        stream = StringIO()
        inputs = prob.model.list_inputs(values=False, out_stream=stream)
        text = stream.getvalue()
        self.assertEqual(sorted(inputs), [
            ('sub.comp2.a', {}),
            ('sub.comp2.b', {}),
            ('sub.comp2.c', {}),
            ('sub.comp3.a', {}),
            ('sub.comp3.b', {}),
            ('sub.comp3.c', {}),
        ])
        self.assertEqual(1, text.count("6 Input(s) in 'model'"))
        self.assertEqual(1, text.count("\nsub"))
        self.assertEqual(1, text.count("\n  comp2"))
        self.assertEqual(2, text.count("\n    a"))
        num_non_empty_lines = sum([1 for s in text.splitlines() if s.strip()])
        self.assertEqual(num_non_empty_lines, 12)

        # list_outputs tests
        # list implicit outputs
        outputs = prob.model.list_outputs(explicit=False, out_stream=None)
        text = stream.getvalue()
        self.assertEqual(sorted(outputs), [
            ('sub.comp2.x', {'value': [3.]}),
            ('sub.comp3.x', {'value': [3.]})
        ])
        # list explicit outputs
        stream = StringIO()
        outputs = prob.model.list_outputs(implicit=False, out_stream=None)
        self.assertEqual(sorted(outputs), [
            ('comp1.a', {'value': [1.]}),
            ('comp1.b', {'value': [-4.]}),
            ('comp1.c', {'value': [3.]}),
        ])

    def test_list_residuals_with_tol(self):
        import openmdao.api as om
        from openmdao.test_suite.components.sellar import SellarImplicitDis1, SellarImplicitDis2
        prob = om.Problem()
        model = prob.model

        model.add_subsystem('p1', om.IndepVarComp('x', 1.0))
        model.add_subsystem('d1', SellarImplicitDis1())
        model.add_subsystem('d2', SellarImplicitDis2())
        model.connect('d1.y1', 'd2.y1')
        model.connect('d2.y2', 'd1.y2')

        model.nonlinear_solver = om.NewtonSolver(solve_subsystems=False)
        model.nonlinear_solver.options['maxiter'] = 5
        model.linear_solver = om.ScipyKrylov()
        model.linear_solver.precon = om.LinearBlockGS()

        prob.setup()
        prob.set_solver_print(level=-1)

        prob.run_model()

        outputs = model.list_outputs(residuals_tol=0.01, residuals=True)
        print(outputs)


class CacheUsingComp(om.ImplicitComponent):
    def setup(self):
        self.cache = {}
        self.lin_sol_count = 0
        self.add_input('x', val=np.ones(10))
        self.add_output('y', val=np.zeros(10))

        self.declare_partials(of='*', wrt='*')

    def apply_nonlinear(self, inputs, outputs, residuals):
        x = inputs['x']
        y = outputs['y']
        residuals['y'] = x * y ** 2

    def solve_nonlinear(self, inputs, outputs):
        x = inputs['x']
        outputs['y'] = x ** 2 + 1.0

    def linearize(self, inputs, outputs, partials):
        subjac = np.zeros((inputs['x'].size, inputs['x'].size))
        for row, val in enumerate(inputs['x']):
            subjac[row, :] = inputs['x'] * 2.0
        partials['y', 'x'] = subjac
        self.lin_sol_count = 0

    def solve_linear(self, d_outputs, d_residuals, mode):
        # print('                    doutputs', d_outputs['y'])
        # print('dresids', d_residuals['y'])
        # if self.lin_sol_count in self.cache:
        #    print('cache  ', self.cache[self.lin_sol_count])

        fwd = mode == 'fwd'

        if self.lin_sol_count in self.cache:
            if fwd:
                assert(np.all(d_outputs['y'] == self.cache[self.lin_sol_count]))
            else:
                assert(np.all(d_residuals['y'] == self.cache[self.lin_sol_count]))

        if fwd:
            d_outputs['y'] = d_residuals['y'] + 2.
            self.cache[self.lin_sol_count] = d_outputs['y'].copy()
        else:  # rev
            d_residuals['y'] = d_outputs['y'] + 2.
            self.cache[self.lin_sol_count] = d_residuals['y'].copy()

        self.lin_sol_count += 1


class CacheLinSolutionTestCase(unittest.TestCase):
    def test_caching_fwd(self):
        p = om.Problem()
        p.model.add_subsystem('indeps', om.IndepVarComp('x', val=np.arange(10, dtype=float)))
        p.model.add_subsystem('C1', CacheUsingComp())
        p.model.connect('indeps.x', 'C1.x')
        p.model.add_design_var('indeps.x', cache_linear_solution=True)
        p.model.add_objective('C1.y')
        p.setup(mode='fwd')
        p.run_model()

        for i in range(10):
            p['indeps.x'] += np.arange(10, dtype=float)
            # run_model always runs setup_driver which resets the cached total jacobian object,
            # so save it here and restore after the run_model.  This is a contrived test.  In
            # real life, we only care about caching linear solutions when we're under run_driver.
            old_tot_jac = p.driver._total_jac
            p.run_model()
            p.driver._total_jac = old_tot_jac
            p.driver._compute_totals(of=['C1.y'], wrt=['indeps.x'])

    def test_caching_rev(self):
        p = om.Problem()
        p.model.add_subsystem('indeps', om.IndepVarComp('x', val=np.arange(10, dtype=float)))
        p.model.add_subsystem('C1', CacheUsingComp())
        p.model.connect('indeps.x', 'C1.x')
        p.model.add_design_var('indeps.x')
        p.model.add_objective('C1.y', cache_linear_solution=True)
        p.setup(mode='rev')
        p.run_model()

        for i in range(10):
            p['indeps.x'] += np.arange(10, dtype=float)
            # run_model always runs setup_driver which resets the cached total jacobian object,
            # so save it here and restore after the run_model.  This is a contrived test.  In
            # real life, we only care about caching linear solutions when we're under run_driver.
            old_tot_jac = p.driver._total_jac
            p.run_model()
            p.driver._total_jac = old_tot_jac
            p.driver._compute_totals(of=['C1.y'], wrt=['indeps.x'])


if __name__ == '__main__':
    unittest.main()<|MERGE_RESOLUTION|>--- conflicted
+++ resolved
@@ -392,7 +392,6 @@
 
         prob.run_model()
 
-<<<<<<< HEAD
         # list outputs with residuals, p1 and d1 should not appear
         sysout = sys.stdout
         try:
@@ -404,10 +403,9 @@
 
         expected_text = [
             "0 Explicit Output(s) in 'model'",
-            "-------------------------------",
+            "",
             "",
             "1 Implicit Output(s) in 'model'",
-            "-------------------------------",
             "",
             "varname  value         resids     ",
             "-------  ------------  -----------",
@@ -423,14 +421,6 @@
             if line and not line.startswith('-'):
                 self.assertEqual(remove_whitespace(line.split('[')[0]),
                                  remove_whitespace(expected_text[i]))
-=======
-        stdout = StringIO()
-        outputs = model.list_outputs(residuals_tol=0.01, residuals=True, out_stream=stdout)
-        text = stdout.getvalue().split('\n')
-        # P1 and D1 should not appear in the outputs section. This is being checked below
-        self.assertEqual(text[12], 'd2')
-        self.assertFalse('d1' in text)
->>>>>>> 3b2da23c
 
 
 class ImplicitCompGuessTestCase(unittest.TestCase):
