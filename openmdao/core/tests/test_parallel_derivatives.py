""" Test out some specialized parallel derivatives features"""


from io import StringIO
import sys
import unittest
import time
import random
from distutils.version import LooseVersion

import numpy as np

import openmdao.api as om
from openmdao.test_suite.components.sellar import SellarDerivatives, \
    SellarDis1withDerivatives, SellarDis2withDerivatives
from openmdao.test_suite.groups.parallel_groups import FanOutGrouped, FanInGrouped
from openmdao.utils.assert_utils import assert_near_equal
from openmdao.utils.mpi import MPI


if MPI:
    try:
        from openmdao.vectors.petsc_vector import PETScVector
    except ImportError:
        PETScVector = None


@unittest.skipUnless(MPI and PETScVector, "MPI and PETSc are required.")
class ParDerivTestCase(unittest.TestCase):

    N_PROCS = 2

    def test_fan_in_serial_sets_rev(self):

        prob = om.Problem()
        prob.model = FanInGrouped()
        prob.model.linear_solver = om.LinearBlockGS()
        prob.model.sub.linear_solver = om.LinearBlockGS()

        prob.model.add_design_var('x1')
        prob.model.add_design_var('x2')
        prob.model.add_objective('c3.y')

        prob.setup(check=False, mode='rev')
        prob.run_driver()

        indep_list = ['x1', 'x2']
        unknown_list = ['c3.y']

        J = prob.compute_totals(unknown_list, indep_list, return_format='dict')
        assert_near_equal(J['c3.y']['x1'][0][0], -6.0, 1e-6)
        assert_near_equal(J['c3.y']['x2'][0][0], 35.0, 1e-6)

    def test_fan_in_serial_sets_fwd(self):

        prob = om.Problem()
        prob.model = FanInGrouped()
        prob.model.linear_solver = om.LinearBlockGS()
        prob.model.sub.linear_solver = om.LinearBlockGS()

        prob.model.add_design_var('x1')
        prob.model.add_design_var('x2')
        prob.model.add_objective('c3.y')

        prob.setup(check=False, mode='fwd')
        prob.run_driver()

        indep_list = ['x1', 'x2']
        unknown_list = ['c3.y']

        J = prob.compute_totals(unknown_list, indep_list, return_format='flat_dict')
        assert_near_equal(J['c3.y', 'x1'][0][0], -6.0, 1e-6)
        assert_near_equal(J['c3.y', 'x2'][0][0], 35.0, 1e-6)

    def test_fan_out_serial_sets_fwd(self):

        prob = om.Problem()
        prob.model = FanOutGrouped()
        prob.model.linear_solver = om.LinearBlockGS()
        prob.model.sub.linear_solver = om.LinearBlockGS()

        prob.model.add_design_var('iv.x')
        prob.model.add_constraint('c2.y', upper=0.0)
        prob.model.add_constraint('c3.y', upper=0.0)

        prob.setup(check=False, mode='fwd')
        prob.run_driver()

        unknown_list = ['c2.y', 'c3.y']
        indep_list = ['iv.x']

        J = prob.compute_totals(unknown_list, indep_list, return_format='flat_dict')
        assert_near_equal(J['c2.y', 'iv.x'][0][0], -6.0, 1e-6)
        assert_near_equal(J['c3.y', 'iv.x'][0][0], 15.0, 1e-6)

    def test_fan_out_serial_sets_rev(self):

        prob = om.Problem()
        prob.model = FanOutGrouped()
        prob.model.linear_solver = om.LinearBlockGS()
        prob.model.sub.linear_solver = om.LinearBlockGS()

        prob.model.add_design_var('iv.x')
        prob.model.add_constraint('c2.y', upper=0.0)
        prob.model.add_constraint('c3.y', upper=0.0)

        prob.setup(check=False, mode='rev')
        prob.run_driver()

        unknown_list = ['c3.y','c2.y'] #['c2.y', 'c3.y']
        indep_list = ['iv.x']

        J = prob.compute_totals(unknown_list, indep_list, return_format='flat_dict')
        assert_near_equal(J['c2.y', 'iv.x'][0][0], -6.0, 1e-6)
        assert_near_equal(J['c3.y', 'iv.x'][0][0], 15.0, 1e-6)

    def test_fan_in_parallel_sets_fwd(self):

        prob = om.Problem()
        prob.model = FanInGrouped()

        # An extra unconnected desvar was in the original test.
        prob.model.add_subsystem('p', om.IndepVarComp('x3', 0.0), promotes=['x3'])

        prob.model.linear_solver = om.LinearBlockGS()
        prob.model.sub.linear_solver = om.LinearBlockGS()

        prob.model.add_design_var('x1', parallel_deriv_color='par_dv')
        prob.model.add_design_var('x2', parallel_deriv_color='par_dv')
        prob.model.add_design_var('x3')
        prob.model.add_objective('c3.y')

        prob.setup(check=False, mode='fwd')
        prob.run_driver()

        indep_list = ['x1', 'x2']
        unknown_list = ['c3.y']

        J = prob.compute_totals(unknown_list, indep_list, return_format='flat_dict')
        assert_near_equal(J['c3.y', 'x1'][0][0], -6.0, 1e-6)
        assert_near_equal(J['c3.y', 'x2'][0][0], 35.0, 1e-6)

    def test_debug_print_option_totals_color(self):

        prob = om.Problem()
        prob.model = FanInGrouped()

        # An extra unconnected desvar was in the original test.
        prob.model.add_subsystem('p', om.IndepVarComp('x3', 0.0), promotes=['x3'])

        prob.model.linear_solver = om.LinearBlockGS()
        prob.model.sub.linear_solver = om.LinearBlockGS()

        prob.model.add_design_var('x1', parallel_deriv_color='par_dv')
        prob.model.add_design_var('x2', parallel_deriv_color='par_dv')
        prob.model.add_design_var('x3')
        prob.model.add_objective('c3.y')

        prob.driver.options['debug_print'] = ['totals']

        prob.setup(check=False, mode='fwd')
        prob.set_solver_print(level=0)
        prob.run_driver()

        indep_list = ['x1', 'x2', 'x3']
        unknown_list = ['c3.y']

        stdout = sys.stdout
        strout = StringIO()
        sys.stdout = strout
        try:
            _ = prob.compute_totals(unknown_list, indep_list, return_format='flat_dict',
                                    debug_print=not prob.comm.rank)
        finally:
            sys.stdout = stdout

        output = strout.getvalue()

        if not prob.comm.rank:
            self.assertTrue('Solving color: par_dv (x1, x2)' in output)
            self.assertTrue('In mode: fwd, Solving variable(s) using simul coloring:' in output)
<<<<<<< HEAD
            self.assertTrue("('x3', [2])" in output)
=======
            self.assertTrue("('p.x3', [2])" in output)
>>>>>>> a73cf885

    def test_fan_out_parallel_sets_rev(self):

        prob = om.Problem()
        prob.model = FanOutGrouped()
        prob.model.linear_solver = om.LinearBlockGS()
        prob.model.sub.linear_solver = om.LinearBlockGS()

        prob.model.add_design_var('iv.x')
        prob.model.add_constraint('c2.y', upper=0.0, parallel_deriv_color='par_resp')
        prob.model.add_constraint('c3.y', upper=0.0, parallel_deriv_color='par_resp')

        prob.setup(check=False, mode='rev')
        prob.run_driver()

        unknown_list = ['c2.y', 'c3.y']
        indep_list = ['iv.x']

        J = prob.compute_totals(unknown_list, indep_list, return_format='flat_dict')
        assert_near_equal(J['c2.y', 'iv.x'][0][0], -6.0, 1e-6)
        assert_near_equal(J['c3.y', 'iv.x'][0][0], 15.0, 1e-6)

        # Piggyback to make sure the distributed norm calculation is correct.
        vec = prob.model._vectors['residual']['c2.y']
        norm_val = vec.get_norm()
        # NOTE: BAN updated the norm value for the PR that added seed splitting, i.e.
        # the seed, c2.y in this case, is half what it was before (-.5 vs. -1).
        assert_near_equal(norm_val, 6.422616289332565, 1e-6)


@unittest.skipUnless(MPI and PETScVector, "MPI and PETSc are required.")
class DecoupledTestCase(unittest.TestCase):
    N_PROCS = 2
    asize = 3

    def setup_model(self):
        asize = self.asize
        prob = om.Problem()
        root = prob.model
        root.linear_solver = om.LinearBlockGS()

        Indep1 = root.add_subsystem('Indep1', om.IndepVarComp('x', np.arange(asize, dtype=float)+1.0))
        Indep2 = root.add_subsystem('Indep2', om.IndepVarComp('x', np.arange(asize+2, dtype=float)+1.0))
        G1 = root.add_subsystem('G1', om.ParallelGroup())
        G1.linear_solver = om.LinearBlockGS()

        c1 = G1.add_subsystem('c1', om.ExecComp('y = ones(3).T*x.dot(arange(3.,6.))',
                                                x=np.zeros(asize), y=np.zeros(asize)))
        c2 = G1.add_subsystem('c2', om.ExecComp('y = x[:%d] * 2.0' % asize,
                                                x=np.zeros(asize+2), y=np.zeros(asize)))

        Con1 = root.add_subsystem('Con1', om.ExecComp('y = x * 5.0',
                                                      x=np.zeros(asize), y=np.zeros(asize)))
        Con2 = root.add_subsystem('Con2', om.ExecComp('y = x * 4.0',
                                                      x=np.zeros(asize), y=np.zeros(asize)))
        root.connect('Indep1.x', 'G1.c1.x')
        root.connect('Indep2.x', 'G1.c2.x')
        root.connect('G1.c1.y', 'Con1.x')
        root.connect('G1.c2.y', 'Con2.x')

        return prob

    def test_serial_fwd(self):
        asize = self.asize
        prob = self.setup_model()

        prob.model.add_design_var('Indep1.x')
        prob.model.add_design_var('Indep2.x')
        prob.model.add_constraint('Con1.y', upper=0.0)
        prob.model.add_constraint('Con2.y', upper=0.0)

        prob.setup(check=False, mode='fwd')
        prob.run_model()

        J = prob.compute_totals(['Con1.y', 'Con2.y'], ['Indep1.x', 'Indep2.x'],
                                return_format='flat_dict')

        assert_near_equal(J['Con1.y', 'Indep1.x'], np.array([[15., 20., 25.],[15., 20., 25.], [15., 20., 25.]]), 1e-6)
        expected = np.zeros((asize, asize+2))
        expected[:,:asize] = np.eye(asize)*8.0
        assert_near_equal(J['Con2.y', 'Indep2.x'], expected, 1e-6)

    def test_parallel_fwd(self):
        asize = self.asize
        prob = self.setup_model()

        prob.model.add_design_var('Indep1.x', parallel_deriv_color='pardv')
        prob.model.add_design_var('Indep2.x', parallel_deriv_color='pardv')
        prob.model.add_constraint('Con1.y', upper=0.0)
        prob.model.add_constraint('Con2.y', upper=0.0)

        prob.setup(check=False, mode='fwd')
        prob.run_driver()

        J = prob.compute_totals(['Con1.y', 'Con2.y'], ['Indep1.x', 'Indep2.x'],
                                return_format='flat_dict')

        assert_near_equal(J['Con1.y', 'Indep1.x'], np.array([[15., 20., 25.],[15., 20., 25.], [15., 20., 25.]]), 1e-6)
        expected = np.zeros((asize, asize+2))
        expected[:,:asize] = np.eye(asize)*8.0
        assert_near_equal(J['Con2.y', 'Indep2.x'], expected, 1e-6)

    def test_parallel_fwd_multi(self):
        asize = self.asize
        prob = self.setup_model()

        prob.model.add_design_var('Indep1.x', parallel_deriv_color='pardv', vectorize_derivs=True)
        prob.model.add_design_var('Indep2.x', parallel_deriv_color='pardv', vectorize_derivs=True)
        prob.model.add_constraint('Con1.y', upper=0.0)
        prob.model.add_constraint('Con2.y', upper=0.0)

        prob.setup(check=False, mode='fwd')
        prob.run_driver()

        J = prob.compute_totals(['Con1.y', 'Con2.y'], ['Indep1.x', 'Indep2.x'],
                                return_format='flat_dict')

        assert_near_equal(J['Con1.y', 'Indep1.x'], np.array([[15., 20., 25.],[15., 20., 25.], [15., 20., 25.]]), 1e-6)
        expected = np.zeros((asize, asize+2))
        expected[:,:asize] = np.eye(asize)*8.0
        assert_near_equal(J['Con2.y', 'Indep2.x'], expected, 1e-6)

    def test_serial_rev(self):
        asize = self.asize
        prob = self.setup_model()

        prob.model.add_design_var('Indep1.x')
        prob.model.add_design_var('Indep2.x')
        prob.model.add_constraint('Con1.y', upper=0.0)
        prob.model.add_constraint('Con2.y', upper=0.0)

        prob.setup(check=False, mode='rev')
        prob.run_driver()

        J = prob.compute_totals(['Con1.y', 'Con2.y'], ['Indep1.x', 'Indep2.x'],
                                return_format='flat_dict')

        assert_near_equal(J['Con1.y', 'Indep1.x'], np.array([[15., 20., 25.],[15., 20., 25.], [15., 20., 25.]]), 1e-6)
        expected = np.zeros((asize, asize+2))
        expected[:,:asize] = np.eye(asize)*8.0
        assert_near_equal(J['Con2.y', 'Indep2.x'], expected, 1e-6)

    def test_parallel_rev(self):
        asize = self.asize

        prob = self.setup_model()

        prob.model.add_design_var('Indep1.x')
        prob.model.add_design_var('Indep2.x')
        prob.model.add_constraint('Con1.y', upper=0.0, parallel_deriv_color='parc')
        prob.model.add_constraint('Con2.y', upper=0.0, parallel_deriv_color='parc')

        prob.setup(check=False, mode='rev')
        prob.run_driver()

        J = prob.compute_totals(['Con1.y', 'Con2.y'], ['Indep1.x', 'Indep2.x'],
                                return_format='flat_dict')

        assert_near_equal(J['Con1.y', 'Indep1.x'], np.array([[15., 20., 25.],[15., 20., 25.], [15., 20., 25.]]), 1e-6)
        expected = np.zeros((asize, asize+2))
        expected[:,:asize] = np.eye(asize)*8.0
        assert_near_equal(J['Con2.y', 'Indep2.x'], expected, 1e-6)


@unittest.skipUnless(MPI and PETScVector, "MPI and PETSc are required.")
class IndicesTestCase(unittest.TestCase):

    N_PROCS = 2

    def setup_model(self, mode):
        asize = 3
        prob = om.Problem()
        root = prob.model
        root.linear_solver = om.LinearBlockGS()

        p = root.add_subsystem('p', om.IndepVarComp('x', np.arange(asize, dtype=float)+1.0))
        G1 = root.add_subsystem('G1', om.ParallelGroup())
        G1.linear_solver = om.LinearBlockGS()

        c2 = G1.add_subsystem('c2', om.ExecComp('y = x * 2.0',
                                                x=np.zeros(asize), y=np.zeros(asize)))
        c3 = G1.add_subsystem('c3', om.ExecComp('y = ones(3).T*x.dot(arange(3.,6.))',
                                                x=np.zeros(asize), y=np.zeros(asize)))
        c4 = root.add_subsystem('c4', om.ExecComp('y = x * 4.0',
                                                  x=np.zeros(asize), y=np.zeros(asize)))
        c5 = root.add_subsystem('c5', om.ExecComp('y = x * 5.0',
                                                  x=np.zeros(asize), y=np.zeros(asize)))

        prob.model.add_design_var('p.x', indices=[1, 2])
        prob.model.add_constraint('c4.y', upper=0.0, indices=[1], parallel_deriv_color='par_resp')
        prob.model.add_constraint('c5.y', upper=0.0, indices=[2], parallel_deriv_color='par_resp')

        root.connect('p.x', 'G1.c2.x')
        root.connect('p.x', 'G1.c3.x')
        root.connect('G1.c2.y', 'c4.x')
        root.connect('G1.c3.y', 'c5.x')

        prob.setup(check=False, mode=mode)
        prob.run_driver()

        return prob

    def test_indices_fwd(self):
        prob = self.setup_model('fwd')

        J = prob.compute_totals(['c4.y', 'c5.y'], ['p.x'],
                                return_format='flat_dict')

        assert_near_equal(J['c5.y', 'p.x'][0], np.array([20., 25.]), 1e-6)
        assert_near_equal(J['c4.y', 'p.x'][0], np.array([8., 0.]), 1e-6)

    def test_indices_rev(self):
        prob = self.setup_model('rev')
        J = prob.compute_totals(['c4.y', 'c5.y'], ['p.x'],
                                return_format='flat_dict')

        assert_near_equal(J['c5.y', 'p.x'][0], np.array([20., 25.]), 1e-6)
        assert_near_equal(J['c4.y', 'p.x'][0], np.array([8., 0.]), 1e-6)


@unittest.skipUnless(MPI and PETScVector, "MPI and PETSc are required.")
class IndicesTestCase2(unittest.TestCase):

    N_PROCS = 2

    def setup_model(self, mode):
        asize = 3
        prob = om.Problem()
        root = prob.model

        root.linear_solver = om.LinearBlockGS()

        G1 = root.add_subsystem('G1', om.ParallelGroup())
        G1.linear_solver = om.LinearBlockGS()

        par1 = G1.add_subsystem('par1', om.Group())
        par1.linear_solver = om.LinearBlockGS()
        par2 = G1.add_subsystem('par2', om.Group())
        par2.linear_solver = om.LinearBlockGS()

        p1 = par1.add_subsystem('p', om.IndepVarComp('x', np.arange(asize, dtype=float)+1.0))
        p2 = par2.add_subsystem('p', om.IndepVarComp('x', np.arange(asize, dtype=float)+10.0))

        c2 = par1.add_subsystem('c2', om.ExecComp('y = x * 2.0',
                                                  x=np.zeros(asize), y=np.zeros(asize)))
        c3 = par2.add_subsystem('c3', om.ExecComp('y = ones(3).T*x.dot(arange(3.,6.))',
                                                  x=np.zeros(asize), y=np.zeros(asize)))
        c4 = par1.add_subsystem('c4', om.ExecComp('y = x * 4.0',
                                                  x=np.zeros(asize), y=np.zeros(asize)))
        c5 = par2.add_subsystem('c5', om.ExecComp('y = x * 5.0',
                                                  x=np.zeros(asize), y=np.zeros(asize)))

        prob.model.add_design_var('G1.par1.p.x', indices=[1, 2])
        prob.model.add_design_var('G1.par2.p.x', indices=[1, 2])
        prob.model.add_constraint('G1.par1.c4.y', upper=0.0, indices=[1], parallel_deriv_color='par_resp')
        prob.model.add_constraint('G1.par2.c5.y', upper=0.0, indices=[2], parallel_deriv_color='par_resp')

        root.connect('G1.par1.p.x', 'G1.par1.c2.x')
        root.connect('G1.par2.p.x', 'G1.par2.c3.x')
        root.connect('G1.par1.c2.y', 'G1.par1.c4.x')
        root.connect('G1.par2.c3.y', 'G1.par2.c5.x')

        prob.setup(check=False, mode=mode)
        prob.run_driver()

        return prob

    def test_indices_fwd(self):
        prob = self.setup_model('fwd')

        dvs = prob.model.get_design_vars()
        self.assertEqual(set(dvs), set(['G1.par1.p.x', 'G1.par2.p.x']))

        responses = prob.model.get_responses()
        self.assertEqual(set(responses), set(['G1.par1.c4.y', 'G1.par2.c5.y']))

        J = prob.compute_totals(of=['G1.par1.c4.y', 'G1.par2.c5.y'],
                                wrt=['G1.par1.p.x', 'G1.par2.p.x'],
                                return_format='flat_dict')

        assert_near_equal(J['G1.par2.c5.y', 'G1.par2.p.x'][0], np.array([20., 25.]), 1e-6)
        assert_near_equal(J['G1.par1.c4.y', 'G1.par1.p.x'][0], np.array([8., 0.]), 1e-6)

    def test_indices_rev(self):
        prob = self.setup_model('rev')
        J = prob.compute_totals(['G1.par1.c4.y', 'G1.par2.c5.y'],
                                ['G1.par1.p.x', 'G1.par2.p.x'],
                                return_format='flat_dict')

        assert_near_equal(J['G1.par2.c5.y', 'G1.par2.p.x'][0], np.array([20., 25.]), 1e-6)
        assert_near_equal(J['G1.par1.c4.y', 'G1.par1.p.x'][0], np.array([8., 0.]), 1e-6)


@unittest.skipUnless(MPI and PETScVector, "MPI and PETSc are required.")
class MatMatTestCase(unittest.TestCase):
    N_PROCS = 2
    asize = 3

    def setup_model(self):
        asize = self.asize
        prob = om.Problem()
        root = prob.model
        root.linear_solver = om.LinearBlockGS()

        p1 = root.add_subsystem('p1', om.IndepVarComp('x', np.arange(asize, dtype=float)+1.0))
        p2 = root.add_subsystem('p2', om.IndepVarComp('x', np.arange(asize, dtype=float)+1.0))
        G1 = root.add_subsystem('G1', om.ParallelGroup())
        G1.linear_solver = om.LinearBlockGS()

        c1 = G1.add_subsystem('c1', om.ExecComp('y = ones(3).T*x.dot(arange(3.,6.))',
                                                x=np.zeros(asize), y=np.zeros(asize)))
        c2 = G1.add_subsystem('c2', om.ExecComp('y = x * 2.0',
                                                x=np.zeros(asize), y=np.zeros(asize)))

        c3 = root.add_subsystem('c3', om.ExecComp('y = x * 5.0',
                                                  x=np.zeros(asize), y=np.zeros(asize)))
        c4 = root.add_subsystem('c4', om.ExecComp('y = x * 4.0',
                                                  x=np.zeros(asize), y=np.zeros(asize)))
        root.connect('p1.x', 'G1.c1.x')
        root.connect('p2.x', 'G1.c2.x')
        root.connect('G1.c1.y', 'c3.x')
        root.connect('G1.c2.y', 'c4.x')

        return prob

    def test_parallel_fwd(self):
        asize = self.asize
        prob = self.setup_model()

        prob.model.add_design_var('p1.x', parallel_deriv_color='par')
        prob.model.add_design_var('p2.x', parallel_deriv_color='par')
        prob.model.add_constraint('c3.y', upper=0.0)
        prob.model.add_constraint('c4.y', upper=0.0)

        prob.setup(check=False, mode='fwd')
        prob.run_driver()

        J = prob.compute_totals(['c3.y', 'c4.y'], ['p1.x', 'p2.x'],
                                return_format='flat_dict')

        assert_near_equal(J['c3.y', 'p1.x'], np.array([[15., 20., 25.],[15., 20., 25.], [15., 20., 25.]]), 1e-6)
        expected = np.eye(asize)*8.0
        assert_near_equal(J['c4.y', 'p2.x'], expected, 1e-6)

    def test_parallel_multi_fwd(self):
        asize = self.asize
        prob = self.setup_model()

        prob.model.add_design_var('p1.x', parallel_deriv_color='par', vectorize_derivs=True)
        prob.model.add_design_var('p2.x', parallel_deriv_color='par', vectorize_derivs=True)
        prob.model.add_constraint('c3.y', upper=0.0)
        prob.model.add_constraint('c4.y', upper=0.0)

        prob.setup(check=False, mode='fwd')
        prob.run_driver()

        J = prob.compute_totals(['c3.y', 'c4.y'], ['p1.x', 'p2.x'],
                                return_format='flat_dict')

        assert_near_equal(J['c3.y', 'p1.x'], np.array([[15., 20., 25.],[15., 20., 25.], [15., 20., 25.]]), 1e-6)
        expected = np.eye(asize)*8.0
        assert_near_equal(J['c4.y', 'p2.x'], expected, 1e-6)

    def test_parallel_rev(self):
        asize = self.asize
        prob = self.setup_model()

        prob.model.add_design_var('p1.x')
        prob.model.add_design_var('p2.x')
        prob.model.add_constraint('c3.y', upper=0.0, parallel_deriv_color='par')
        prob.model.add_constraint('c4.y', upper=0.0, parallel_deriv_color='par')

        prob.setup(check=False, mode='rev')
        prob.run_driver()

        J = prob.compute_totals(['c3.y', 'c4.y'], ['p1.x', 'p2.x'],
                                return_format='flat_dict')

        assert_near_equal(J['c3.y', 'p1.x'], np.array([[15., 20., 25.],[15., 20., 25.], [15., 20., 25.]]), 1e-6)
        expected = np.eye(asize)*8.0
        assert_near_equal(J['c4.y', 'p2.x'], expected, 1e-6)

    def test_parallel_multi_rev(self):
        asize = self.asize
        prob = self.setup_model()

        prob.model.add_design_var('p1.x')
        prob.model.add_design_var('p2.x')
        prob.model.add_constraint('c3.y', upper=0.0, parallel_deriv_color='par', vectorize_derivs=True)
        prob.model.add_constraint('c4.y', upper=0.0, parallel_deriv_color='par', vectorize_derivs=True)

        prob.setup(check=False, mode='rev')
        prob.run_driver()

        J = prob.compute_totals(['c3.y', 'c4.y'], ['p1.x', 'p2.x'],
                                return_format='flat_dict')

        assert_near_equal(J['c3.y', 'p1.x'], np.array([[15., 20., 25.],[15., 20., 25.], [15., 20., 25.]]), 1e-6)
        expected = np.eye(asize)*8.0
        assert_near_equal(J['c4.y', 'p2.x'], expected, 1e-6)


class SumComp(om.ExplicitComponent):
    def __init__(self, size):
        super(SumComp, self).__init__()
        self.size = size

    def setup(self):
        self.add_input('x', val=np.zeros(self.size))
        self.add_output('y', val=0.0)

        self.declare_partials(of='*', wrt='*')

    def compute(self, inputs, outputs):
        outputs['y'] = np.sum(inputs['x'])

    def compute_partials(self, inputs, partials):
        partials['y', 'x'] = np.ones(inputs['x'].size)


class SlowComp(om.ExplicitComponent):
    """
    Component with a delay that multiplies the input by a multiplier.
    """

    def __init__(self, delay=1.0, size=3, mult=2.0):
        super(SlowComp, self).__init__()
        self.delay = delay
        self.size = size
        self.mult = mult

    def setup(self):
        self.add_input('x', val=0.0)
        self.add_output('y', val=np.zeros(self.size))

        self.declare_partials(of='*', wrt='*')

    def compute(self, inputs, outputs):
        outputs['y'] = inputs['x'] * self.mult

    def compute_partials(self, inputs, partials):
        partials['y', 'x'] = self.mult

    def _apply_linear(self, jac, vec_names, rel_systems, mode, scope_out=None, scope_in=None):
        time.sleep(self.delay)
        super(SlowComp, self)._apply_linear(jac, vec_names, rel_systems, mode, scope_out, scope_in)


class PartialDependGroup(om.Group):
    def setup(self):
        size = 4

        Indep1 = self.add_subsystem('Indep1', om.IndepVarComp('x', np.arange(size, dtype=float)+1.0))
        Comp1 = self.add_subsystem('Comp1', SumComp(size))
        pargroup = self.add_subsystem('ParallelGroup1', om.ParallelGroup())

        self.linear_solver = om.LinearBlockGS()
        self.linear_solver.options['iprint'] = -1
        pargroup.linear_solver = om.LinearBlockGS()
        pargroup.linear_solver.options['iprint'] = -1

        delay = .1
        Con1 = pargroup.add_subsystem('Con1', SlowComp(delay=delay, size=2, mult=2.0))
        Con2 = pargroup.add_subsystem('Con2', SlowComp(delay=delay, size=2, mult=-3.0))

        self.connect('Indep1.x', 'Comp1.x')
        self.connect('Comp1.y', 'ParallelGroup1.Con1.x')
        self.connect('Comp1.y', 'ParallelGroup1.Con2.x')

        color = 'parcon'
        self.add_design_var('Indep1.x')
        self.add_constraint('ParallelGroup1.Con1.y', lower=0.0, parallel_deriv_color=color)
        self.add_constraint('ParallelGroup1.Con2.y', upper=0.0, parallel_deriv_color=color)


# This one hangs on Travis for numpy 1.12 and we can't reproduce the error anywhere where we can
# debug it, so we're skipping it for numpy 1.12.
@unittest.skipUnless(MPI and PETScVector and LooseVersion(np.__version__) >= LooseVersion("1.13"),
                     "MPI, PETSc, and numpy >= 1.13 are required.")
class ParDerivColorFeatureTestCase(unittest.TestCase):
    N_PROCS = 2

    def test_feature_rev(self):
        import time

        import numpy as np

        import openmdao.api as om
        from openmdao.core.tests.test_parallel_derivatives import PartialDependGroup

        size = 4

        of = ['ParallelGroup1.Con1.y', 'ParallelGroup1.Con2.y']
        wrt = ['Indep1.x']

        # run first in fwd mode
        p = om.Problem(model=PartialDependGroup())
        p.setup(mode='rev')
        p.run_model()

        J = p.compute_totals(of, wrt, return_format='dict')

        assert_near_equal(J['ParallelGroup1.Con1.y']['Indep1.x'][0], np.ones(size)*2., 1e-6)
        assert_near_equal(J['ParallelGroup1.Con2.y']['Indep1.x'][0], np.ones(size)*-3., 1e-6)

    def test_fwd_vs_rev(self):
        import time

        import numpy as np

        import openmdao.api as om
        from openmdao.core.tests.test_parallel_derivatives import PartialDependGroup

        size = 4

        of = ['ParallelGroup1.Con1.y', 'ParallelGroup1.Con2.y']
        wrt = ['Indep1.x']

        # run first in fwd mode
        p = om.Problem(model=PartialDependGroup())
        p.setup(mode='fwd')
        p.run_model()

        elapsed_fwd = time.time()
        J = p.compute_totals(of, wrt, return_format='dict')
        elapsed_fwd = time.time() - elapsed_fwd

        assert_near_equal(J['ParallelGroup1.Con1.y']['Indep1.x'][0], np.ones(size)*2., 1e-6)
        assert_near_equal(J['ParallelGroup1.Con2.y']['Indep1.x'][0], np.ones(size)*-3., 1e-6)

        # now run in rev mode and compare times for deriv calculation
        p = om.Problem(model=PartialDependGroup())
        p.setup(check=False, mode='rev')

        p.run_model()

        elapsed_rev = time.time()
        J = p.compute_totals(of, wrt, return_format='dict')
        elapsed_rev = time.time() - elapsed_rev

        assert_near_equal(J['ParallelGroup1.Con1.y']['Indep1.x'][0], np.ones(size)*2., 1e-6)
        assert_near_equal(J['ParallelGroup1.Con2.y']['Indep1.x'][0], np.ones(size)*-3., 1e-6)

        # make sure that rev mode is faster than fwd mode
        self.assertGreater(elapsed_fwd / elapsed_rev, 1.0)


class CleanupTestCase(unittest.TestCase):
    # This is to test for a bug john found that caused his ozone problem to fail
    # to converge.  The problem was due to garbage in the doutputs vector that
    # was coming from transfers to irrelevant variables during Group._apply_linear.
    def setUp(self):
        p = self.p = om.Problem()
        root = p.model
        root.linear_solver = om.LinearBlockGS()
        root.linear_solver.options['err_on_non_converge'] = True

        inputs = root.add_subsystem("inputs", om.IndepVarComp("x", 1.0))
        G1 = root.add_subsystem("G1", om.Group())
        dparam = G1.add_subsystem("dparam", om.ExecComp("y = .5*x"))
        G1_inputs = G1.add_subsystem("inputs", om.IndepVarComp("x", 1.5))
        start = G1.add_subsystem("start", om.ExecComp("y = .7*x"))
        timecomp = G1.add_subsystem("time", om.ExecComp("y = -.2*x"))

        G2 = G1.add_subsystem("G2", om.Group())
        stage_step = G2.add_subsystem("stage_step",
                                      om.ExecComp("y = -0.1*x + .5*x2 - .4*x3 + .9*x4"))
        ode = G2.add_subsystem("ode", om.ExecComp("y = .8*x - .6*x2"))
        dummy = G2.add_subsystem("dummy", om.IndepVarComp("x", 1.3))

        step = G1.add_subsystem("step", om.ExecComp("y = -.2*x + .4*x2 - .4*x3"))
        output = G1.add_subsystem("output", om.ExecComp("y = .6*x"))

        con = root.add_subsystem("con", om.ExecComp("y = .2 * x"))
        obj = root.add_subsystem("obj", om.ExecComp("y = .3 * x"))

        root.connect("inputs.x", "G1.dparam.x")

        G1.connect("inputs.x", ["start.x", "time.x"])
        G1.connect("dparam.y", "G2.ode.x")
        G1.connect("start.y", ["step.x", "G2.stage_step.x4"])
        G1.connect("time.y", ["step.x2", "G2.stage_step.x3"])
        G1.connect("step.y", "output.x")
        G1.connect("G2.ode.y", ["step.x3", "G2.stage_step.x"])

        G2.connect("stage_step.y", "ode.x2")
        G2.connect("dummy.x", "stage_step.x2")

        root.connect("G1.output.y", ["con.x", "obj.x"])

        root.add_design_var('inputs.x')
        root.add_constraint('con.y')
        root.add_constraint('obj.y')

    def test_rev(self):
        p = self.p
        p.setup(check=False, mode='rev')
        p.run_model()

        # test will fail if this fails to converge
        J = p.compute_totals(['con.y', 'obj.y'],
                             ['inputs.x'], return_format='dict')


@unittest.skipUnless(MPI and PETScVector, "MPI and PETSc are required.")
class CheckParallelDerivColoringEfficiency(unittest.TestCase):
    # these tests check that redudant calls to compute_jacvec_product
    # are not performed when running parallel derivatives
    # ref issue 1405

    N_PROCS = 3

    def setup_model(self, size):
        class DelayComp(om.ExplicitComponent):

            def initialize(self):
                self.counter = 0
                self.options.declare('time', default=3.0)
                self.options.declare('size', default=1)

            def setup(self):
                size = self.options['size']
                self.add_input('x', shape=size)
                self.add_output('y', shape=size)
                self.add_output('y2', shape=size)
                self.declare_partials('y', 'x')
                self.declare_partials('y2', 'x')

            def compute(self, inputs, outputs):
                waittime = self.options['time']
                size = self.options['size']
                outputs['y'] = np.linspace(3, 10, size) * inputs['x']
                outputs['y2'] = np.linspace(2, 4, size) * inputs['x']

            def compute_jacvec_product(self, inputs, d_inputs, d_outputs, mode):
                waittime = self.options['time']
                size = self.options['size']
                if mode == 'fwd':
                    time.sleep(waittime)
                    if 'x' in d_inputs:
                        self.counter += 1
                        if 'y' in d_outputs:
                            d_outputs['y'] += np.linspace(3, 10, size)*d_inputs['x']
                        if 'y2' in d_outputs:
                            d_outputs['y2'] += np.linspace(2, 4, size)*d_inputs['x']
                elif mode == 'rev':
                    if 'x' in d_inputs:
                        self.counter += 1
                        time.sleep(waittime)
                        if 'y' in d_outputs:
                            d_inputs['x'] += np.linspace(3, 10, size)*d_outputs['y']
                        if 'y2' in d_outputs:
                            d_inputs['x'] += np.linspace(2, 4, size)*d_outputs['y2']
        model = om.Group()
        iv = om.IndepVarComp()
        mysize = size
        iv.add_output('x', val=3.0 * np.ones((mysize, )))
        model.add_subsystem('iv', iv)
        pg = model.add_subsystem('pg', om.ParallelGroup(), promotes=['*'])
        pg.add_subsystem('dc1', DelayComp(size=mysize, time=0.0))
        pg.add_subsystem('dc2', DelayComp(size=mysize, time=0.0))
        pg.add_subsystem('dc3', DelayComp(size=mysize, time=0.0))
        model.connect('iv.x', ['dc1.x', 'dc2.x', 'dc3.x'])
        model.linear_solver = om.LinearRunOnce()
        model.add_design_var('iv.x', lower=-1.0, upper=1.0)

        return model

    def test_parallel_deriv_coloring_for_redundant_calls(self):
        model = self.setup_model(size=6)
        pdc = 'a'
        model.add_constraint('dc1.y', indices=[0], lower=-1.0, upper=1.0, parallel_deriv_color=pdc)
        model.add_constraint('dc2.y2', indices=[1], lower=-1.0, upper=1.0, parallel_deriv_color=pdc)
        model.add_constraint('dc2.y', indices=[3], lower=-1.0, upper=1.0, parallel_deriv_color=pdc)
        model.add_objective('dc3.y', index=2, parallel_deriv_color=pdc)

        prob = om.Problem(model=model)
        prob.setup(mode='rev', force_alloc_complex=True)
        prob.run_model()
        data = prob.check_totals(method='cs', out_stream=None)
        assert_near_equal(data[('pg.dc1.y', 'iv.x')]['abs error'][0], 0.0, 1e-6)
        assert_near_equal(data[('pg.dc2.y2', 'iv.x')]['abs error'][0], 0.0, 1e-6)
        assert_near_equal(data[('pg.dc2.y', 'iv.x')]['abs error'][0], 0.0, 1e-6)
        assert_near_equal(data[('pg.dc3.y', 'iv.x')]['abs error'][0], 0.0, 1e-6)

        comm = MPI.COMM_WORLD
        # should only need one jacvec product per linear solve
        dc1count = dc2count = dc3count = 0.0
        dc1count = comm.allreduce(prob.model.pg.dc1.counter, op=MPI.SUM)
        dc2count = comm.allreduce(prob.model.pg.dc2.counter, op=MPI.SUM)
        dc3count = comm.allreduce(prob.model.pg.dc3.counter, op=MPI.SUM)
        # one linear solve on proc 0
        self.assertEqual(dc1count, 1)
        # two solves on proc 1
        self.assertEqual(dc2count, 2)
        # one solve on proc 2
        self.assertEqual(dc3count, 1)

    def test_parallel_deriv_coloring_for_redundant_calls_vector(self):
        model = self.setup_model(size=5)
        pdc = 'a'
        model.add_constraint('dc1.y', lower=-1.0, upper=1.0, parallel_deriv_color=pdc)
        model.add_constraint('dc2.y2', lower=-1.0, upper=1.0, parallel_deriv_color=pdc)
        model.add_constraint('dc2.y', lower=-1.0, upper=1.0, parallel_deriv_color=pdc)
        # objective is a scalar - gets its own color to avoid being called 10x
        model.add_objective('dc3.y', index=2, parallel_deriv_color='b')

        prob = om.Problem(model=model)
        prob.setup(mode='rev', force_alloc_complex=True)
        prob.run_model()
        data = prob.check_totals(method='cs', out_stream=None)
        assert_near_equal(data[('pg.dc1.y', 'iv.x')]['abs error'][0], 0.0, 1e-6)
        assert_near_equal(data[('pg.dc2.y2', 'iv.x')]['abs error'][0], 0.0, 1e-6)
        assert_near_equal(data[('pg.dc2.y', 'iv.x')]['abs error'][0], 0.0, 1e-6)
        assert_near_equal(data[('pg.dc3.y', 'iv.x')]['abs error'][0], 0.0, 1e-6)

        # should only need one jacvec product per linear solve
        comm = MPI.COMM_WORLD
        dc1count = dc2count = dc3count = 0.0
        dc1count = comm.allreduce(prob.model.pg.dc1.counter, op=MPI.SUM)
        dc2count = comm.allreduce(prob.model.pg.dc2.counter, op=MPI.SUM)
        dc3count = comm.allreduce(prob.model.pg.dc3.counter, op=MPI.SUM)
        # five linear solves on proc 0
        self.assertEqual(dc1count, 5)
        # ten solves on proc 1
        self.assertEqual(dc2count, 10)
        # one solve on proc 2
        self.assertEqual(dc3count, 1)

if __name__ == "__main__":
    from openmdao.utils.mpi import mpirun_tests
    mpirun_tests()<|MERGE_RESOLUTION|>--- conflicted
+++ resolved
@@ -179,11 +179,7 @@
         if not prob.comm.rank:
             self.assertTrue('Solving color: par_dv (x1, x2)' in output)
             self.assertTrue('In mode: fwd, Solving variable(s) using simul coloring:' in output)
-<<<<<<< HEAD
-            self.assertTrue("('x3', [2])" in output)
-=======
             self.assertTrue("('p.x3', [2])" in output)
->>>>>>> a73cf885
 
     def test_fan_out_parallel_sets_rev(self):
 
