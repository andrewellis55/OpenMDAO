
import unittest
import itertools
from fnmatch import fnmatchcase

import numpy as np
from scipy.sparse import coo_matrix

try:
    import jax
    import jax.numpy as jnp
except ImportError:
    jax = None

from openmdao.api import Problem, Group, IndepVarComp, ImplicitComponent, ExplicitComponent, \
    NonlinearBlockGS, ScipyOptimizeDriver, NewtonSolver, DirectSolver, ImplicitFuncComp
from openmdao.core.problem import _clear_problem_names
import openmdao.func_api as omf
from openmdao.utils.assert_utils import assert_near_equal, assert_warning
from openmdao.utils.array_utils import evenly_distrib_idxs
from openmdao.utils.testing_utils import require_pyoptsparse, use_tempdirs
from openmdao.utils.mpi import MPI
from openmdao.utils.coloring import compute_total_coloring


try:
    from openmdao.parallel_api import PETScVector
except ImportError:
    PETScVector = None

from openmdao.utils.general_utils import set_pyoptsparse_opt


# check that pyoptsparse is installed. if it is, try to use SLSQP.
OPT, OPTIMIZER = set_pyoptsparse_opt('SLSQP')
if OPTIMIZER:
    from openmdao.drivers.pyoptsparse_driver import pyOptSparseDriver
else:
    pyOptSparseDriver = None


def setup_vars(comp, ofs, wrts, sparse_partials=False, bad_sparsity=False):
    matrix = comp.sparsity
    isplit = comp.isplit
    osplit = comp.osplit

    slices = {}
    isizes, _ = evenly_distrib_idxs(isplit, matrix.shape[1])
    start = end = 0
    for i, sz in enumerate(isizes):
        end += sz
        wrt = f"x{i}"
        comp.add_input(wrt, np.zeros(sz))
        slices[wrt] = slice(start, end)
        start = end

    osizes, _ = evenly_distrib_idxs(osplit, matrix.shape[0])
    start = end = 0
    for i, sz in enumerate(osizes):
        end += sz
        of = f"y{i}"
        comp.add_output(of, np.zeros(sz))
        slices[of] = slice(start, end)
        start = end

    if sparse_partials:
        nbad = 0
        for i in range(len(osizes)):
            of = f"y{i}"
            for j in range(len(isizes)):
                wrt = f"x{j}"
                subjac = comp.sparsity[slices[of], slices[wrt]]
                if np.any(subjac):
                    rows, cols = np.nonzero(subjac)
                    if bad_sparsity and rows.size > 1 and nbad < 5:
                        rows[rows.size // 2] = -1  # remove one row/col pair
                        mask = rows != -1
                        rows = rows[mask]
                        cols = cols[mask]
                        nbad += 1
                    comp.declare_partials(of=of, wrt=wrt, rows=rows, cols=cols, method=comp.method)
                else:
                    comp.declare_partials(of=of, wrt=wrt, method=comp.method, dependent=False)
    else:
        comp.declare_partials(of=ofs, wrt=wrts, method=comp.method)


def setup_sparsity(mask):
    return np.random.random(mask.shape) * mask


def setup_indeps(isplit, ninputs, indeps_name, comp_name):
    isizes, _ = evenly_distrib_idxs(isplit, ninputs)
    indeps = IndepVarComp()
    conns = []
    for i, sz in enumerate(isizes):
        indep_var = 'x%d' % i
        indeps.add_output(indep_var, np.random.random(sz))
        conns.append((indeps_name + '.' + indep_var, comp_name + '.' + indep_var))

    return indeps, conns


class CounterGroup(Group):
    def __init__(self, *args, **kwargs):
        super().__init__(*args, **kwargs)
        self._nruns = 0

    def _solve_nonlinear(self, *args, **kwargs):
        super()._solve_nonlinear(*args, **kwargs)
        self._nruns += 1


class SparseCompImplicit(ImplicitComponent):

    def __init__(self, sparsity, method='fd', isplit=1, osplit=1, **kwargs):
        super().__init__(**kwargs)
        self.sparsity = sparsity
        self.isplit = isplit
        self.osplit = osplit
        self.method = method
        self._nruns = 0

    def setup(self):
        setup_vars(self, ofs='*', wrts='*')

    # this is defined for easier testing of coloring of approx partials
    def apply_nonlinear(self, inputs, outputs, residuals):
        prod = self.sparsity.dot(inputs.asarray()) - outputs.asarray()
        start = end = 0
        for i in range(self.osplit):
            outname = 'y%d' % i
            end += outputs[outname].size
            residuals[outname] = prod[start:end]
            start = end
        self._nruns += 1

    # this is defined so we can more easily test coloring of approx totals in a Group above this comp
    def solve_nonlinear(self, inputs, outputs):
        prod = self.sparsity.dot(inputs.asarray())
        start = end = 0
        for i in range(self.osplit):
            outname = 'y%d' % i
            end += outputs[outname].size
            outputs[outname] = prod[start:end]
            start = end
        self._nruns += 1


# needed to wrap the sparsity array in this class in order to make it hashable so jax would be happy
class SpObj(object):
    def __init__(self, sparsity):
        self.mat = sparsity
        self._nruns = 0


class SparseFuncCompImplicit(ImplicitFuncComp):

    def __init__(self, sparsity, method='cs', isplit=1, osplit=1, **kwargs):
        self.sparsity = sparsity
        self.isplit = isplit
        self.osplit = osplit
        self.method = method
        self._nruns = 0

        isizes, _ = evenly_distrib_idxs(self.isplit, self.sparsity.shape[1])
        wrts = [(f"x{i}", sz) for i, sz in enumerate(isizes)]

        osizes, _ = evenly_distrib_idxs(self.osplit, self.sparsity.shape[0])
        ofs = [(f"y{i}", sz) for i, sz in enumerate(osizes)]

        # define apply_nonlinear function
        iparams = ','.join([n for n,_ in wrts])
        oparams = ','.join([n for n,_ in ofs])
        params = ','.join((iparams, oparams))
        flines = ['def func(' + params + ',sparsity):']
        if len(wrts) > 1:
            flines.append(f'    iarr = np.concatenate(({iparams}))')
        else:
            flines.append(f'    iarr = {iparams[0]}0')
        if len(ofs) > 1:
            flines.append(f'    oarr = np.concatenate(({oparams}))')
        else:
            flines.append(f'    oarr = {oparams[0]}0')
        flines.append('    prod = sparsity.mat.dot(iarr) - oarr')
        flines.append('    sparsity._nruns += 1')
        start = end = 0
        for name, sz in ofs:
            end += sz
            flines.append(f"    r{name} = prod[{start}:{end}]")
            start = end
        flines.append('    return ' + ','.join([f"r{n}" for n,_ in ofs]))
        fbody = '\n'.join(flines)
        exec(fbody)  # nosec trusted input
        f = omf.wrap(locals()['func'])

        for name, sz in wrts:
            f.add_input(name, shape=sz)
        for name, sz in ofs:
            f.add_output(name, shape=sz, resid=f"r{name}")
        f.declare_option('sparsity', default=SpObj(sparsity))
        f.declare_partials(of='*', wrt='*', method=self.method)

        super().__init__(f, **kwargs)

    # this is defined for easier testing of coloring of approx partials
    def apply_nonlinear(self, inputs, outputs, residuals):
        super().apply_nonlinear(inputs, outputs, residuals)
        self._nruns += 1

    # this is defined so we can more easily test coloring of approx totals in a Group above this comp
    def solve_nonlinear(self, inputs, outputs):
        prod = self.sparsity.dot(inputs.asarray())
        start = end = 0
        for i in range(self.osplit):
            outname = 'y%d' % i
            end += outputs[outname].size
            outputs[outname] = prod[start:end]
            start = end
        self._nruns += 1


class SparseCompExplicit(ExplicitComponent):

    def __init__(self, sparsity, method='fd', isplit=1, osplit=1, sparse_partials=False, bad_sparsity=False, **kwargs):
        super().__init__(**kwargs)
        self.sparsity = sparsity
        self.isplit = isplit
        self.osplit = osplit
        self.method = method
        self.sparse_partials = sparse_partials
        self.bad_sparsity = bad_sparsity
        self._nruns = 0

    def setup(self):
        setup_vars(self, ofs='*', wrts='*', sparse_partials=self.sparse_partials, bad_sparsity=self.bad_sparsity)

    def compute(self, inputs, outputs):
        prod = self.sparsity.dot(inputs.asarray())
        start = end = 0
        for i in range(self.osplit):
            outname = 'y%d' % i
            end += outputs[outname].size
            outputs[outname] = prod[start:end]
            start = end
        self._nruns += 1


# relative tolerances for jacobian checks
_TOLS = {
    'fd': 1e-6,
    'cs': 1e-12,
    'jax': 1e-7
}

def _check_partial_matrix(system, jac, expected, method):
    blocks = []
    for abs_of, ofmeta in system._var_allprocs_abs2meta['output'].items():
        cblocks = []
        for abs_wrt, wrtmeta in system._var_allprocs_abs2meta['input'].items():
            key = (abs_of, abs_wrt)
            if key in jac:
                meta = jac[key]
                if meta['rows'] is not None:
                    cblocks.append(coo_matrix((meta['val'], (meta['rows'], meta['cols'])), shape=meta['shape']).toarray())
                elif meta['dependent']:
                    cblocks.append(meta['val'])
                else:
                    cblocks.append(np.zeros(meta['shape']))
            else: # sparsity was all zeros so we declared this subjac as not dependent
                relof = abs_of.rsplit('.', 1)[-1]
                relwrt = abs_wrt.rsplit('.', 1)[-1]
                for decl_key, meta in system._declared_partials_patterns.items():
                    if not meta['dependent']:
                        ofpats, wrtpats = decl_key
                        done = False
                        for p in ofpats:
                            if fnmatchcase(relof, p):
                                for wp in wrtpats:
                                    if fnmatchcase(relwrt, wp):
                                        cblocks.append(np.zeros((ofmeta['size'], wrtmeta['size'])))
                                        done = True
                                        break
                                if done:
                                    break
                if (relof, relwrt) in system._declared_partials_patterns and not system._declared_partials_patterns[(relof, relwrt)].get('dependent'):
                    cblocks.append(np.zeros((ofmeta['size'], wrtmeta['size'])))
        if cblocks:
            blocks.append(np.hstack(cblocks))
    fullJ = np.vstack(blocks)
    assert_near_equal(fullJ, expected, tolerance=_TOLS[method], tol_type='rel')


def _check_total_matrix(system, jac, expected, method):
    ofs = {}
    for key, subjac in jac.items():
        of, wrt = key
        if of not in ofs:
            ofs[of] = [subjac]
        else:
            ofs[of].append(subjac)

    for of, sjacs in ofs.items():
        ofs[of] = np.hstack(sjacs)

    fullJ = np.vstack(list(ofs.values()))
    assert_near_equal(fullJ, expected, tolerance=_TOLS[method], tol_type='rel')


def _check_semitotal_matrix(system, jac, expected, method):
    blocks = []
    for of in system._var_allprocs_abs2meta['output']:
        cblocks = []
        for wrt in itertools.chain(system._var_allprocs_abs2meta['output'], system._var_allprocs_abs2meta['input']):
            key = (of, wrt)
            if key in jac:
                rows = jac[key]['rows']
                if rows is not None:
                    cols = jac[key]['cols']
                    val = coo_matrix((jac[key]['val'], (rows, cols)), shape=jac[key]['shape']).toarray()
                else:
                    val = jac[key]['val']
                cblocks.append(val)
        if cblocks:
            blocks.append(np.hstack(cblocks))
    fullJ = np.vstack(blocks)
    assert_near_equal(fullJ, expected, tolerance=_TOLS[method], tol_type='rel')


_BIGMASK = np.array(
    [[1, 0, 0, 1, 1, 1, 0, 1, 0, 0, 0, 1, 1, 0, 0, 0, 0, 1, 1],
     [0, 1, 0, 1, 0, 1, 1, 0, 1, 0, 0, 0, 0, 1, 0, 0, 1, 0, 1],
     [0, 1, 0, 1, 1, 1, 0, 0, 0, 1, 0, 0, 0, 0, 0, 1, 0, 0, 1],
     [1, 0, 0, 0, 0, 1, 0, 0, 0, 0, 1, 0, 0, 0, 1, 0, 0, 0, 0],
     [0, 1, 0, 1, 0, 1, 1, 0, 0, 0, 0, 1, 0, 1, 1, 0, 0, 0, 0],
     [0, 1, 0, 1, 1, 1, 0, 0, 1, 0, 0, 0, 1, 0, 0, 0, 1, 0, 1],
     [1, 0, 0, 0, 0, 1, 0, 0, 0, 0, 0, 0, 0, 1, 0, 0, 0, 1, 1],
     [0, 1, 0, 1, 0, 1, 1, 0, 1, 0, 1, 1, 0, 0, 1, 0, 0, 1, 0],
     [0, 1, 0, 1, 1, 1, 0, 0, 0, 1, 0, 0, 0, 0, 1, 1, 0, 0, 0],
     [1, 0, 0, 0, 0, 1, 0, 1, 0, 0, 1, 0, 0, 0, 0, 1, 1, 0, 0],
     [0, 1, 1, 0, 1, 1, 1, 0, 1, 0, 0, 1, 0, 0, 0, 0, 1, 1, 1]]
)

@use_tempdirs
class TestColoringExplicit(unittest.TestCase):
    def setUp(self):
        np.random.seed(11)

    def test_partials_explicit(self):

        for method, isplit, osplit, sparse_partials in itertools.product(['fd', 'cs'],
                                                                         [1,2,7,19],
                                                                         [1,2,5,11],
                                                                         [True, False]):

            with self.subTest(msg=f'{method=} {isplit=} {osplit=} {sparse_partials=}'):
                prob = Problem(name=f'test_partials_explicit_{method}_'
                               f'{isplit}_{osplit}_{sparse_partials}')
                model = prob.model

                sparsity = setup_sparsity(_BIGMASK)
                indeps, conns = setup_indeps(isplit, _BIGMASK.shape[1], 'indeps', 'comp')
                model.add_subsystem('indeps', indeps)
                comp = model.add_subsystem('comp', SparseCompExplicit(sparsity, method,
                                                                    isplit=isplit, osplit=osplit,
                                                                    sparse_partials=sparse_partials))
                comp.declare_coloring('x*', method=method)

                for conn in conns:
                    model.connect(*conn)

                prob.setup(mode='fwd')
                prob.set_solver_print(level=0)
                prob.run_model()

                comp.run_linearize()
                prob.run_model()
                start_nruns = comp._nruns
                comp.run_linearize()
                self.assertEqual(comp._nruns - start_nruns, 10)
                jac = comp._jacobian._subjacs_info
                _check_partial_matrix(comp, jac, sparsity, method)

    def test_partials_explicit_static(self):
        for method, isplit, osplit in itertools.product(['fd', 'cs'],
                                                        [1,2,7,19],
                                                        [1,2,5,11]):

            with self.subTest(msg=f'{method=} {isplit=} {osplit=}'):
                probname = f'test_partials_explicit_static_{method}_{isplit}_{osplit}'
                prob = Problem(name=probname)
                model = prob.model

                sparsity = setup_sparsity(_BIGMASK)
                indeps, conns = setup_indeps(isplit, _BIGMASK.shape[1], 'indeps', 'comp')
                model.add_subsystem('indeps', indeps)
                comp = model.add_subsystem('comp', SparseCompExplicit(sparsity, method,
                                                                    isplit=isplit, osplit=osplit))
                for conn in conns:
                    model.connect(*conn)

                prob.setup(check=False, mode='fwd')
                prob.set_solver_print(level=0)
                prob.run_model()
                coloring = comp._compute_coloring(wrt_patterns='x*', method=method)[0]
                comp._save_coloring(coloring)

                # This is a hack to get around the restriction of duplicate
                # problem names in the same execution of the same script.
                _clear_problem_names()

                # now make a second problem to use the coloring
                prob = Problem(name=probname)
                model = prob.model
                indeps, conns = setup_indeps(isplit, _BIGMASK.shape[1], 'indeps', 'comp')

                model.add_subsystem('indeps', indeps)
                comp = model.add_subsystem('comp', SparseCompExplicit(sparsity, method,
                                                                    isplit=isplit, osplit=osplit))
                for conn in conns:
                    model.connect(*conn)

                comp.declare_coloring(wrt='x*', method=method)
                comp.use_fixed_coloring()
                prob.setup(check=False, mode='fwd')
                prob.set_solver_print(level=0)
                prob.run_model()

                start_nruns = comp._nruns
                comp._linearize()
                self.assertEqual(comp._nruns - start_nruns, 10)
                jac = comp._jacobian._subjacs_info
                _check_partial_matrix(comp, jac, sparsity, method)

    def test_partials_explicit_reuse(self):
        for num_insts in [1, 2, 5]:
            with self.subTest(msg=f'{num_insts=}'):
                method = 'cs'
                osplit = 5
                isplit = 7
                prob = Problem(name=f'test_partials_explicit_reuse_{num_insts}')
                model = prob.model

                sparsity = setup_sparsity(_BIGMASK)
                indeps, conns = setup_indeps(isplit, _BIGMASK.shape[1], 'indeps', 'comp')
                model.add_subsystem('indeps', indeps)

                comps = []
                for i in range(num_insts):
                    cname = 'comp%d' % i
                    comp = model.add_subsystem(cname, SparseCompExplicit(sparsity, method,
                                                                        isplit=isplit, osplit=osplit))
                    comp.declare_coloring('x*', method=method, per_instance=False)
                    comps.append(comp)

                    _, conns = setup_indeps(isplit, _BIGMASK.shape[1], 'indeps', cname)

                    for conn in conns:
                        model.connect(*conn)

                prob.setup(check=False, mode='fwd')
                prob.set_solver_print(level=0)
                prob.run_model()

                prob.model.run_linearize()
                prob.run_model()
                start_nruns = [c._nruns for c in comps]
                for i, comp in enumerate(comps):
                    comp.run_linearize()
                    self.assertEqual(comp._nruns - start_nruns[i], 10)
                    jac = comp._jacobian._subjacs_info
                    _check_partial_matrix(comp, jac, sparsity, method)

                orig = comps[0]._coloring_info.coloring
                for comp in comps:
                    self.assertTrue(orig is comp._coloring_info.coloring,
                                    "Instance '{}' is using a different coloring".format(comp.pathname))


@use_tempdirs
class TestColoringImplicit(unittest.TestCase):
    def setUp(self):
        np.random.seed(11)

    def test_partials_implicit(self):
        for method, isplit, osplit in itertools.product(['fd', 'cs'],
                                                        [1,2,7,19],
                                                        [1,2,5,11]):
            with self.subTest(msg=f'{method=}_{isplit=}_{osplit=}'):
                prob = Problem(name=f'test_partials_implicit_{method}_{isplit}_{osplit}')
                model = prob.model

                sparsity = setup_sparsity(_BIGMASK)
                indeps, conns = setup_indeps(isplit, _BIGMASK.shape[1], 'indeps', 'comp')
                model.add_subsystem('indeps', indeps)
                comp = model.add_subsystem('comp', SparseCompImplicit(sparsity, method,
                                                                    isplit=isplit, osplit=osplit))
                comp.declare_coloring('x*', method=method)

                for conn in conns:
                    model.connect(*conn)

                prob.setup(check=False, mode='fwd')
                prob.set_solver_print(level=0)
                prob.run_model()

                comp.run_linearize()
                prob.run_model()
                start_nruns = comp._nruns
                comp.run_linearize()
                self.assertEqual(comp._nruns - start_nruns, 10 + sparsity.shape[0])
                jac = comp._jacobian._subjacs_info
                _check_partial_matrix(comp, jac, sparsity, method)

    def test_simple_partials_implicit_static(self):
        for method, isplit, osplit in itertools.product(['fd', 'cs'],
                                                        [1,2,7,19],
                                                        [1,2,5,11]):
            with self.subTest(msg=f'{method=}_{isplit=}_{osplit=}'):
                prob = Problem(name=f'test_simple_partials_implicit_static_{method}_{isplit}_{osplit}')
                model = prob.model

                sparsity = setup_sparsity(_BIGMASK)
                indeps, conns = setup_indeps(isplit, _BIGMASK.shape[1], 'indeps', 'comp')

                model.add_subsystem('indeps', indeps)
                comp = model.add_subsystem('comp', SparseCompImplicit(sparsity, method,
                                                                    isplit=isplit, osplit=osplit))
                for conn in conns:
                    model.connect(*conn)

                prob.setup(check=False, mode='fwd')
                prob.set_solver_print(level=0)
                prob.run_model()
                coloring = comp._compute_coloring(wrt_patterns='x*', method=method)[0]
                comp._save_coloring(coloring)

                # now create a new problem and set the static coloring
                _clear_problem_names()  # We don't care about a duplicate problem name in this test.
                prob = Problem(name=f'test_simple_partials_implicit_static_{method}_{isplit}_{osplit}')
                model = prob.model

                indeps, conns = setup_indeps(isplit, _BIGMASK.shape[1], 'indeps', 'comp')

                model.add_subsystem('indeps', indeps)
                comp = model.add_subsystem('comp', SparseCompImplicit(sparsity, method,
                                                                    isplit=isplit, osplit=osplit))
                for conn in conns:
                    model.connect(*conn)

                comp.declare_coloring(wrt='x*', method=method)
                comp.use_fixed_coloring()
                prob.setup(check=False, mode='fwd')
                prob.set_solver_print(level=0)
                prob.run_model()

                start_nruns = comp._nruns
                comp._linearize()
                # add 5 to number of runs to cover the 5 uncolored output columns
                self.assertEqual(comp._nruns - start_nruns, sparsity.shape[0] + 10)
                jac = comp._jacobian._subjacs_info
                _check_partial_matrix(comp, jac, sparsity, method)


@use_tempdirs
class TestColoringImplicitFuncComp(unittest.TestCase):
    def setUp(self):
        np.random.seed(11)

    def test_partials_implicit_funccomp(self):
        for (method, direction), isplit, osplit in itertools.product([('fd', 'fwd'), ('cs', 'fwd'), ('jax', 'fwd'), ('jax', 'rev')] if jax else [('fd', 'fwd'), ('cs', 'fwd')],
        [1,2,7,19],
        [1,2,5,11]):
            with self.subTest(msg=f'{method=}_{direction=}_{isplit=}_{osplit=}'):
                prob = Problem(name=f'test_partials_implicit_funccomp_{method}_{direction}_{isplit}_{osplit}')
                model = prob.model

                if direction == 'rev':
                    mat = np.vstack((_BIGMASK, _BIGMASK)).T
                    ninputs = mat.shape[1]
                    sparsity = setup_sparsity(mat)
                else:
                    ninputs = _BIGMASK.shape[1]
                    sparsity = setup_sparsity(_BIGMASK)

                indeps, conns = setup_indeps(isplit, ninputs, 'indeps', 'comp')
                model.add_subsystem('indeps', indeps)
                if method == 'jax':
                    sparsity = jnp.array(sparsity)
                comp = model.add_subsystem('comp', SparseFuncCompImplicit(sparsity, method,
                                                                        isplit=isplit, osplit=osplit))
                comp.declare_coloring('*', method=method)

                for conn in conns:
                    model.connect(*conn)

                prob.setup(check=False, mode=direction)
                prob.set_solver_print(level=0)
                prob.run_model()

                comp.run_linearize()
                prob.run_model()
                comp.run_linearize()
                jac = comp._jacobian._subjacs_info
                _check_partial_matrix(comp, jac, sparsity, method)


@use_tempdirs
class TestColoringSemitotals(unittest.TestCase):

    def setUp(self):
        np.random.seed(11)

    def test_simple_semitotals(self):
        self.skipTest('Semi-total coloring currently not supported.')
        for method, isplit, osplit, sparse_partials in itertools.product(['fd', 'cs'],[1,2,19],[1,2,11],[True, False]):
            with self.subTest(f'{method=} {isplit=} {osplit=} {sparse_partials=}'):
                probname = f'test_simple_semitotals_{method}_{isplit}_{osplit}_{sparse_partials}'
                prob = Problem(name=probname)
                model = prob.model

                sparsity = setup_sparsity(_BIGMASK)
                indeps, conns = setup_indeps(isplit, _BIGMASK.shape[1], 'indeps', 'sub.comp')

                model.add_subsystem('indeps', indeps)
                sub = model.add_subsystem('sub', CounterGroup())
                sub.declare_coloring('*', method=method)
                sub.add_subsystem('comp', SparseCompExplicit(sparsity, method, isplit=isplit, osplit=osplit,
                                                             sparse_partials=sparse_partials))

                for conn in conns:
                    model.connect(*conn)

                for i in range(isplit):
                    model.add_design_var('indeps.x%d' % i)

                for i in range(osplit):
                    model.sub.comp.add_constraint('y%d' % i)

                prob.setup(check=False, mode='fwd')
                prob.set_solver_print(level=0)
                prob.run_model()

                prob.driver._compute_totals()  # this is when the dynamic coloring update happens

                start_nruns = sub._nruns
                prob.driver._compute_totals()
                _check_partial_matrix(sub, sub._jacobian._subjacs_info, sparsity, method)
                self.assertEqual(sub._nruns - start_nruns, 10)

    def test_simple_semitotals_static(self):
        self.skipTest('Semi-total coloring currently not supported.')

        for method, isplit, osplit in itertools.product(['fd', 'cs'],
                                                        [1,2,19],
                                                        [1,2,11]):
            with self.subTest(msg=f'{method=} {isplit=} {osplit=}'):
                probname = f'test_simple_partials_implicit_static_{method}_{isplit}_{osplit}'

                prob = Problem(name=probname)
                model = prob.model

                sparsity = setup_sparsity(_BIGMASK)
                indeps, conns = setup_indeps(isplit, _BIGMASK.shape[1], 'indeps', 'sub.comp')

                model.add_subsystem('indeps', indeps)
                sub = model.add_subsystem('sub', Group())
                comp = sub.add_subsystem('comp', SparseCompExplicit(sparsity, method, isplit=isplit, osplit=osplit))

                for conn in conns:
                    model.connect(*conn)

                for i in range(isplit):
                    model.add_design_var('indeps.x%d' % i)

                for i in range(osplit):
                    model.sub.comp.add_constraint('y%d' % i)

                prob.setup(check=False, mode='fwd')
                prob.set_solver_print(level=0)
                prob.run_model()
                coloring = sub._compute_coloring(wrt_patterns='comp.x*', method=method)[0]
                sub._save_coloring(coloring)

                # now create a second problem and use the static coloring
                prob = Problem(name=probname)
                model = prob.model

                indeps, conns = setup_indeps(isplit, _BIGMASK.shape[1], 'indeps', 'sub.comp')

                model.add_subsystem('indeps', indeps)
                sub = model.add_subsystem('sub', Group())
                comp = sub.add_subsystem('comp', SparseCompExplicit(sparsity, method, isplit=isplit, osplit=osplit))

                for conn in conns:
                    model.connect(*conn)

                for i in range(isplit):
                    model.add_design_var('indeps.x%d' % i)

                for i in range(osplit):
                    model.sub.comp.add_constraint('y%d' % i)

                sub.declare_coloring(wrt='comp.x*', method=method)
                sub.use_fixed_coloring()

                prob.setup(check=False, mode='fwd')
                prob.set_solver_print(level=0)
                prob.run_model()

                start_nruns = comp._nruns
                prob.driver._compute_totals()

                nruns = comp._nruns - start_nruns
                self.assertEqual(nruns, 10)
                _check_partial_matrix(sub, sub._jacobian._subjacs_info, sparsity, method)

    def test_semitotals_unsupported(self):
        prob = Problem(name='test_semitotals_unsupported')
        model = prob.model

        sparsity = setup_sparsity(_BIGMASK)
        indeps, conns = setup_indeps(1, _BIGMASK.shape[1], 'indeps', 'sub.comp')

        model.add_subsystem('indeps', indeps)
        sub = model.add_subsystem('sub', CounterGroup())
        sub.declare_coloring('*', method='fd')
        sub.add_subsystem('comp', SparseCompExplicit(sparsity, 'fd', isplit=1, osplit=1,
                                                     sparse_partials=False))
        for conn in conns:
            model.connect(*conn)

        with self.assertRaises(RuntimeError) as err:
            prob.setup(check=False)

        expected_msg = "'sub' <class CounterGroup>: semi-total coloring is currently not supported."
        self.assertEqual(str(err.exception), expected_msg)


@use_tempdirs
class TestColoring(unittest.TestCase):

    def setUp(self):
        np.random.seed(11)

    def test_partials_explicit_shape_bug(self):
        for method in ['fd', 'cs']:
            with self.subTest(msg=f'{method=}'):
                prob = Problem(name=f'test_partials_explicit_shape_bug_{method}')
                model = prob.model

                # create sparsity with last row and col all zeros.
                # bug caused an exception when we created a COO matrix without supplying shape
                mask = np.array(
                        [[1, 0, 0, 1, 1, 1, 0],
                        [0, 1, 0, 1, 0, 1, 0],
                        [0, 1, 0, 1, 1, 1, 0],
                        [1, 0, 0, 0, 0, 1, 0],
                        [0, 0, 0, 0, 0, 0, 0]]
                    )

                isplit = 2
                sparsity = setup_sparsity(mask)
                indeps, conns = setup_indeps(isplit, mask.shape[1], 'indeps', 'comp')

                model.add_subsystem('indeps', indeps)
                comp = model.add_subsystem('comp', SparseCompExplicit(sparsity, method,
                                                                    isplit=isplit, osplit=2))
                comp.declare_coloring('x*', method=method)

                for conn in conns:
                    model.connect(*conn)

                prob.setup(check=False, mode='fwd')

                prob.set_val('indeps.x0', [1.03, 1.04, 1.05, 1.06])
                prob.set_val('indeps.x1', [1.06, 1.07, 1.08])

                prob.set_solver_print(level=0)
                prob.run_model()

                comp._linearize()
                jac = comp._jacobian._subjacs_info
                _check_partial_matrix(comp, jac, sparsity, method)

    def test_partials_min_improvement(self):
        prob = Problem(name='test_partials_min_improvement')
        model = prob.model

        mask = np.array(
                [[1, 0, 1, 0, 1, 1],
                 [1, 1, 1, 0, 0, 1],
                 [0, 1, 0, 1, 1, 0],
                 [1, 0, 1, 0, 0, 1]]
            )

        isplit = 2
        sparsity = setup_sparsity(mask)
        indeps, conns = setup_indeps(isplit, mask.shape[1], 'indeps', 'comp')

        model.add_subsystem('indeps', indeps)
        comp = model.add_subsystem('comp', SparseCompExplicit(sparsity, 'cs',
                                                              isplit=isplit, osplit=2))
        comp.declare_coloring('x*', method='cs', min_improve_pct=20)

        for conn in conns:
            model.connect(*conn)

        prob.setup(check=False, mode='fwd')

        prob.set_solver_print(level=0)
        prob.run_model()
        with assert_warning(UserWarning, "'comp' <class SparseCompExplicit>: Coloring was deactivated.  Improvement of 16.7% was less than min allowed (20.0%)."):
            prob.model._linearize(None)

        start_nruns = comp._nruns
        comp._linearize()
        # verify we're doing a solve for each column
        self.assertEqual(6, comp._nruns - start_nruns)

        self.assertEqual(comp._coloring_info.coloring, None)
        self.assertEqual(comp._coloring_info['static'], None)

        jac = comp._jacobian._subjacs_info
        _check_partial_matrix(comp, jac, sparsity, 'cs')

    def test_partials_min_improvement_reuse(self):
        prob = Problem(name='test_partials_min_improvement_reuse')
        model = prob.model

        mask = np.array(
                [[1, 0, 1, 0, 1, 1],
                 [1, 1, 1, 0, 0, 1],
                 [0, 1, 0, 1, 1, 0],
                 [1, 0, 1, 0, 0, 1]]
            )

        isplit = 2
        sparsity = setup_sparsity(mask)
        indeps, _ = setup_indeps(isplit, mask.shape[1], 'indeps', 'comp')

        model.add_subsystem('indeps', indeps)

        comps = []
        for i in range(3):
            cname = 'comp%d' % i
            comp = model.add_subsystem(cname, SparseCompExplicit(sparsity, 'cs',
                                                                isplit=isplit, osplit=2))
            comp.declare_coloring('x*', method='cs', min_improve_pct=20, per_instance=False)
            comps.append(comp)
            _, conns = setup_indeps(isplit, mask.shape[1], 'indeps', cname)

            for conn in conns:
                model.connect(*conn)

        prob.setup(check=False, mode='fwd')
        prob.set_solver_print(level=0)
        prob.run_model()

        for i, comp in enumerate(comps):
            if i == 0:
                with assert_warning(UserWarning, "'comp0' <class SparseCompExplicit>: Coloring was deactivated.  Improvement of 16.7% was less than min allowed (20.0%)."):
                    comp._linearize()

            start_nruns = comp._nruns
            comp._linearize()
            self.assertEqual(6, comp._nruns - start_nruns)
            self.assertEqual(comp._coloring_info.coloring, None)
            self.assertEqual(comp._coloring_info['static'], None)

            jac = comp._jacobian._subjacs_info
            _check_partial_matrix(comp, jac, sparsity, 'cs')

    @unittest.skipUnless(OPTIMIZER, 'requires pyoptsparse SLSQP.')
    def test_simple_totals(self):
        for method in ['fd', 'cs']:
            with self.subTest(msg=f'{method=}'):
                prob = Problem(name=f'test_simple_totals_{method}')
                model = prob.model = CounterGroup()
                prob.driver = pyOptSparseDriver(optimizer='SLSQP')
                prob.driver.declare_coloring()

                mask = np.array(
                    [[1, 0, 0, 1, 1],
                    [0, 1, 0, 1, 1],
                    [0, 1, 0, 1, 1],
                    [1, 0, 0, 0, 0],
                    [0, 1, 1, 0, 0]]
                )

                isplit = 2
                sparsity = setup_sparsity(mask)
                indeps, conns = setup_indeps(isplit, mask.shape[1], 'indeps', 'comp')

                model.add_subsystem('indeps', indeps)
                model.add_subsystem('comp', SparseCompExplicit(sparsity, method, isplit=isplit, osplit=2))
                model.connect('indeps.x0', 'comp.x0')
                model.connect('indeps.x1', 'comp.x1')
                model.declare_coloring('*', method=method, step=1e-6 if method=='fd' else None)

                model.comp.add_objective('y0', index=0)  # pyoptsparse SLSQP requires a scalar objective, so pick index 0
                model.comp.add_constraint('y1', lower=[1., 2.])
                model.add_design_var('indeps.x0', lower=np.ones(3), upper=np.ones(3)+.1)
                model.add_design_var('indeps.x1', lower=np.ones(2), upper=np.ones(2)+.1)
                model.approx_totals(method=method)
                prob.setup(check=False, mode='fwd')

                prob.set_val('indeps.x0', [1.03, 1.04, 1.05])
                prob.set_val('indeps.x1', [1.06, 1.07])

                prob.set_solver_print(level=0)
                prob.run_driver()  # need this to trigger the dynamic coloring

                prob.driver._total_jac = None

                start_nruns = model._nruns
                derivs = prob.compute_totals()
                _check_total_matrix(model, derivs, sparsity[[0,3,4],:], method)
                nruns = model._nruns - start_nruns
                self.assertEqual(nruns, 3)

    @require_pyoptsparse(optimizer='SLSQP')
    def test_simple_totals_min_improvement(self):
        for optim in [pyOptSparseDriver, ScipyOptimizeDriver]:
            with self.subTest(msg=f'{optim=}'):
                str_optim = 'pyOptSparseDriver' if optim is \
                    pyOptSparseDriver else 'ScipyOptimizeDrier'
                prob = Problem(name=f'test_simple_totals_min_improvement_{str_optim}')
                model = prob.model = CounterGroup()
                prob.driver = optim(optimizer='SLSQP')

                prob.driver.declare_coloring()

                mask = np.array(
                    [[1, 0, 1, 1, 1],
                    [1, 1, 0, 1, 1],
                    [0, 1, 1, 1, 1],
                    [1, 0, 1, 0, 0],
                    [0, 1, 1, 0, 1]]
                )

                isplit = 2
                sparsity = setup_sparsity(mask)
                indeps, conns = setup_indeps(isplit, mask.shape[1], 'indeps', 'comp')

                model.add_subsystem('indeps', indeps)
                model.add_subsystem('comp', SparseCompExplicit(sparsity, 'cs', isplit=isplit, osplit=2))
                model.connect('indeps.x0', 'comp.x0')
                model.connect('indeps.x1', 'comp.x1')

                model.comp.add_objective('y0', index=0)  # pyoptsparse SLSQP requires a scalar objective, so pick index 0
                model.comp.add_constraint('y1', lower=[1., 2.])
                model.add_design_var('indeps.x0', lower=np.ones(3), upper=np.ones(3)+.1)
                model.add_design_var('indeps.x1', lower=np.ones(2), upper=np.ones(2)+.1)
                model.approx_totals(method='cs')
                model.declare_coloring(min_improve_pct=25., method='cs')
                prob.setup(check=False, mode='fwd')

                prob.set_val('indeps.x0', [1.03, 1.04, 1.05])
                prob.set_val('indeps.x1', [1.06, 1.07])

                prob.set_solver_print(level=0)

                with assert_warning(UserWarning, "<model> <class CounterGroup>: Coloring was deactivated.  Improvement of 20.0% was less than min allowed (25.0%)."):
                    prob.run_driver()  # need this to trigger the dynamic coloring

                prob.driver._total_jac = None

                start_nruns = model._nruns
                derivs = prob.compute_totals()
                nruns = model._nruns - start_nruns
                _check_total_matrix(model, derivs, sparsity[[0,3,4],:], 'cs')
                self.assertEqual(nruns, 5)

    @require_pyoptsparse(optimizer='SLSQP')
    def test_totals_over_implicit_comp(self):
        for method in ['fd', 'cs']:
            with self.subTest(msg=f'{method=}'):
                prob = Problem(name=f'test_totals_over_implicit_comp_{method}')
                model = prob.model = CounterGroup()
                prob.driver = pyOptSparseDriver(optimizer='SLSQP')
                prob.driver.declare_coloring()

                mask = np.array(
                    [[1, 0, 0, 1, 1],
                    [0, 1, 0, 1, 1],
                    [0, 1, 0, 1, 1],
                    [1, 0, 0, 0, 0],
                    [0, 1, 1, 0, 0]]
                )

                isplit = 2
                sparsity = setup_sparsity(mask)
                indeps, conns = setup_indeps(isplit, mask.shape[1], 'indeps', 'comp')

                model.nonlinear_solver = NonlinearBlockGS()
                model.add_subsystem('indeps', indeps)
                model.add_subsystem('comp', SparseCompImplicit(sparsity, method, isplit=isplit, osplit=2))
                model.connect('indeps.x0', 'comp.x0')
                model.connect('indeps.x1', 'comp.x1')

                model.comp.add_objective('y0', index=1)
                model.comp.add_constraint('y1', lower=[1., 2.])
                model.add_design_var('indeps.x0', lower=np.ones(3), upper=np.ones(3)+.1)
                model.add_design_var('indeps.x1', lower=np.ones(2), upper=np.ones(2)+.1)

                model.approx_totals(method=method)

                prob.setup(check=False, mode='fwd')

                prob.set_val('indeps.x0', [1.03, 1.04, 1.05])
                prob.set_val('indeps.x1', [1.06, 1.07])

                prob.set_solver_print(level=0)
                prob.run_driver()  # need this to trigger the dynamic coloring

                prob.driver._total_jac = None

                start_nruns = model._nruns
                derivs = prob.driver._compute_totals()
                self.assertEqual(model._nruns - start_nruns, 3)
                rows = [1,3,4]
                _check_total_matrix(model, derivs, sparsity[rows, :], method)

    @unittest.skipUnless(OPTIMIZER, 'requires pyoptsparse SLSQP.')
    def test_totals_of_wrt_indices(self, method='cs', sparse_partials=True):
        for method, sparse_partials in itertools.product(['fd', 'cs'],[True, False]):
            with self.subTest(msg=f'{method=} {sparse_partials=}'):
                prob = Problem(name=f'test_totals_of_wrt_indices_{method}_{sparse_partials}')
                model = prob.model = CounterGroup()
                prob.driver = pyOptSparseDriver(optimizer='SLSQP')
                prob.driver.declare_coloring()

                mask = np.array(
                    [[1, 0, 0, 1, 1],
                    [0, 1, 0, 1, 1],
                    [0, 1, 0, 1, 1],
                    [1, 0, 0, 0, 0],
                    [0, 1, 1, 0, 0]]
                )

                isplit=2
                sparsity = setup_sparsity(mask)
                indeps, conns = setup_indeps(isplit, mask.shape[1], 'indeps', 'comp')

                model.add_subsystem('indeps', indeps)
                model.add_subsystem('comp', SparseCompExplicit(sparsity, method,
                                                               isplit=isplit, osplit=2,
                                                               sparse_partials=sparse_partials))

                model.connect('indeps.x0', 'comp.x0')
                model.connect('indeps.x1', 'comp.x1')

                model.comp.add_objective('y0', index=1)
                model.comp.add_constraint('y1', lower=[1., 2.])
                model.add_design_var('indeps.x0',  indices=[0,2], lower=np.ones(2), upper=np.ones(2)+.1)
                model.add_design_var('indeps.x1', lower=np.ones(2), upper=np.ones(2)+.1)

                model.approx_totals(method=method)

                prob.setup(check=False, mode='fwd')

                prob.set_val('indeps.x0', [1.03, 1.04, 1.05])
                prob.set_val('indeps.x1', [1.06, 1.07])

                prob.set_solver_print(level=0)
                prob.run_driver()  # need this to trigger the dynamic coloring

                prob.driver._total_jac = None

                start_nruns = model._nruns
                derivs = prob.driver._compute_totals()  # colored

                self.assertEqual(model._nruns - start_nruns, 2)
                cols = [0,2,3,4]
                rows = [1,3,4]
                _check_total_matrix(model, derivs, sparsity[rows, :][:, cols], method)

    def test_no_solver_linearize(self):
        # this raised a singularity error before the fix
        class Get_val_imp(ImplicitComponent):
            def initialize(self):
                self.options.declare('size',default=1)
            def setup(self):
                size = self.options['size']
                self.add_output('state',val=5.0*np.ones(size))
                self.add_input('bar',val=1.4*np.ones(size))
                self.add_input('foobar')

                self.nonlinear_solver = NewtonSolver()
                self.linear_solver = DirectSolver()

                self.nonlinear_solver.options['iprint'] = 2
                self.nonlinear_solver.options['maxiter']=1
                self.nonlinear_solver.options['solve_subsystems']=False

                self.declare_partials(of="*", wrt="*", method="fd")

                self.declare_coloring(method="fd", num_full_jacs=2)

            def apply_nonlinear(self,inputs,outputs,residuals):
                foo = outputs['state']
                bar = inputs['bar']

                area_ratio = 1 / foo * np.sqrt(1/(bar+1)* (1/foo**2))

                residuals['state']=inputs['foobar']-area_ratio

        size = 3

        ivc = IndepVarComp()
        ivc.add_output('bar',val=1.4*np.ones(size))
        ivc.add_output('foobar',val=40)


        p = Problem()
        p.model.add_subsystem('ivc',ivc,promotes=['*'])
        p.model.add_subsystem('comp_check', Get_val_imp(size=size))
        p.model.connect('bar','comp_check.bar')
        p.setup()
        p.run_model()


@use_tempdirs
class TestStaticColoring(unittest.TestCase):

    def setUp(self):
        np.random.seed(11)

    def test_partials_explicit_shape_bug(self):
        for method in ['fd', 'cs']:
            with self.subTest(msg=f'{method=}'):
                prob = Problem(name=f'test_partials_explicit_shape_bug_{method}')
                model = prob.model

                # create sparsity with last row and col all zeros.
                # bug happened when we created a COO matrix without supplying shape
                mask = np.array(
                        [[1, 0, 0, 1, 1, 1, 0],
                        [0, 1, 0, 1, 0, 1, 0],
                        [0, 1, 0, 1, 1, 1, 0],
                        [1, 0, 0, 0, 0, 1, 0],
                        [0, 0, 0, 0, 0, 0, 0]]
                    )

                isplit = 2
                sparsity = setup_sparsity(mask)
                indeps, conns = setup_indeps(isplit, mask.shape[1], 'indeps', 'comp')

                model.add_subsystem('indeps', indeps)
                comp = model.add_subsystem('comp', SparseCompExplicit(sparsity, method,
                                                                    isplit=isplit, osplit=2))
                model.connect('indeps.x0', 'comp.x0')
                model.connect('indeps.x1', 'comp.x1')

                prob.setup(check=False, mode='fwd')
                prob.set_solver_print(level=0)
                prob.run_model()
                coloring = comp._compute_coloring(wrt_patterns='x*', method=method)[0]
                comp._save_coloring(coloring)

                # now make a second problem to use the coloring
                _clear_problem_names()
                prob = Problem(name=f'test_partials_explicit_shape_bug_{method}')
                model = prob.model
                indeps = IndepVarComp()
                indeps.add_output('x0', np.ones(4))
                indeps.add_output('x1', np.ones(3))

                model.add_subsystem('indeps', indeps)
                comp = model.add_subsystem('comp', SparseCompExplicit(sparsity, method,
                                                                    isplit=isplit, osplit=2))
                model.connect('indeps.x0', 'comp.x0')
                model.connect('indeps.x1', 'comp.x1')

                comp.declare_coloring(wrt='x*', method=method)
                comp.use_fixed_coloring()
                prob.setup(check=False, mode='fwd')
                prob.set_solver_print(level=0)
                prob.run_model()

                comp._linearize()
                jac = comp._jacobian._subjacs_info
                _check_partial_matrix(comp, jac, sparsity, method)

    def test_simple_totals_static(self):
        for method, isplit, osplit in itertools.product(['fd', 'cs'],
                                                        [1,2,19],
                                                        [1,2,11]):
            with self.subTest(msg=f'{method=}_{isplit=}_{osplit=}'):
                prob = Problem(name=f'test_simple_totals_static_{method}_{isplit}_{osplit}')
                model = prob.model

                sparsity = setup_sparsity(_BIGMASK)
                indeps, conns = setup_indeps(isplit, _BIGMASK.shape[1], 'indeps', 'comp')

                model.add_subsystem('indeps', indeps)
                comp = model.add_subsystem('comp', SparseCompExplicit(sparsity, method, isplit=isplit, osplit=osplit))

                for conn in conns:
                    model.connect(*conn)

                for i in range(isplit):
                    model.add_design_var('indeps.x%d' % i)

                for i in range(osplit):
                    model.comp.add_constraint('y%d' % i)

                model.approx_totals(method=method)
                prob.setup(check=False, mode='fwd')
                prob.set_solver_print(level=0)
                prob.run_model()
                # try just manually computing the coloring here instead of using declare_coloring
                coloring = compute_total_coloring(prob)
                model._save_coloring(coloring)

                # new Problem, loading the coloring we just computed
                _clear_problem_names()
                prob = Problem(name=f'test_simple_totals_static_{method}_{isplit}_{osplit}')
                model = prob.model

                indeps, conns = setup_indeps(isplit, _BIGMASK.shape[1], 'indeps', 'comp')

                model.add_subsystem('indeps', indeps)
                comp = model.add_subsystem('comp', SparseCompExplicit(sparsity, method, isplit=isplit, osplit=osplit))

                for conn in conns:
                    model.connect(*conn)

                for i in range(isplit):
                    model.add_design_var('indeps.x%d' % i)

                for i in range(osplit):
                    model.comp.add_constraint('y%d' % i)

                model.approx_totals(method=method)

                model.declare_coloring(wrt='*', method=method)
                model.use_fixed_coloring()

                prob.setup(check=False, mode='fwd')
                prob.set_solver_print(level=0)
                prob.run_model()

                start_nruns = comp._nruns
                derivs = prob.driver._compute_totals()

                nruns = comp._nruns - start_nruns
                self.assertEqual(nruns, 10)
                _check_total_matrix(model, derivs, sparsity, method)

    def test_static_totals_over_implicit_comp(self):
        for method, isplit, osplit in itertools.product(['fd', 'cs'],
                                                        [1,2,19],
                                                        [1,2,11]):
            with self.subTest(msg=f'{method=}_{isplit=}_{osplit=}'):
                prob = Problem(name=f'test_static_totals_over_implicit_comp_{method}_{isplit}_{osplit}')

                model = prob.model

                sparsity = setup_sparsity(_BIGMASK)
                indeps, conns = setup_indeps(isplit, _BIGMASK.shape[1], 'indeps', 'comp')

                model.nonlinear_solver = NonlinearBlockGS()
                model.add_subsystem('indeps', indeps)
                comp = model.add_subsystem('comp', SparseCompImplicit(sparsity, method, isplit=isplit, osplit=osplit))

                for conn in conns:
                    model.connect(*conn)

                for i in range(isplit):
                    model.add_design_var('indeps.x%d' % i)

                for i in range(osplit):
                    model.comp.add_constraint('y%d' % i)

                model.approx_totals(method=method)

                prob.setup(check=False, mode='fwd')
                prob.set_solver_print(level=0)
                prob.run_model()
                model._save_coloring(compute_total_coloring(prob))

                _clear_problem_names()
                prob = Problem(name=f'test_static_totals_over_implicit_comp_{method}_{isplit}_{osplit}')
                model = prob.model

                indeps, conns = setup_indeps(isplit, _BIGMASK.shape[1], 'indeps', 'comp')

                model.nonlinear_solver = NonlinearBlockGS()
                model.add_subsystem('indeps', indeps)
                comp = model.add_subsystem('comp', SparseCompImplicit(sparsity, method, isplit=isplit, osplit=osplit))
                for conn in conns:
                    model.connect(*conn)

                for i in range(isplit):
                    model.add_design_var('indeps.x%d' % i)

                for i in range(osplit):
                    model.comp.add_constraint('y%d' % i)

                model.approx_totals(method=method)

                model.declare_coloring(wrt='*', method=method)
                model.use_fixed_coloring()

                prob.setup(check=False, mode='fwd')

                prob.set_solver_print(level=0)
                prob.run_model()

                start_nruns = comp._nruns
                derivs = prob.driver._compute_totals()  # colored

                nruns = comp._nruns - start_nruns
                # NLBGS ends up doing a single iteration after initialization, resulting in 2
                # runs per NL solve, so we multiplly the number of colored solvers by 2
                self.assertEqual(nruns, 10 * 2)
                _check_total_matrix(model, derivs, sparsity, method)

    def test_totals_of_indices(self):
        for method in ['fd', 'cs']:
            with self.subTest(msg=f'{method=}'):
                prob = Problem(name=f'test_totals_of_indices_{method}')

                model = prob.model

                mask = np.array(
                    [[1, 0, 0, 1, 1],
                    [0, 1, 0, 1, 1],
                    [0, 1, 0, 1, 1],
                    [1, 0, 0, 0, 0],
                    [0, 1, 1, 0, 0]]
                )

                isplit = 2
                sparsity = setup_sparsity(mask)
                indeps, conns = setup_indeps(isplit, mask.shape[1], 'indeps', 'comp')

                model.add_subsystem('indeps', indeps)
                comp = model.add_subsystem('comp', SparseCompExplicit(sparsity, method, isplit=isplit, osplit=2))
                for conn in conns:
                    model.connect(*conn)

                model.comp.add_constraint('y0', indices=[0,2])
                model.comp.add_constraint('y1')
                model.add_design_var('indeps.x0')
                model.add_design_var('indeps.x1')
                model.approx_totals(method=method)

                prob.setup(check=False, mode='fwd')
                prob.set_solver_print(level=0)
                prob.run_model()
                model._save_coloring(compute_total_coloring(prob))

                _clear_problem_names()
                prob = Problem(name=f'test_totals_of_indices_{method}')
                model = prob.model

                indeps, conns = setup_indeps(isplit, mask.shape[1], 'indeps', 'comp')

                model.add_subsystem('indeps', indeps)
                comp = model.add_subsystem('comp', SparseCompExplicit(sparsity, method, isplit=isplit, osplit=2))
                model.connect('indeps.x0', 'comp.x0')
                model.connect('indeps.x1', 'comp.x1')

                model.comp.add_constraint('y0', indices=[0,2])
                model.comp.add_constraint('y1')
                model.add_design_var('indeps.x0')
                model.add_design_var('indeps.x1')
                model.approx_totals(method=method)

                model.declare_coloring(wrt='*', method=method)
                model.use_fixed_coloring()

                prob.setup(check=False, mode='fwd')
                prob.set_solver_print(level=0)
                prob.run_model()

                start_nruns = comp._nruns
                derivs = prob.driver._compute_totals()  # colored

                nruns = comp._nruns - start_nruns
                self.assertEqual(nruns, 3)
                rows = [0,2,3,4]
                _check_total_matrix(model, derivs, sparsity[rows, :], method)

    def test_totals_wrt_indices(self):
        for method in ['fd', 'cs']:
            with self.subTest(msg=f'{method=}'):
                prob = Problem(name=f'test_totals_wrt_indices_{method}')
                model = prob.model

                mask = np.array(
                    [[1, 0, 0, 1, 1],
                    [0, 1, 0, 1, 1],
                    [0, 1, 0, 1, 1],
                    [1, 0, 0, 0, 0],
                    [0, 1, 1, 0, 0]]
                )

                isplit = 2
                sparsity = setup_sparsity(mask)
                indeps, conns = setup_indeps(isplit, mask.shape[1], 'indeps', 'comp')

                model.add_subsystem('indeps', indeps)
                comp = model.add_subsystem('comp', SparseCompExplicit(sparsity, method,
                                                                    isplit=isplit, osplit=2))
                model.connect('indeps.x0', 'comp.x0')
                model.connect('indeps.x1', 'comp.x1')

                model.comp.add_constraint('y0')
                model.comp.add_constraint('y1')
                model.add_design_var('indeps.x0', indices=[0,2])
                model.add_design_var('indeps.x1')
                model.approx_totals(method=method)

                prob.setup(check=False, mode='fwd')
                prob.set_solver_print(level=0)
                prob.run_model()
                model._save_coloring(compute_total_coloring(prob))

                _clear_problem_names()
                prob = Problem(name=f'test_totals_wrt_indices_{method}')
                model = prob.model

                indeps, conns = setup_indeps(isplit, mask.shape[1], 'indeps', 'comp')

                model.add_subsystem('indeps', indeps)
                comp = model.add_subsystem('comp', SparseCompExplicit(sparsity, method,
                                                                        isplit=isplit, osplit=2))
                model.connect('indeps.x0', 'comp.x0')
                model.connect('indeps.x1', 'comp.x1')

                model.comp.add_constraint('y0')
                model.comp.add_constraint('y1')
                model.add_design_var('indeps.x0', indices=[0,2])
                model.add_design_var('indeps.x1')
                model.approx_totals(method=method)

                model.declare_coloring(wrt='*', method=method)
                model.use_fixed_coloring()

                prob.setup(check=False, mode='fwd')
                prob.set_solver_print(level=0)
                prob.run_model()

                start_nruns = comp._nruns
                derivs = prob.driver._compute_totals()  # colored

                nruns = comp._nruns - start_nruns
                # only 4 cols to solve for, but we get coloring of [[2],[3],[0,1]] so only 1 better
                self.assertEqual(nruns, 3)
                cols = [0,2,3,4]
                _check_total_matrix(model, derivs, sparsity[:, cols], method)

    def test_totals_of_wrt_indices(self):
        for method in ['fd', 'cs']:
            with self.subTest(msg=f'{method=}'):
                prob = Problem(name=f'test_totals_of_wrt_indices_{method}')
                model = prob.model

                mask = np.array(
                    [[1, 0, 0, 1, 1],
                    [0, 1, 0, 1, 1],
                    [0, 1, 0, 1, 1],
                    [1, 0, 0, 0, 0],
                    [0, 1, 1, 0, 0]]
                )

                isplit = 2
                sparsity = setup_sparsity(mask)
                indeps, conns = setup_indeps(isplit, mask.shape[1], 'indeps', 'comp')

                model.add_subsystem('indeps', indeps)
                comp = model.add_subsystem('comp', SparseCompExplicit(sparsity, method,
                                                                    isplit=isplit, osplit=2))
                model.connect('indeps.x0', 'comp.x0')
                model.connect('indeps.x1', 'comp.x1')

                model.comp.add_constraint('y0', indices=[0,2])
                model.comp.add_constraint('y1')
                model.add_design_var('indeps.x0', indices=[0,2])
                model.add_design_var('indeps.x1')

                model.approx_totals(method=method)

                prob.setup(check=False, mode='fwd')
                prob.set_solver_print(level=0)
                prob.run_model()
                model._save_coloring(compute_total_coloring(prob))

                _clear_problem_names()
                prob = Problem(name=f'test_totals_of_wrt_indices_{method}')
                model = prob.model

                indeps, conns = setup_indeps(isplit, mask.shape[1], 'indeps', 'comp')

                model.add_subsystem('indeps', indeps)
                comp = model.add_subsystem('comp', SparseCompExplicit(sparsity, method,
                                                                        isplit=isplit, osplit=2))
                model.connect('indeps.x0', 'comp.x0')
                model.connect('indeps.x1', 'comp.x1')

                model.comp.add_constraint('y0', indices=[0,2])
                model.comp.add_constraint('y1')
                model.add_design_var('indeps.x0', indices=[0,2])
                model.add_design_var('indeps.x1')
                model.approx_totals(method=method)

                model.declare_coloring(wrt='*', method=method)
                model.use_fixed_coloring()

                prob.setup(check=False, mode='fwd')

                prob.set_solver_print(level=0)
                prob.run_model()

                start_nruns = comp._nruns
                derivs = prob.driver._compute_totals()  # colored

                nruns = comp._nruns - start_nruns
                self.assertEqual(nruns, 3)
                cols = rows = [0,2,3,4]
                _check_total_matrix(model, derivs, sparsity[rows, :][:, cols], method)



@unittest.skipUnless(MPI and PETScVector, "MPI and PETSc is required.")
@use_tempdirs
class TestStaticColoringParallelCS(unittest.TestCase):
    N_PROCS = 2

<<<<<<< HEAD
    def setUp(self):
        np.random.seed(11)

=======
>>>>>>> 17a29496
    # semi-total coloring feature disabled.

    def test_simple_semitotals_all_local_vars(self):
        raise self.skipTest('Semi-total coloring currently not supported.')
        for method in ['fd', 'cs']:
            with self.subTest(msg=f'{method=}'):
                MPI.COMM_WORLD.barrier()
                prob = Problem(name=f'test_simple_semitotals_all_local_vars_{method}')

                model = prob.model

                mask = np.array(
                    [[1, 0, 0, 1, 1],
                        [0, 1, 0, 1, 1],
                        [0, 1, 0, 1, 1],
                        [1, 0, 0, 0, 0],
                        [0, 1, 1, 0, 0]]
                )
                if MPI.COMM_WORLD.rank == 0:
                    sparsity = setup_sparsity(mask)
                    MPI.COMM_WORLD.bcast(sparsity, root=0)
                else:
                    sparsity = MPI.COMM_WORLD.bcast(None, root=0)

                isplit = 2
                indeps, conns = setup_indeps(isplit, mask.shape[1], 'indeps', 'comp')

                model.add_subsystem('indeps', indeps)
                sub = model.add_subsystem('sub', Group(num_par_fd=self.N_PROCS))
                sub.approx_totals(method=method)
                comp = sub.add_subsystem('comp', SparseCompExplicit(sparsity, method, isplit=isplit, osplit=2))
                model.connect('indeps.x0', 'sub.comp.x0')
                model.connect('indeps.x1', 'sub.comp.x1')

                model.sub.comp.add_constraint('y0')
                model.sub.comp.add_constraint('y1')
                model.add_design_var('indeps.x0')
                model.add_design_var('indeps.x1')

                prob.setup(check=False, mode='fwd')
                prob.set_solver_print(level=0)
                prob.run_model()
                coloring = sub._compute_coloring(wrt_patterns='*', method=method)[0]
                sub._save_coloring(coloring)

                # make sure coloring file exists by the time we try to load the spec
                MPI.COMM_WORLD.barrier()

                # now create a second problem and use the static coloring
                prob = Problem(name=f'test_simple_semitotals_all_local_vars_{method}')
                model = prob.model

                indeps, conns = setup_indeps(isplit, mask.shape[1], 'indeps', 'comp')

                model.add_subsystem('indeps', indeps)
                sub = model.add_subsystem('sub', Group(num_par_fd=self.N_PROCS))
                #sub.approx_totals(method=method)
                comp = sub.add_subsystem('comp', SparseCompExplicit(sparsity, method, isplit=isplit, osplit=2))
                model.connect('indeps.x0', 'sub.comp.x0')
                model.connect('indeps.x1', 'sub.comp.x1')

                model.sub.comp.add_constraint('y0')
                model.sub.comp.add_constraint('y1')
                model.add_design_var('indeps.x0')
                model.add_design_var('indeps.x1')

                sub.declare_coloring(wrt='*', method=method)
                sub.use_fixed_coloring()

                prob.setup(check=False, mode='fwd')
                prob.set_solver_print(level=0)
                prob.run_model()

                start_nruns = comp._nruns
                #derivs = prob.driver._compute_totals()
                sub._linearize(sub._jacobian)
                nruns = comp._nruns - start_nruns
                if sub._full_comm is not None:
                    nruns = sub._full_comm.allreduce(nruns)

                _check_partial_matrix(sub, sub._jacobian._subjacs_info, sparsity, method)
                self.assertEqual(nruns, 3)

    def test_simple_partials_implicit(self):
        for method in ['fd', 'cs']:
            with self.subTest(msg=f'{method=}'):
                prob = Problem(name=f'test_simple_partials_implicit_{method}')
                model = prob.model

                mask = np.array(
                    [[1, 0, 0, 1, 1, 1, 0],
                        [0, 1, 0, 1, 0, 1, 1],
                        [0, 1, 0, 1, 1, 1, 0],
                        [1, 0, 0, 0, 0, 1, 0],
                        [0, 1, 1, 0, 1, 1, 1]]
                )

                if MPI.COMM_WORLD.rank == 0:
                    sparsity = setup_sparsity(mask)
                    MPI.COMM_WORLD.bcast(sparsity, root=0)
                else:
                    sparsity = MPI.COMM_WORLD.bcast(None, root=0)

                isplit = 2
                indeps, conns = setup_indeps(isplit, mask.shape[1], 'indeps', 'comp')

                model.add_subsystem('indeps', indeps)
                comp = model.add_subsystem('comp', SparseCompImplicit(sparsity, method,
                                                                    isplit=isplit, osplit=2,
                                                                    num_par_fd=self.N_PROCS))
                model.connect('indeps.x0', 'comp.x0')
                model.connect('indeps.x1', 'comp.x1')

                prob.setup(check=False, mode='fwd')
                prob.set_solver_print(level=0)
                prob.run_model()
                coloring = comp._compute_coloring(wrt_patterns='x*', method=method)[0]
                comp._save_coloring(coloring)

                _clear_problem_names()
                prob = Problem(name=f'test_simple_partials_implicit_{method}')
                model = prob.model

                indeps, conns = setup_indeps(isplit, mask.shape[1], 'indeps', 'comp')

                model.add_subsystem('indeps', indeps)
                comp = model.add_subsystem('comp', SparseCompImplicit(sparsity, method,
                                                                        isplit=isplit, osplit=2,
                                                                        num_par_fd=self.N_PROCS))
                model.connect('indeps.x0', 'comp.x0')
                model.connect('indeps.x1', 'comp.x1')

                # make sure coloring file exists by the time we try to load the spec
                MPI.COMM_WORLD.barrier()

                comp.declare_coloring(wrt='x*', method=method)
                comp.use_fixed_coloring()

                prob.setup(check=False, mode='fwd')
                prob.set_solver_print(level=0)
                prob.run_model()

                start_nruns = comp._nruns
                comp._linearize()   # colored
                # number of runs = ncolors + number of outputs (only input columns were colored here)
                nruns = comp._nruns - start_nruns
                if comp._full_comm:
                    nruns = comp._full_comm.allreduce(nruns)
                self.assertEqual(nruns, 5 + sparsity.shape[0])

                jac = comp._jacobian._subjacs_info
                _check_partial_matrix(comp, jac, sparsity, method)

    def test_simple_partials_explicit(self):
        from openmdao.utils.reports_system import clear_report_registry
        for method in ['fd', 'cs']:
            with self.subTest(msg=f'{method=}'):
                prob = Problem(name=f'test_simple_partials_explicit_{method}')
                model = prob.model

                mask = np.array(
                        [[1, 0, 0, 1, 1, 1, 0],
                            [0, 1, 0, 1, 0, 1, 1],
                            [0, 1, 0, 1, 1, 1, 0],
                            [1, 0, 0, 0, 0, 1, 0],
                            [0, 1, 1, 0, 1, 1, 1]]
                    )

                if MPI.COMM_WORLD.rank == 0:
                    sparsity = setup_sparsity(mask)
                    MPI.COMM_WORLD.bcast(sparsity, root=0)
                else:
                    sparsity = MPI.COMM_WORLD.bcast(None, root=0)

                isplit = 2
                indeps, conns = setup_indeps(isplit, mask.shape[1], 'indeps', 'comp')

                model.add_subsystem('indeps', indeps)
                comp = model.add_subsystem('comp', SparseCompExplicit(sparsity, method,
                                                                    isplit=isplit, osplit=2,
                                                                    num_par_fd=self.N_PROCS))
                model.connect('indeps.x0', 'comp.x0')
                model.connect('indeps.x1', 'comp.x1')

                prob.setup(check=False, mode='fwd')
                prob.set_solver_print(level=0)
                prob.run_model()
                coloring = comp._compute_coloring(wrt_patterns='x*', method=method)[0]
                comp._save_coloring(coloring)

                # make sure coloring file exists by the time we try to load the spec
                MPI.COMM_WORLD.barrier()

                # now create a new problem and use the previously generated coloring
                _clear_problem_names()
                clear_report_registry()
                prob = Problem(name=f'test_simple_partials_explicit_{method}')
                model = prob.model

                indeps, conns = setup_indeps(isplit, mask.shape[1], 'indeps', 'comp')

                model.add_subsystem('indeps', indeps)
                comp = model.add_subsystem('comp', SparseCompExplicit(sparsity, method,
                                                                        isplit=isplit, osplit=2,
                                                                        num_par_fd=self.N_PROCS))
                model.connect('indeps.x0', 'comp.x0')
                model.connect('indeps.x1', 'comp.x1')

                comp.declare_coloring(wrt='x*', method=method)
                comp.use_fixed_coloring()
                prob.setup(check=False, mode='fwd')
                prob.set_solver_print(level=0)
                prob.run_model()

                start_nruns = comp._nruns
                comp._linearize()
                nruns = comp._nruns - start_nruns
                if comp._full_comm:
                    nruns = comp._full_comm.allreduce(nruns)
                self.assertEqual(nruns, 5)

                jac = comp._jacobian._subjacs_info
                _check_partial_matrix(comp, jac, sparsity, method)


if __name__ == '__main__':
    unittest.main()<|MERGE_RESOLUTION|>--- conflicted
+++ resolved
@@ -1531,12 +1531,9 @@
 class TestStaticColoringParallelCS(unittest.TestCase):
     N_PROCS = 2
 
-<<<<<<< HEAD
     def setUp(self):
         np.random.seed(11)
 
-=======
->>>>>>> 17a29496
     # semi-total coloring feature disabled.
 
     def test_simple_semitotals_all_local_vars(self):
