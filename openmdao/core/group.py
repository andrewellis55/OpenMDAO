"""Define the Group class."""
from __future__ import division

from collections import Iterable, Counter, OrderedDict
from itertools import product, chain
import warnings

from six import iteritems, string_types, itervalues
from six.moves import range

import numpy as np

from openmdao.approximation_schemes.finite_difference import FiniteDifference
from openmdao.core.system import System
from openmdao.jacobians.assembled_jacobian import SUBJAC_META_DEFAULTS
from openmdao.proc_allocators.proc_allocator import ProcAllocationError
from openmdao.solvers.nonlinear.nonlinear_runonce import NonLinearRunOnce
from openmdao.solvers.linear.linear_runonce import LinearRunOnce
from openmdao.utils.array_utils import convert_neg
from openmdao.utils.general_utils import warn_deprecation
from openmdao.utils.units import is_compatible


class Group(System):
    """
    Class used to group systems together; instantiate or inherit.
    """

    def __init__(self, **kwargs):
        """
        Set the solvers to nonlinear and linear block Gauss--Seidel by default.

        Parameters
        ----------
        **kwargs : dict
            dict of arguments available here and in all descendants of this
            Group.
        """
        super(Group, self).__init__(**kwargs)

        # TODO: we cannot set the solvers with property setters at the moment
        # because our lint check thinks that we are defining new attributes
        # called nonlinear_solver and linear_solver without documenting them.
        if not self._nonlinear_solver:
            self._nonlinear_solver = NonLinearRunOnce()
        if not self._linear_solver:
            self._linear_solver = LinearRunOnce()

    def setup(self):
        """
        Add subsystems to this group.

        Available attributes:
            name
            pathname
            comm
            metadata
        """
        pass

    def _setup_procs(self, pathname, comm):
        """
        Distribute processors and assign pathnames.

        Parameters
        ----------
        pathname : str
            Global name of the system, including the path.
        comm : MPI.Comm or <FakeComm>
            MPI communicator object.
        """
        self.pathname = pathname
        self.comm = comm
        self._subsystems_proc_range = subsystems_proc_range = []

        self._subsystems_allprocs = []
        self._manual_connections = {}
        self._design_vars = {}
        self._responses = {}

        self._static_mode = False
        self._subsystems_allprocs.extend(self._static_subsystems_allprocs)
        self._manual_connections.update(self._static_manual_connections)
        self._design_vars.update(self._static_design_vars)
        self._responses.update(self._static_responses)
        self.setup()
        self._static_mode = True

        req_procs = [s.get_req_procs() for s in self._subsystems_allprocs]
        # Call the load balancing algorithm
        try:
            sub_inds, sub_comm, sub_proc_range = self._mpi_proc_allocator(req_procs, comm)
        except ProcAllocationError as err:
            raise RuntimeError("subsystem %s requested %d processes "
                               "but got %d" %
                               (self._subsystems_allprocs[err.sub_idx].pathname,
                                err.requested, err.remaining))

        # Define local subsystems
        self._subsystems_myproc = [self._subsystems_allprocs[ind]
                                   for ind in sub_inds]
        self._subsystems_myproc_inds = sub_inds

        # Compute _subsystems_proc_range
        for subsys in self._subsystems_myproc:
            subsystems_proc_range.append(sub_proc_range)

        # Perform recursion
        for subsys in self._subsystems_myproc:
            if self.pathname is not '':
                sub_pathname = '.'.join((self.pathname, subsys.name))
            else:
                sub_pathname = subsys.name

            subsys._setup_procs(sub_pathname, sub_comm)

    def _setup_vars(self, recurse=True):
        """
        Call setup in components and count variables, total and by var_set.

        Parameters
        ----------
        recurse : bool
            Whether to call this method in subsystems.
        """
        super(Group, self)._setup_vars()
        num_var = self._num_var
        num_var_byset = self._num_var_byset

        # Recursion
        if recurse:
            for subsys in self._subsystems_myproc:
                subsys._setup_vars(recurse)

        # Compute num_var, num_var_byset, at least locally
        for type_ in ['input', 'output']:
            num_var[type_] = np.sum(
                [subsys._num_var[type_] for subsys in self._subsystems_myproc])

            for subsys in self._subsystems_myproc:
                for set_name, num in iteritems(subsys._num_var_byset[type_]):
                    if set_name in num_var_byset[type_]:
                        num_var_byset[type_][set_name] += num
                    else:
                        num_var_byset[type_][set_name] = num

        # If running in parallel, allgather
        if self.comm.size > 1:
            # Perform a single allgather
            if self._subsystems_myproc[0].comm.rank == 0:
                raw = (num_var, num_var_byset)
            else:
                raw = ({'input': 0, 'output': 0}, {'input': {}, 'output': {}})
            gathered = self.comm.allgather(raw)

            # Empty the dictionaries
            for type_ in ['input', 'output']:
                num_var[type_] = 0
                num_var_byset[type_] = {}

            # Process the gathered data and update the dictionaries
            for myproc_num_var, myproc_num_var_byset in gathered:
                for type_ in ['input', 'output']:
                    num_var[type_] += myproc_num_var[type_]
                    for set_name, num in iteritems(myproc_num_var_byset[type_]):
                        if set_name in num_var_byset[type_]:
                            num_var_byset[type_][set_name] += num
                        else:
                            num_var_byset[type_][set_name] = num

    def _setup_var_index_ranges(self, set2iset, recurse=True):
        """
        Compute the division of variables by subsystem and pass down the set_name-to-iset maps.

        Parameters
        ----------
        set2iset : {'input': dict, 'output': dict}
            Dictionary mapping the var_set name to the var_set index.
        recurse : bool
            Whether to call this method in subsystems.
        """
        super(Group, self)._setup_var_index_ranges(set2iset)
        subsystems_var_range = self._subsystems_var_range
        subsystems_var_range_byset = self._subsystems_var_range_byset

        nsub_allprocs = len(self._subsystems_allprocs)

        # Here, we count the number of variables (total and by varset) in each subsystem.
        # We do this so that we can compute the offset when we recurse into each subsystem.
        allprocs_counters = {
            type_: np.zeros(nsub_allprocs, int) for type_ in ['input', 'output']}
        allprocs_counters_byset = {
            type_: np.zeros((nsub_allprocs, len(set2iset[type_])), int)
            for type_ in ['input', 'output']}

        # First compute these on one processor for each subsystem
        for type_ in ['input', 'output']:
            for subsys, isub in zip(self._subsystems_myproc, self._subsystems_myproc_inds):
                if subsys.comm.rank == 0:
                    allprocs_counters[type_][isub] = subsys._num_var[type_]
                    for set_name in subsys._num_var_byset[type_]:
                        iset = set2iset[type_][set_name]
                        allprocs_counters_byset[type_][isub, iset] = \
                            subsys._num_var_byset[type_][set_name]

        # If running in parallel, allgather
        if self.comm.size > 1:
            raw = (allprocs_counters, allprocs_counters_byset)
            gathered = self.comm.allgather(raw)

            allprocs_counters = {
                type_: np.zeros(nsub_allprocs, int) for type_ in ['input', 'output']}
            allprocs_counters_byset = {
                type_: np.zeros((nsub_allprocs, len(set2iset[type_])), int)
                for type_ in ['input', 'output']}

            for myproc_counters, myproc_counters_byset in gathered:
                for type_ in ['input', 'output']:
                    allprocs_counters[type_] += myproc_counters[type_]
                    allprocs_counters_byset[type_] += myproc_counters_byset[type_]

        # Compute _subsystems_var_range, _subsystems_var_range_byset
        for type_ in ['input', 'output']:
            subsystems_var_range[type_] = []
            subsystems_var_range_byset[type_] = {set_name: [] for set_name in set2iset[type_]}

        for subsys, isub in zip(self._subsystems_myproc, self._subsystems_myproc_inds):
            for type_ in ['input', 'output']:
                subsystems_var_range[type_].append((
                    np.sum(allprocs_counters[type_][:isub]),
                    np.sum(allprocs_counters[type_][:isub + 1])))
                for set_name in set2iset[type_]:
                    iset = set2iset[type_][set_name]
                    subsystems_var_range_byset[type_][set_name].append((
                        np.sum(allprocs_counters_byset[type_][:isub, iset]),
                        np.sum(allprocs_counters_byset[type_][:isub + 1, iset])))

        # Recursion
        if recurse:
            for subsys in self._subsystems_myproc:
                subsys._setup_var_index_ranges(set2iset, recurse)

    def _setup_var_data(self, recurse=True):
        """
        Compute the list of abs var names, abs/prom name maps, and metadata dictionaries.

        Parameters
        ----------
        recurse : bool
            Whether to call this method in subsystems.
        """
        super(Group, self)._setup_var_data()
        allprocs_abs_names = self._var_allprocs_abs_names
        abs_names = self._var_abs_names
        allprocs_prom2abs_list = self._var_allprocs_prom2abs_list
        abs2prom = self._var_abs2prom
        allprocs_abs2meta = self._var_allprocs_abs2meta
        abs2meta = self._var_abs2meta

        # Recursion
        if recurse:
            for subsys in self._subsystems_myproc:
                subsys._setup_var_data(recurse)

        for subsys in self._subsystems_myproc:
            var_maps = subsys._get_maps(subsys._var_allprocs_prom2abs_list)

            for type_ in ['input', 'output']:

                # Assemble abs_names and allprocs_abs_names
                allprocs_abs_names[type_].extend(subsys._var_allprocs_abs_names[type_])
                abs_names[type_].extend(subsys._var_abs_names[type_])

                # Assemble allprocs_abs2meta and abs2meta
                allprocs_abs2meta[type_].update(subsys._var_allprocs_abs2meta[type_])
                abs2meta[type_].update(subsys._var_abs2meta[type_])

                # Assemble abs2prom
                for abs_name in subsys._var_abs_names[type_]:
                    sub_prom_name = subsys._var_abs2prom[type_][abs_name]
                    prom_name = var_maps[type_][sub_prom_name]

                    abs2prom[type_][abs_name] = prom_name

                # Assemble allprocs_prom2abs_list
                sub_allprocs_prom2abs_list_t = subsys._var_allprocs_prom2abs_list[type_]
                for sub_prom_name in sub_allprocs_prom2abs_list_t:
                    prom_name = var_maps[type_][sub_prom_name]

                    for abs_name in sub_allprocs_prom2abs_list_t[sub_prom_name]:
                        if prom_name not in allprocs_prom2abs_list[type_]:
                            allprocs_prom2abs_list[type_][prom_name] = [abs_name]
                        else:
                            allprocs_prom2abs_list[type_][prom_name].append(abs_name)

        for prom_name, abs_list in iteritems(allprocs_prom2abs_list['output']):
            if len(abs_list) > 1:
                raise RuntimeError("Output name '%s' refers to "
                                   "multiple outputs: %s." %
                                   (prom_name, sorted(abs_list)))

        # If running in parallel, allgather
        if self.comm.size > 1:
            if self._subsystems_myproc[0].comm.rank == 0:
                raw = (allprocs_abs_names, allprocs_prom2abs_list, allprocs_abs2meta)
            else:
                raw = (
                    {'input': [], 'output': []},
                    {'input': {}, 'output': {}},
                    {'input': {}, 'output': {}})
            gathered = self.comm.allgather(raw)

            for type_ in ['input', 'output']:
                allprocs_abs_names[type_] = []
                allprocs_prom2abs_list[type_] = {}

            for myproc_abs_names, myproc_prom2abs_list, myproc_abs2meta in gathered:

                for type_ in ['input', 'output']:

                    # Assemble in parallel allprocs_abs_names
                    allprocs_abs_names[type_].extend(myproc_abs_names[type_])

                    # Assemble in parallel allprocs_abs2meta
                    allprocs_abs2meta[type_].update(myproc_abs2meta[type_])

                    # Assemble in parallel allprocs_prom2abs_list
                    for prom_name, abs_names_list in iteritems(myproc_prom2abs_list[type_]):
                        if prom_name not in allprocs_prom2abs_list[type_]:
                            allprocs_prom2abs_list[type_][prom_name] = abs_names_list
                        else:
                            allprocs_prom2abs_list[type_][prom_name].extend(abs_names_list)

    def _setup_var_sizes(self, recurse=True):
        """
        Compute the arrays of local variable sizes for all variables/procs on this system.

        Parameters
        ----------
        recurse : bool
            Whether to call this method in subsystems.
        """
        super(Group, self)._setup_var_sizes()
        sizes = self._var_sizes
        sizes_byset = self._var_sizes_byset

        iproc = self.comm.rank
        nproc = self.comm.size

        set2iset = self._var_set2iset
        subsystems_proc_range = self._subsystems_proc_range
        subsystems_var_range = self._subsystems_var_range
        subsystems_var_range_byset = self._subsystems_var_range_byset

        # Recursion
        if recurse:
            for subsys in self._subsystems_myproc:
                subsys._setup_var_sizes(recurse)

        # Compute _var_sizes
        for type_ in ['input', 'output']:

            sizes[type_] = np.zeros((nproc, self._num_var[type_]), int)
            for set_name in set2iset[type_]:
                sizes_byset[type_][set_name] = np.zeros(
                    (nproc, self._num_var_byset[type_][set_name]), int)

            for ind, subsys in enumerate(self._subsystems_myproc):
                proc_slice = slice(*subsystems_proc_range[ind])
                var_slice = slice(*subsystems_var_range[type_][ind])
                sizes[type_][proc_slice, var_slice] = subsys._var_sizes[type_]

                for set_name in set2iset[type_]:
                    var_slice = slice(*subsystems_var_range_byset[type_][set_name][ind])
                    sizes_byset[type_][set_name][proc_slice, var_slice] = \
                        subsys._var_sizes_byset[type_][set_name]

        # If parallel, all gather
        if self.comm.size > 1:
            for type_ in ['input', 'output']:
                self.comm.Allgather(sizes[type_][iproc, :], sizes[type_])
                for set_name in set2iset[type_]:
                    self.comm.Allgather(
                        sizes_byset[type_][set_name][iproc, :], sizes_byset[type_][set_name])

        self._setup_global_shapes()

    def _setup_global_connections(self, recurse=True):
        """
        Compute dict of all connections between this system's inputs and outputs.

        The connections come from 4 sources:
        1. Implicit connections owned by the current system
        2. Explicit connections declared by the current system
        3. Explicit connections declared by parent systems
        4. Implicit / explicit from subsystems

        Parameters
        ----------
        recurse : bool
            Whether to call this method in subsystems.
        """
        super(Group, self)._setup_global_connections()
        global_abs_in2out = self._conn_global_abs_in2out

        allprocs_prom2abs_list_in = self._var_allprocs_prom2abs_list['input']
        allprocs_prom2abs_list_out = self._var_allprocs_prom2abs_list['output']
        abs2meta_in = self._var_abs2meta['input']
        pathname = self.pathname

        abs_in2out = {}

        if pathname == '':
            path_len = 0
        else:
            path_len = len(pathname) + 1

        # Add implicit connections (only ones owned by this group)
        for prom_name in allprocs_prom2abs_list_out:
            if prom_name in allprocs_prom2abs_list_in:
                abs_out = allprocs_prom2abs_list_out[prom_name][0]
                out_subsys = abs_out[path_len:].split('.', 1)[0]
                for abs_in in allprocs_prom2abs_list_in[prom_name]:
                    in_subsys = abs_in[path_len:].split('.', 1)[0]
                    if out_subsys != in_subsys:
                        abs_in2out[abs_in] = abs_out

        # Add explicit connections (only ones declared by this group)
        for prom_in, (prom_out, src_indices) in iteritems(self._manual_connections):

            # throw an exception if either output or input doesn't exist
            # (not traceable to a connect statement, so provide context)
            if prom_out not in allprocs_prom2abs_list_out:
                raise NameError(
                    "Output '%s' does not exist for connection in '%s' from '%s' to '%s'." %
                    (prom_out, self.pathname, prom_out, prom_in))

            if prom_in not in allprocs_prom2abs_list_in:
                raise NameError(
                    "Input '%s' does not exist for connection in '%s' from '%s' to '%s'." %
                    (prom_in, self.pathname, prom_out, prom_in))

            # Throw an exception if output and input are in the same system
            # (not traceable to a connect statement, so provide context)
            # and check if src_indices is defined in both connect and add_input.
            abs_out = allprocs_prom2abs_list_out[prom_out][0]
            out_subsys = abs_out.rsplit('.', 1)[0]
            for abs_in in allprocs_prom2abs_list_in[prom_in]:
                in_subsys = abs_in.rsplit('.', 1)[0]
                if out_subsys == in_subsys:
                    raise RuntimeError("Output and input are in the same System " +
                                       "for connection in '%s' from '%s' to '%s'." %
                                       (self.pathname, prom_out, prom_in))

                if src_indices is not None and abs_in in abs2meta_in:
                    meta = abs2meta_in[abs_in]
                    if meta['src_indices'] is not None:
                        raise RuntimeError("%s: src_indices has been defined "
                                           "in both connect('%s', '%s') "
                                           "and add_input('%s', ...)." %
                                           (self.pathname, prom_out,
                                            prom_in, prom_in))
                    meta['src_indices'] = np.atleast_1d(src_indices)

                abs_in2out[abs_in] = abs_out

        # Now that both implicit & explicit connections have been added,
        # check unit compatibility, but only for connections that are either
        # owned by (implicit) or declared by (explicit) this Group.
        # This way, we don't repeat the error checking in multiple groups
        allprocs_abs2meta_out = self._var_allprocs_abs2meta['output']
        allprocs_abs2meta_in = self._var_allprocs_abs2meta['input']
        for abs_in, abs_out in iteritems(abs_in2out):
            out_units = allprocs_abs2meta_out[abs_out]['units']
            in_units = allprocs_abs2meta_in[abs_in]['units']

            if out_units:
                if not in_units:
                    warnings.warn("Output '%s' with units of '%s' is "
                                  "connected to input '%s' which has no"
                                  " units." % (abs_out, out_units, abs_in))
                elif not is_compatible(in_units, out_units):
                    raise RuntimeError("Output units of '%s' for '%s' are"
                                       " incompatible with input units of "
                                       "'%s' for '%s'." %
                                       (out_units, abs_out, in_units, abs_in))
            elif in_units is not None:
                warnings.warn("Input '%s' with units of '%s' is "
                              "connected to output '%s' which has "
                              "no units." % (abs_in, in_units, abs_out))

        # Recursion
        if recurse:
            for subsys in self._subsystems_myproc:
                subsys._conn_parents_abs_in2out = abs_in2out
                subsys._setup_global_connections(recurse)

        # Compute global_abs_in2out by first adding this group's contributions,
        # then adding contributions from systems above/below, then allgathering.
        global_abs_in2out.update(abs_in2out)

        # This will only be used if we enter the following loop, in which case pathname != ''
        path_dot = pathname + '.'

        for abs_in, abs_out in iteritems(self._conn_parents_abs_in2out):
            # We need to check the period as well because only the first part might match
            if abs_in[:path_len] == path_dot and abs_out[:path_len] == path_dot:
                global_abs_in2out[abs_in] = abs_out

        for subsys in self._subsystems_myproc:
            global_abs_in2out.update(subsys._conn_global_abs_in2out)

        # If running in parallel, allgather
        if self.comm.size > 1:
            if self._subsystems_myproc[0].comm.rank == 0:
                raw = global_abs_in2out
            else:
                raw = {}
            gathered = self.comm.allgather(raw)

            for myproc_global_abs_in2out in gathered:
                global_abs_in2out.update(myproc_global_abs_in2out)

    def _setup_connections(self, recurse=True):
        """
        Compute dict of all implicit and explicit connections owned by this system.

        Parameters
        ----------
        recurse : bool
            Whether to call this method in subsystems.
        """
        super(Group, self)._setup_connections()
        abs_in2out = self._conn_abs_in2out

        global_abs_in2out = self._conn_global_abs_in2out
        pathname = self.pathname

        # Recursion
        if recurse:
            for subsys in self._subsystems_myproc:
                subsys._setup_connections(recurse)

        if pathname == '':
            path_len = 0
        else:
            path_len = len(pathname) + 1

        for abs_in, abs_out in iteritems(global_abs_in2out):
            # First, check that this system owns both the input and output.
            if abs_in[:len(pathname)] == pathname and abs_out[:len(pathname)] == pathname:

                # Second, check that they are in different subsystems of this system.
                out_subsys = abs_out[path_len:].split('.', 1)[0]
                in_subsys = abs_in[path_len:].split('.', 1)[0]
                if out_subsys != in_subsys:
                    abs_in2out[abs_in] = abs_out

    def _setup_global(self, ext_num_vars, ext_num_vars_byset, ext_sizes, ext_sizes_byset):
        """
        Compute total number and total size of variables in systems before / after this system.

        Parameters
        ----------
        ext_num_vars : {'input': (int, int), 'output': (int, int)}
            Total number of allprocs variables in system before/after this one.
        ext_num_vars_byset : {'input': dict of (int, int), 'output': dict of (int, int)}
            Same as above, but by var_set name.
        ext_sizes : {'input': (int, int), 'output': (int, int)}
            Total size of allprocs variables in system before/after this one.
        ext_sizes_byset : {'input': dict of (int, int), 'output': dict of (int, int)}
            Same as above, but by var_set name.
        """
        super(Group, self)._setup_global(
            ext_num_vars, ext_num_vars_byset, ext_sizes, ext_sizes_byset)

        iproc = self.comm.rank

        subsystems_var_range = self._subsystems_var_range
        subsystems_var_range_byset = self._subsystems_var_range_byset

        for ind, subsys in enumerate(self._subsystems_myproc):
            sub_ext_num_vars = {}
            sub_ext_sizes = {}
            sub_ext_num_vars_byset = {}
            sub_ext_sizes_byset = {}

            for type_ in ['input', 'output']:
                num = self._num_var[type_]
                idx1, idx2 = subsystems_var_range[type_][ind]
                size1 = np.sum(self._var_sizes[type_][iproc, :idx1])
                size2 = np.sum(self._var_sizes[type_][iproc, idx2:])

                sub_ext_num_vars[type_] = (
                    ext_num_vars[type_][0] + idx1,
                    ext_num_vars[type_][1] + num - idx2,
                )
                sub_ext_sizes[type_] = (
                    ext_sizes[type_][0] + size1,
                    ext_sizes[type_][1] + size2,
                )

                sub_ext_sizes_byset[type_] = {}
                sub_ext_num_vars_byset[type_] = {}
                for set_name in self._var_set2iset[type_]:
                    num = self._num_var_byset[type_][set_name]
                    idx1, idx2 = subsystems_var_range_byset[type_][set_name][ind]
                    size1 = np.sum(self._var_sizes_byset[type_][set_name][iproc, :idx1])
                    size2 = np.sum(self._var_sizes_byset[type_][set_name][iproc, idx2:])

                    sub_ext_num_vars_byset[type_][set_name] = (
                        ext_num_vars_byset[type_][set_name][0] + idx1,
                        ext_num_vars_byset[type_][set_name][1] + num - idx2,
                    )
                    sub_ext_sizes_byset[type_][set_name] = (
                        ext_sizes_byset[type_][set_name][0] + size1,
                        ext_sizes_byset[type_][set_name][1] + size2,
                    )

            subsys._setup_global(
                sub_ext_num_vars, sub_ext_num_vars_byset,
                sub_ext_sizes, sub_ext_sizes_byset,
            )

    def _setup_transfers(self, recurse=True):
        """
        Compute all transfers that are owned by this system.

        Parameters
        ----------
        recurse : bool
            Whether to call this method in subsystems.
        """
        super(Group, self)._setup_transfers()

        if recurse:
            for subsys in self._subsystems_myproc:
                subsys._setup_transfers(recurse)

        # Pre-compute map from abs_names to the index of the containing subsystem
        abs2isub = {'input': {}, 'output': {}}
        for subsys, isub in zip(self._subsystems_myproc, self._subsystems_myproc_inds):
            for type_ in ['input', 'output']:
                for abs_name in subsys._var_allprocs_abs_names[type_]:
                    abs2isub[type_][abs_name] = isub

        # Initialize empty lists for the transfer indices
        nsub_allprocs = len(self._subsystems_allprocs)
        xfer_in = {}
        xfer_out = {}
        fwd_xfer_in = [{} for i in range(nsub_allprocs)]
        fwd_xfer_out = [{} for i in range(nsub_allprocs)]
        rev_xfer_in = [{} for i in range(nsub_allprocs)]
        rev_xfer_out = [{} for i in range(nsub_allprocs)]
        for set_name_in in self._var_set2iset['input']:
            for set_name_out in self._var_set2iset['output']:
                key = (set_name_in, set_name_out)
                xfer_in[key] = []
                xfer_out[key] = []
                for isub in range(nsub_allprocs):
                    fwd_xfer_in[isub][key] = []
                    fwd_xfer_out[isub][key] = []
                    rev_xfer_in[isub][key] = []
                    rev_xfer_out[isub][key] = []

        abs2meta_in = self._var_abs2meta['input']
        allprocs_abs2meta_out = self._var_allprocs_abs2meta['output']
        allprocs_abs2idx_in = self._var_allprocs_abs2idx['input']
        allprocs_abs2idx_out = self._var_allprocs_abs2idx['output']
        allprocs_abs2idx_byset_in = self._var_allprocs_abs2idx_byset['input']
        allprocs_abs2idx_byset_out = self._var_allprocs_abs2idx_byset['output']
        sizes_byset_in = self._var_sizes_byset['input']
        sizes_byset_out = self._var_sizes_byset['output']
        set2iset_in = self._var_set2iset['input']
        set2iset_out = self._var_set2iset['output']

        # Loop through all explicit / implicit connections owned by this system
        for abs_in, abs_out in iteritems(self._conn_abs_in2out):

            # Only continue if the input exists on this processor
            if abs_in in abs2meta_in:

                # Get meta
                meta_in = abs2meta_in[abs_in]
                meta_out = allprocs_abs2meta_out[abs_out]

                # Get varset info
                set_name_in = meta_in['var_set']
                set_name_out = meta_out['var_set']
                idx_byset_in = allprocs_abs2idx_byset_in[abs_in]
                idx_byset_out = allprocs_abs2idx_byset_out[abs_out]

                # Get the sizes (byset) array
                sizes_in = sizes_byset_in[set_name_in]
                sizes_out = sizes_byset_out[set_name_out]

                # Read in and process src_indices
                shape_in = meta_in['shape']
                shape_out = meta_out['shape']
                global_shape_out = meta_out['global_shape']
                global_size_out = meta_out['global_size']
                src_indices = meta_in['src_indices']
                if src_indices is None:
                    src_indices = np.arange(np.prod(shape_in), dtype=int)
                elif src_indices.ndim == 1:
                    src_indices = convert_neg(src_indices, global_size_out)
                else:
                    if len(shape_out) == 1:
                        src_indices = src_indices.flatten()
                        src_indices = convert_neg(src_indices, global_size_out)
                    else:
                        # TODO: this duplicates code found
                        # in System._setup_scaling.
                        entries = [list(range(x)) for x in shape_in]
                        cols = np.vstack(src_indices[i] for i in product(*entries))
                        dimidxs = [convert_neg(cols[:, i], global_shape_out[i])
                                   for i in range(cols.shape[1])]
                        src_indices = np.ravel_multi_index(dimidxs, global_shape_out)

                # 1. Compute the output indices
                output_inds = np.zeros(src_indices.shape[0], int)
                ind1 = ind2 = 0
                for iproc in range(self.comm.size):
                    ind2 += sizes_out[iproc, idx_byset_out]

                    # The part of src on iproc
                    on_iproc = np.logical_and(ind1 <= src_indices, src_indices < ind2)

                    # This converts from iproc-then-ivar to ivar-then-iproc ordering
                    # Subtract off part of previous procs
                    # Then add all variables on previous procs
                    # Then all previous variables on this proc
                    # - np.sum(out_sizes[:iproc, idx_byset_out])
                    # + np.sum(out_sizes[:iproc, :])
                    # + np.sum(out_sizes[iproc, :idx_byset_out])
                    # + inds
                    offset = -ind1
                    offset += np.sum(sizes_out[:iproc, :])
                    offset += np.sum(sizes_out[iproc, :idx_byset_out])
                    output_inds[on_iproc] = src_indices[on_iproc] + offset

                    ind1 += sizes_out[iproc, idx_byset_out]

                # 2. Compute the input indices
                iproc = self.comm.rank
                ind1 = ind2 = np.sum(sizes_in[:iproc, :])
                ind1 += np.sum(sizes_in[iproc, :idx_byset_in])
                ind2 += np.sum(sizes_in[iproc, :idx_byset_in + 1])
                input_inds = np.arange(ind1, ind2)

                # Now the indices are ready - input_inds, output_inds
                key = (set_name_in, set_name_out)
                xfer_in[key].append(input_inds)
                xfer_out[key].append(output_inds)

                isub = abs2isub['input'][abs_in]
                fwd_xfer_in[isub][key].append(input_inds)
                fwd_xfer_out[isub][key].append(output_inds)
                if abs_out in abs2isub['output']:
                    isub = abs2isub['output'][abs_out]
                    rev_xfer_in[isub][key].append(input_inds)
                    rev_xfer_out[isub][key].append(output_inds)

        def merge(indices_list):
            if len(indices_list) > 0:
                return np.concatenate(indices_list)
            else:
                return np.array([], int)

        for set_name_in in self._var_set2iset['input']:
            for set_name_out in self._var_set2iset['output']:
                key = (set_name_in, set_name_out)
                xfer_in[key] = merge(xfer_in[key])
                xfer_out[key] = merge(xfer_out[key])
                for isub in range(nsub_allprocs):
                    fwd_xfer_in[isub][key] = merge(fwd_xfer_in[isub][key])
                    fwd_xfer_out[isub][key] = merge(fwd_xfer_out[isub][key])
                    rev_xfer_in[isub][key] = merge(rev_xfer_in[isub][key])
                    rev_xfer_out[isub][key] = merge(rev_xfer_out[isub][key])

        transfers = self._transfers
        vectors = self._vectors
        for vec_name in self._vec_names:
            transfer_class = vectors['output'][vec_name].TRANSFER

            transfers[vec_name] = {}
            xfer_all = transfer_class(
                vectors['input'][vec_name], vectors['output'][vec_name],
                xfer_in, xfer_out, self.comm)
            transfers[vec_name]['fwd', None] = xfer_all
            transfers[vec_name]['rev', None] = xfer_all
            for isub in range(nsub_allprocs):
                transfers[vec_name]['fwd', isub] = transfer_class(
                    vectors['input'][vec_name], vectors['output'][vec_name],
                    fwd_xfer_in[isub], fwd_xfer_out[isub], self.comm)
                transfers[vec_name]['rev', isub] = transfer_class(
                    vectors['input'][vec_name], vectors['output'][vec_name],
                    rev_xfer_in[isub], rev_xfer_out[isub], self.comm)

    def add(self, name, subsys, promotes=None):
        """
        Add a subsystem (deprecated version of <Group.add_subsystem>).

        Parameters
        ----------
        name : str
            Name of the subsystem being added
        subsys : System
            An instantiated, but not-yet-set up system object.
        promotes : iter of str, optional
            A list of variable names specifying which subsystem variables
            to 'promote' up to this group. This is for backwards compatibility
            with older versions of OpenMDAO.

        Returns
        -------
        System
            The System that was passed in.
        """
        warn_deprecation('This method provides backwards compatibility with '
                         'OpenMDAO <= 1.x ; use add_subsystem instead.')

        return self.add_subsystem(name, subsys, promotes=promotes)

    def add_subsystem(self, name, subsys, promotes=None,
                      promotes_inputs=None, promotes_outputs=None):
        """
        Add a subsystem.

        Parameters
        ----------
        name : str
            Name of the subsystem being added
        subsys : <System>
            An instantiated, but not-yet-set up system object.
        promotes : iter of (str or tuple), optional
            A list of variable names specifying which subsystem variables
            to 'promote' up to this group. If an entry is a tuple of the
            form (old_name, new_name), this will rename the variable in
            the parent group.
        promotes_inputs : iter of (str or tuple), optional
            A list of input variable names specifying which subsystem input
            variables to 'promote' up to this group. If an entry is a tuple of
            the form (old_name, new_name), this will rename the variable in
            the parent group.
        promotes_outputs : iter of (str or tuple), optional
            A list of output variable names specifying which subsystem output
            variables to 'promote' up to this group. If an entry is a tuple of
            the form (old_name, new_name), this will rename the variable in
            the parent group.

        Returns
        -------
        <System>
            the subsystem that was passed in. This is returned to
            enable users to instantiate and add a subsystem at the
            same time, and get the reference back.
        """
        for sub in chain(self._subsystems_allprocs,
                         self._static_subsystems_allprocs):
            if name == sub.name:
                raise RuntimeError("Subsystem name '%s' is already used." %
                                   name)

        subsys.name = name

        if isinstance(promotes, string_types) or \
           isinstance(promotes_inputs, string_types) or \
           isinstance(promotes_outputs, string_types):
                raise RuntimeError("%s: promotes"
                                   " must be an iterator of strings and/or tuples." %
                                   self.name)
        if promotes:
            subsys._var_promotes['any'] = promotes
        if promotes_inputs:
            subsys._var_promotes['input'] = promotes_inputs
        if promotes_outputs:
            subsys._var_promotes['output'] = promotes_outputs

        if self._static_mode:
            subsystems_allprocs = self._static_subsystems_allprocs
        else:
            subsystems_allprocs = self._subsystems_allprocs

        subsystems_allprocs.append(subsys)

        return subsys

    def connect(self, src_name, tgt_name, src_indices=None):
        """
        Connect source src_name to target tgt_name in this namespace.

        Parameters
        ----------
        src_name : str
            name of the source variable to connect
        tgt_name : str or [str, ... ] or (str, ...)
            name of the target variable(s) to connect
        src_indices : collection of int optional
            When an input variable connects to some subset of an array output
            variable, you can specify which global indices of the source to be
            transferred to the input here.  Negative indices are supported.
        """
        # if src_indices argument is given, it should be valid
        if isinstance(src_indices, string_types):
            if isinstance(tgt_name, string_types):
                tgt_name = [tgt_name]
            tgt_name.append(src_indices)
            raise TypeError("src_indices must be an index array, did you mean"
                            " connect('%s', %s)?" % (src_name, tgt_name))

        if isinstance(src_indices, Iterable):
            src_indices = np.atleast_1d(src_indices)

        if isinstance(src_indices, np.ndarray):
            if not np.issubdtype(src_indices.dtype, np.integer):
                raise TypeError("src_indices must contain integers, but src_indices for "
                                "connection from '%s' to '%s' is %s." %
                                (src_name, tgt_name, src_indices.dtype.type))

        # if multiple targets are given, recursively connect to each
        if not isinstance(tgt_name, string_types) and isinstance(tgt_name, Iterable):
            for name in tgt_name:
                self.connect(src_name, name, src_indices)
            return

        # target should not already be connected
        for manual_connections in [self._manual_connections, self._static_manual_connections]:
            if tgt_name in manual_connections:
                srcname = manual_connections[tgt_name][0]
                raise RuntimeError(
                    "Input '%s' is already connected to '%s'." % (tgt_name, srcname))

        # source and target should not be in the same system
        if src_name.rsplit('.', 1)[0] == tgt_name.rsplit('.', 1)[0]:
            raise RuntimeError("Output and input are in the same System for " +
                               "connection from '%s' to '%s'." % (src_name, tgt_name))

        if self._static_mode:
            manual_connections = self._static_manual_connections
        else:
            manual_connections = self._manual_connections

        manual_connections[tgt_name] = (src_name, src_indices)

    def set_order(self, new_order):
        """
        Specify a new execution order for this system.

        Parameters
        ----------
        new_order : list of str
            List of system names in desired new execution order.
        """
        # Make sure the new_order is valid. It must contain all subsystems
        # in this model.
        newset = set(new_order)
        if self._static_mode:
            subsystems = self._static_subsystems_allprocs
        else:
            subsystems = self._subsystems_allprocs
        olddict = {s.name: s for s in subsystems}
        oldset = set(olddict)

        if oldset != newset:
            msg = []

            missing = oldset - newset
            if missing:
                msg.append("%s: %s expected in subsystem order and not found." %
                           (self.pathname, sorted(missing)))

            extra = newset - oldset
            if extra:
                msg.append("%s: subsystem(s) %s found in subsystem order but don't exist." %
                           (self.pathname, sorted(extra)))

            raise ValueError('\n'.join(msg))

        # Don't allow duplicates either.
        if len(newset) < len(new_order):
            dupes = [key for key, val in iteritems(Counter(new_order)) if val > 1]
            raise ValueError("%s: Duplicate name(s) found in subsystem order list: %s" %
                             (self.pathname, sorted(dupes)))

        subsystems[:] = [olddict[name] for name in new_order]

    def get_req_procs(self):
        """
        Return the min and max MPI processes usable by this Group.

        Returns
        -------
        tuple : (int, int or None)
            A tuple of the form (min_procs, max_procs), indicating the min
            and max processors usable by this <Group>.  max_procs can be None,
            indicating all available procs can be used.
        """
        # NOTE: this must only be called BEFORE _subsystems_allprocs and
        # _static_subsystems_allprocs have been combined, else we may
        # double count some subsystems and mess up the proc allocation.

        if self._static_subsystems_allprocs or self._subsystems_allprocs:
            if self._mpi_proc_allocator.parallel:
                # for a parallel group, we add up all of the required procs
                min_procs, max_procs = 0, 0

                for sub in chain(self._static_subsystems_allprocs,
                                 self._subsystems_allprocs):
                    sub_min, sub_max = sub.get_req_procs()
                    if sub_min > min_procs:
                        min_procs = sub_min
                    if max_procs is not None:
                        if sub_max is None:
                            max_procs = None
                        else:
                            max_procs += sub_max

                if min_procs == 0:
                    min_procs = 1

                if max_procs == 0:
                    max_procs = 1

                return (min_procs, max_procs)
            else:
                # for a serial group, we take the max required procs
                min_procs, max_procs = 1, 1

                for sub in chain(self._static_subsystems_allprocs,
                                 self._subsystems_allprocs):
                    sub_min, sub_max = sub.get_req_procs()
                    min_procs = max(min_procs, sub_min)
                    if max_procs is not None:
                        if sub_max is None:
                            max_procs = None
                        else:
                            max_procs = max(max_procs, sub_max)

                return (min_procs, max_procs)
        else:
            return super(Group, self).get_req_procs()

    def get_subsystem(self, name):
        """
        Return the system called 'name' in the current namespace.

        Parameters
        ----------
        name : str
            name of the desired system in the current namespace.

        Returns
        -------
        System or None
            System if found else None.
        """
        system = self
        for subname in name.split('.'):
            for sub in chain(system._static_subsystems_allprocs,
                             system._subsystems_allprocs):
                if sub.name == subname:
                    system = sub
                    break
            else:
                return None
        return system

    def _apply_nonlinear(self):
        """
        Compute residuals. The model is assumed to be in a scaled state.
        """
        self._transfer('nonlinear', 'fwd')
        # Apply recursion
        for subsys in self._subsystems_myproc:
            subsys._apply_nonlinear()

    def _solve_nonlinear(self):
        """
        Compute outputs. The model is assumed to be in a scaled state.

        Returns
        -------
        boolean
            Failure flag; True if failed to converge, False is successful.
        float
            relative error.
        float
            absolute error.
        """
        super(Group, self)._solve_nonlinear()

        # Execute guess_nonlinear if specified.
        # We need to call this early enough so that any solver that needs initial guesses has
        # them.
        # TODO: It is pointless to run this ahead of non-iterative solvers.
        for sub in self.system_iter(recurse=True):
            if hasattr(sub, 'guess_nonlinear'):
                with sub._unscaled_context(outputs=[sub._outputs], residuals=[sub._residuals]):
                    sub.guess_nonlinear(sub._inputs, sub._outputs, sub._residuals)

        return self._nonlinear_solver.solve()

    def _apply_linear(self, vec_names, mode, scope_out=None, scope_in=None):
        """
        Compute jac-vec product. The model is assumed to be in a scaled state.

        Parameters
        ----------
        vec_names : [str, ...]
            list of names of the right-hand-side vectors.
        mode : str
            'fwd' or 'rev'.
        scope_out : set or None
            Set of absolute output names in the scope of this mat-vec product.
            If None, all are in the scope.
        scope_in : set or None
            Set of absolute input names in the scope of this mat-vec product.
            If None, all are in the scope.
        """
        with self.jacobian_context() as J:
            # Use global Jacobian
            if self._owns_assembled_jac or self._views_assembled_jac or self._owns_approx_jac:
                for vec_name in vec_names:
                    with self._matvec_context(vec_name, scope_out, scope_in, mode) as vecs:
                        d_inputs, d_outputs, d_residuals = vecs
                        J._apply(d_inputs, d_outputs, d_residuals, mode)
            # Apply recursion
            else:
                if mode == 'fwd':
                    for vec_name in vec_names:
                        self._transfer(vec_name, mode)

                for subsys in self._subsystems_myproc:
                    subsys._apply_linear(vec_names, mode, scope_out, scope_in)

                if mode == 'rev':
                    for vec_name in vec_names:
                        self._transfer(vec_name, mode)

    def _solve_linear(self, vec_names, mode):
        """
        Apply inverse jac product. The model is assumed to be in a scaled state.

        Parameters
        ----------
        vec_names : [str, ...]
            list of names of the right-hand-side vectors.
        mode : str
            'fwd' or 'rev'.

        Returns
        -------
        boolean
            Failure flag; True if failed to converge, False is successful.
        float
            relative error.
        float
            absolute error.
        """
        return self._linear_solver.solve(vec_names, mode)

    def _linearize(self, do_nl=True, do_ln=True):
        """
        Compute jacobian / factorization. The model is assumed to be in a scaled state.

        Parameters
        ----------
        do_nl : boolean
            Flag indicating if the nonlinear solver should be linearized.
        do_ln : boolean
            Flag indicating if the linear solver should be linearized.
        """
        with self.jacobian_context() as J:

            sub_do_nl = (self._nonlinear_solver is not None) and \
                        (self._nonlinear_solver._linearize_children())
            sub_do_ln = (self._linear_solver is not None) and \
                        (self._linear_solver._linearize_children())

            for subsys in self._subsystems_myproc:
                subsys._linearize(do_nl=sub_do_nl, do_ln=sub_do_ln)

            # Group finite difference
            if self._owns_approx_jac:
                with self._unscaled_context(outputs=[self._outputs]):
                    for approximation in itervalues(self._approx_schemes):
                        approximation.compute_approximations(self, jac=J, deriv_type='total')

                J._update()

            # Update jacobian
            elif self._owns_assembled_jac or self._views_assembled_jac:
                J._update()

        if self._nonlinear_solver is not None and do_nl:
            self._nonlinear_solver._linearize()

        if self._linear_solver is not None and do_ln:
            self._linear_solver._linearize()

    def approx_total_derivs(self, method='fd', **kwargs):
        """
        Approximate derivatives for a Group using the specified approximation method.

        Parameters
        ----------
        method : str
            The type of approximation that should be used. Valid options include:
                - 'fd': Finite Difference
        **kwargs : dict
            Keyword arguments for controlling the behavior of the approximation.
        """
        self._approx_schemes = OrderedDict()
        supported_methods = {'fd': FiniteDifference}

        if method not in supported_methods:
            msg = 'Method "{}" is not supported, method must be one of {}'
            raise ValueError(msg.format(method, supported_methods.keys()))

        if method not in self._approx_schemes:
            self._approx_schemes[method] = supported_methods[method]()

        self._owns_approx_jac = True
        self._owns_approx_jac_meta = dict(kwargs)

    def _setup_jacobians(self, jacobian=None, recurse=True):
        """
        Set and populate jacobians down through the system tree.

        In <Group>, we only need to prepare for Group finite difference. However, to be efficient,
        we need to find the minimum set of inputs and outputs to approximate.

        Parameters
        ----------
        jacobian : <AssembledJacobian> or None
            The global jacobian to populate for this system.
        recurse : bool
            Whether to call this method in subsystems.
        """
        self._jacobian_changed = False

        # Group finite difference or complex step.
        # TODO: Does this work under or over an AssembledJacobian (and does that make sense)
        if self._owns_approx_jac:
            method = list(self._approx_schemes.keys())[0]
            approx = self._approx_schemes[method]
            pro2abs = self._var_allprocs_prom2abs_list

            if self._owns_approx_of:
                of = self._owns_approx_of
            else:
                of = set(var[0] for var in pro2abs['output'].values())

            if self._owns_approx_wrt:
                candidate_wrt = self._owns_approx_wrt
            else:
                candidate_wrt = list(var[0] for var in pro2abs['input'].values())

            from openmdao.core.indepvarcomp import IndepVarComp
            wrt = set()
            ivc = []
            for var in candidate_wrt:
                src = self._conn_abs_in2out.get(var)

                if src is None:
                    wrt.add(var)

                # Weed out inputs connected to anything inside our system unless the source is an
                # indepvarcomp.
                else:
<<<<<<< HEAD
                    compname = '.'.join(src.split('.')[:-1])
=======
                    compname = src.rsplit('.', 1)[0]
>>>>>>> a656c6ef
                    comp = self.get_subsystem(compname)
                    if isinstance(comp, IndepVarComp):
                        wrt.add(src)
                        ivc.append(src)

            with self.jacobian_context() as J:
                for key in product(of, wrt.union(of)):
                    meta_changes = {
                        'method': method,
                    }
                    if key[0] == key[1]:
                        size = self._outputs._views_flat[key[0]].shape[0]
                        meta_changes['value'] = np.eye(size)
                    meta = self._subjacs_info.get(key, SUBJAC_META_DEFAULTS.copy())
                    meta.update(meta_changes)
                    meta.update(self._owns_approx_jac_meta)
                    self._subjacs_info[key] = meta

                    # Create Jacobian stub for every key pair
                    J._set_partials_meta(key, meta)

                    # Create approximations, but only for the ones we need.
                    if meta['dependent']:

                        # Skip indepvarcomp res wrt other srcs
                        if key[0] in ivc:
                            continue

                        # Skip explicit res wrt outputs
                        if key[1] in of and key[1] not in ivc:
                            continue

                        approx.add_approximation(key, meta)

            approx._init_approximations()

            self._jacobian._system = self
            self._jacobian._initialize()

        super(Group, self)._setup_jacobians(jacobian, recurse)<|MERGE_RESOLUTION|>--- conflicted
+++ resolved
@@ -1269,11 +1269,7 @@
                 # Weed out inputs connected to anything inside our system unless the source is an
                 # indepvarcomp.
                 else:
-<<<<<<< HEAD
-                    compname = '.'.join(src.split('.')[:-1])
-=======
                     compname = src.rsplit('.', 1)[0]
->>>>>>> a656c6ef
                     comp = self.get_subsystem(compname)
                     if isinstance(comp, IndepVarComp):
                         wrt.add(src)
