"""Define the Group class."""
import sys
from collections import Counter, defaultdict
from collections.abc import Iterable

from itertools import product, chain
from numbers import Number
import inspect
from fnmatch import fnmatchcase
from difflib import get_close_matches

import numpy as np
import networkx as nx

from openmdao.core.configinfo import _ConfigInfo
from openmdao.core.system import System, collect_errors, _OptStatus
from openmdao.core.component import Component, _DictValues
from openmdao.core.constants import _UNDEFINED, INT_DTYPE, _SetupStatus
from openmdao.vectors.vector import _full_slice
from openmdao.proc_allocators.default_allocator import DefaultAllocator, ProcAllocationError
from openmdao.jacobians.jacobian import SUBJAC_META_DEFAULTS
from openmdao.jacobians.dictionary_jacobian import DictionaryJacobian
from openmdao.recorders.recording_iteration_stack import Recording
from openmdao.solvers.nonlinear.nonlinear_runonce import NonlinearRunOnce
from openmdao.solvers.linear.linear_runonce import LinearRunOnce
from openmdao.utils.array_utils import array_connection_compatible, _flatten_src_indices, \
    shape_to_len
from openmdao.utils.general_utils import common_subpath, all_ancestors, \
    convert_src_inds, ContainsAll, shape2tuple, get_connection_owner, ensure_compatible, \
    _src_name_iter, meta2src_iter
from openmdao.utils.units import is_compatible, unit_conversion, _has_val_mismatch, _find_unit, \
    _is_unitless, simplify_unit
from openmdao.utils.graph_utils import get_sccs_topo, get_out_of_order_nodes, get_hybrid_graph
from openmdao.utils.mpi import MPI, check_mpi_exceptions, multi_proc_exception_check
import openmdao.utils.coloring as coloring_mod
from openmdao.utils.indexer import indexer, Indexer
from openmdao.utils.om_warnings import issue_warning, UnitsWarning, UnusedOptionWarning, \
    PromotionWarning, MPIWarning, DerivativesWarning

# regex to check for valid names.
import re
namecheck_rgx = re.compile('[a-zA-Z][_a-zA-Z0-9]*')


# use a class with slots instead of a namedtuple so that we can
# change index after creation if needed.
class _SysInfo(object):

    __slots__ = ['system', 'index']

    def __init__(self, system, index):
        self.system = system
        self.index = index

    def __iter__(self):
        yield self.system
        yield self.index


class _PromotesInfo(object):
    __slots__ = ['src_indices', 'flat', 'src_shape', 'promoted_from', 'prom']

    def __init__(self, src_indices=None, flat=None, src_shape=None, promoted_from='', prom=None):
        self.flat = flat
        self.src_shape = src_shape
        if src_indices is not None:
            if isinstance(src_indices, Indexer):
                self.src_indices = src_indices
                self.src_indices.set_src_shape(self.src_shape)
            else:
                self.src_indices = indexer(src_indices, src_shape=self.src_shape, flat_src=flat)
        else:
            self.src_indices = None
        self.promoted_from = promoted_from  # pathname of promoting system
        self.prom = prom  # local promoted name of input

    def __iter__(self):
        yield self.src_indices
        yield self.flat
        yield self.src_shape

    def __repr__(self):  # pragma no cover
        return (f"_PromotesInfo(src_indices={self.src_indices}, flat={self.flat}, "
                f"src_shape={self.src_shape}, promoted_from={self.promoted_from}, "
                f"prom={self.prom})")

    def prom_path(self):
        if self.promoted_from is None or self.prom is None:
            return ''
        return '.'.join((self.promoted_from, self.prom)) if self.promoted_from else self.prom

    def copy(self):
        return _PromotesInfo(self.src_indices.copy(), self.flat, self.src_shape, self.promoted_from,
                             self.prom)

    def set_src_shape(self, shape):
        if self.src_indices is not None:
            self.src_indices.set_src_shape(shape)
        self.src_shape = shape

    def compare(self, other):
        """
        Compare attributes in the two objects.

        Two attributes are considered mismatched only if neither is None and their values
        are unequal.

        Returns
        -------
        list
            List of unequal atrribute names.
        """
        mismatches = []

        if self.flat != other.flat:
            if self.flat is not None and other.flat is not None:
                mismatches.append('flat_src_indices')

        if self.src_shape != other.src_shape:
            if self.src_shape is not None and other.src_shape is not None:
                mismatches.append('src_shape')

        self_srcinds = None if self.src_indices is None else self.src_indices.as_array()
        other_srcinds = None if other.src_indices is None else other.src_indices.as_array()

        if isinstance(self_srcinds, np.ndarray) and isinstance(other_srcinds, np.ndarray):
            if (self_srcinds.shape != other_srcinds.shape or
                    not np.all(self_srcinds == other_srcinds)):
                mismatches.append('src_indices')

        return mismatches


class Group(System):
    """
    Class used to group systems together; instantiate or inherit.

    Parameters
    ----------
    **kwargs : dict
        Dict of arguments available here and in all descendants of this Group.

    Attributes
    ----------
    _mpi_proc_allocator : ProcAllocator
        Object used to allocate MPI processes to subsystems.
    _proc_info : dict of subsys_name: (min_procs, max_procs, weight, proc_group)
        Information used to determine MPI process allocation to subsystems.
    _subgroups_myproc : list
        List of local subgroups, (sorted by name if Problem option allow_post_setup_reorder is
        True).
    _manual_connections : dict
        Dictionary of input_name: (output_name, src_indices) connections.
    _group_inputs : dict
        Mapping of promoted names to certain metadata (src_indices, units).
    _static_group_inputs : dict
        Group inputs added outside of setup/configure.
    _pre_config_group_inputs : dict
        Group inputs added inside of setup but before configure.
    _static_manual_connections : dict
        Dictionary that stores all explicit connections added outside of setup.
    _conn_abs_in2out : {'abs_in': 'abs_out'}
        Dictionary containing all explicit & implicit continuous var connections owned
        by this system only. The data is the same across all processors.
    _conn_discrete_in2out : {'abs_in': 'abs_out'}
        Dictionary containing all explicit & implicit discrete var connections owned
        by this system only. The data is the same across all processors.
    _transfers : dict of dict of Transfers
        First key is mode, second is subname where
        mode is 'fwd' or 'rev' and subname is the subsystem name
        or subname can be None for the full, simultaneous transfer.
    _discrete_transfers : dict of discrete transfer metadata
        Key is system pathname or None for the full, simultaneous transfer.
    _setup_procs_finished : bool
        Flag to check if setup_procs is complete
    _contains_parallel_group : bool
        If True, this Group contains a ParallelGroup. Only used to determine if a parallel
        group or distributed component is below a DirectSolver so that we can raise an exception.
    _order_set : bool
        Flag to check if set_order has been called.
    _auto_ivc_warnings : list
        List of Auto IVC warnings to be raised later.
    _shapes_graph : nx.Graph
        Dynamic shape dependency graph, or None.
    _pre_components : list of str or None
        Sorted list of pathnames of components that are executed prior to the optimization loop.
    _post_components : list of str or None
        Sorted list of pathnames of components that are executed after the optimization loop.
    _abs_desvars : set
        Set of absolute design variable names.
    _abs_responses : set
        Set of absolute response names.
    _relevance_graph : nx.DiGraph
        Graph of relevance connections.  Always None except in the top level Group.
    """

    def __init__(self, **kwargs):
        """
        Set the solvers to nonlinear and linear block Gauss--Seidel by default.
        """
        self._mpi_proc_allocator = DefaultAllocator()
        self._proc_info = {}

        super().__init__(**kwargs)

        self._subgroups_myproc = None
        self._manual_connections = {}
        self._group_inputs = {}
        self._pre_config_group_inputs = {}
        self._static_group_inputs = {}
        self._static_manual_connections = {}
        self._conn_abs_in2out = {}
        self._conn_discrete_in2out = {}
        self._transfers = {}
        self._discrete_transfers = {}
        self._setup_procs_finished = False
        self._contains_parallel_group = False
        self._order_set = False
        self._shapes_graph = None
        self._pre_components = None
        self._post_components = None
        self._abs_desvars = None
        self._abs_responses = None
        self._relevance_graph = None

        # TODO: we cannot set the solvers with property setters at the moment
        # because our lint check thinks that we are defining new attributes
        # called nonlinear_solver and linear_solver without documenting them.
        if not self._nonlinear_solver:
            self._nonlinear_solver = NonlinearRunOnce()
        if not self._linear_solver:
            self._linear_solver = LinearRunOnce()

        self.options.declare('auto_order', types=bool, default=False,
                             desc='If True the order of subsystems is determined automatically '
                             'based on the dependency graph.  It will not break or reorder '
                             'cycles.')

    def setup(self):
        """
        Build this group.

        This method should be overidden by your Group's method. The reason for using this
        method to add subsystem is to save memory and setup time when using your Group
        while running under MPI.  This avoids the creation of systems that will not be
        used in the current process.

        You may call 'add_subsystem' to add systems to this group. You may also issue connections,
        and set the linear and nonlinear solvers for this group level. You cannot safely change
        anything on children systems; use the 'configure' method instead.

        Available attributes:
            name
            pathname
            comm
            options
        """
        pass

    def configure(self):
        """
        Configure this group to assign children settings.

        This method may optionally be overidden by your Group's method.

        You may only use this method to change settings on your children subsystems. This includes
        setting solvers in cases where you want to override the defaults.

        You can assume that the full hierarchy below your level has been instantiated and has
        already called its own configure methods.

        Available attributes:
            name
            pathname
            comm
            options
            system hieararchy with attribute access
        """
        pass

    def set_input_defaults(self, name, val=_UNDEFINED, units=None, src_shape=None):
        """
        Specify metadata to be assumed when multiple inputs are promoted to the same name.

        Parameters
        ----------
        name : str
            Promoted input name.
        val : object
            Value to assume for the promoted input.
        units : str or None
            Units to assume for the promoted input.
        src_shape : int or tuple
            Assumed shape of any connected source or higher level promoted input.
        """
        meta = {'prom': name, 'auto': False}
        if val is _UNDEFINED:
            src_shape = shape2tuple(src_shape)
        else:
            if src_shape is not None:
                # make sure value and src_shape are compatible
                val, src_shape = ensure_compatible(name, val, src_shape)
            elif isinstance(val, np.ndarray):
                src_shape = val.shape
            elif isinstance(val, Number):
                src_shape = (1,)
            meta['val'] = val

        if units is not None:
            if not isinstance(units, str):
                raise TypeError('%s: The units argument should be a str or None' % self.msginfo)
            meta['units'] = simplify_unit(units, msginfo=self.msginfo)

        if src_shape is not None:
            meta['src_shape'] = src_shape

        if self._static_mode:
            dct = self._static_group_inputs
        else:
            dct = self._group_inputs

        if name in dct:
            old = dct[name][0]
            overlap = set(old).intersection(meta)
            if overlap:
                issue_warning(f"Setting input defaults for input '{name}' which "
                              f"override previously set defaults for {sorted(overlap)}.",
                              prefix=self.msginfo, category=PromotionWarning)
            old.update(meta)
        else:
            dct[name] = [meta]

    def _get_matvec_scope(self, excl_sub=None):
        """
        Find the input and output variables that are needed for a particular matvec product.

        Parameters
        ----------
        excl_sub : <System>
            A subsystem whose variables should be excluded from the matvec product.

        Returns
        -------
        (set, set)
            Sets of output and input variables.
        """
        if excl_sub is None:
            cache_key = None
        else:
            cache_key = excl_sub.pathname

        try:
            iovars, excl = self._scope_cache[cache_key]

            # Make sure they're the same subsystem instance before returning
            if excl is excl_sub:
                return iovars
        except KeyError:
            pass

        if excl_sub is None:
            # A value of None will be interpreted as 'all outputs'.
            scope_out = None

            # All inputs connected to an output in this system
            scope_in = frozenset(self._conn_global_abs_in2out).intersection(
                self._var_allprocs_abs2meta['input'])

        else:
            # Empty for the excl_sub
            scope_out = frozenset()

            # All inputs connected to an output in this system but not in excl_sub
            # allins is used to filter out discrete variables that might be found in
            # self._conn_global_abs_in2out.
            allins = self._var_allprocs_abs2meta['input']
            exvars = excl_sub._var_allprocs_abs2idx
            scope_in = frozenset(abs_in for abs_in, abs_out in self._conn_global_abs_in2out.items()
                                 if abs_out not in exvars and abs_in in allins)

        # Use the pathname as the dict key instead of the object itself. When
        # the object is used as the key, memory leaks result from multiple
        # calls to setup().
        self._scope_cache[cache_key] = ((scope_out, scope_in), excl_sub)
        return scope_out, scope_in

    def _compute_root_scale_factors(self):
        """
        Compute scale factors for all variables.

        Returns
        -------
        dict
            Mapping of each absolute var name to its corresponding scaling factor tuple.
        """
        # make this a defaultdict to handle the case of access using unconnected inputs
        scale_factors = defaultdict(lambda: {
            'input': (0.0, 1.0),
        })

        for abs_name, meta in self._var_allprocs_abs2meta['output'].items():
            ref0 = meta['ref0']
            res_ref = meta['res_ref']
            a0 = ref0
            a1 = meta['ref'] - ref0
            scale_factors[abs_name] = {
                'output': (a0, a1),
                'residual': (0.0, 1.0 if res_ref is None else res_ref),
            }

        # Input scaling for connected inputs is added here.
        # This is a combined scale factor that includes the scaling of the connected source
        # and the unit conversion between the source output and each target input.
        if self._has_input_scaling:
            abs2meta_in = self._var_abs2meta['input']
            allprocs_meta_out = self._var_allprocs_abs2meta['output']
            for abs_in, abs_out in self._conn_global_abs_in2out.items():
                if abs_in not in abs2meta_in:
                    # we only perform scaling on local, non-discrete arrays, so skip
                    continue

                meta_in = abs2meta_in[abs_in]

                meta_out = allprocs_meta_out[abs_out]
                ref = meta_out['ref']
                ref0 = meta_out['ref0']

                src_indices = meta_in['src_indices']

                if src_indices is not None:
                    if not (np.ndim(ref) == 0 and np.ndim(ref0) == 0):
                        # TODO: if either ref or ref0 are not scalar and the output is
                        # distributed, we need to do a scatter
                        # to obtain the values needed due to global src_indices
                        if meta_out['distributed']:
                            raise RuntimeError("{}: vector scalers with distrib vars "
                                               "not supported yet.".format(self.msginfo))

                        if not src_indices._flat_src:
                            src_indices = _flatten_src_indices(src_indices, meta_in['shape'],
                                                               meta_out['global_shape'],
                                                               meta_out['global_size'])

                        ref = ref[src_indices]
                        ref0 = ref0[src_indices]

                # Compute scaling arrays for inputs using a0 and a1
                # Example:
                #   Let x, x_src, x_tgt be the dimensionless variable,
                #   variable in source units, and variable in target units, resp.
                #   x_src = a0 + a1 x
                #   x_tgt = b0 + b1 x
                #   x_tgt = g(x_src) = d0 + d1 x_src
                #   b0 + b1 x = d0 + d1 a0 + d1 a1 x
                #   b0 = d0 + d1 a0
                #   b0 = g(a0)
                #   b1 = d0 + d1 a1 - d0
                #   b1 = g(a1) - g(0)

                units_in = meta_in['units']
                units_out = meta_out['units']

                if units_in is None or units_out is None or units_in == units_out:
                    a0 = ref0
                    a1 = ref - ref0

                    # No unit conversion, only scaling. Just send the scale factors.
                    scale_factors[abs_in] = {
                        'input': (a0, a1),
                    }

                else:
                    factor, offset = unit_conversion(units_out, units_in)
                    a0 = ref0
                    a1 = ref - ref0

                    # Send both unit scaling and solver scaling. Linear input vectors need to
                    # treat them differently in reverse mode.
                    scale_factors[abs_in] = {
                        'input': (a0, a1, factor, offset),
                    }

                    # For adder allocation check.
                    a0 = (ref0 + offset) * factor

                # Check whether we need to allocate an adder for the input vector.
                if np.any(np.asarray(a0)):
                    self._has_input_adder = True

        return scale_factors

    def _configure(self):
        """
        Configure our model recursively to assign any children settings.

        Highest system's settings take precedence.
        """
        # reset group_inputs back to what it was just after self.setup() in case _configure
        # is called multiple times.
        self._group_inputs = self._pre_config_group_inputs.copy()
        for n, lst in self._group_inputs.items():
            self._group_inputs[n] = lst.copy()

        self.matrix_free = False
        for subsys in self._sorted_sys_iter():
            subsys._configure()
            subsys._setup_var_data()

            self._has_guess |= subsys._has_guess
            self._has_bounds |= subsys._has_bounds
            self.matrix_free |= subsys.matrix_free

        self._problem_meta['setup_status'] = _SetupStatus.POST_CONFIGURE
        self.configure()

        # if our configure() has added or promoted any variables, we have to call
        # _setup_var_data again on any modified systems and their ancestors (only those that
        # are our descendents).
        self._problem_meta['config_info']._update_modified_systems(self)

    def _reset_setup_vars(self):
        """
        Reset all the stuff that gets initialized in setup.
        """
        super()._reset_setup_vars()
        self._relevance_graph = None
        self._setup_procs_finished = False

    def _setup_procs(self, pathname, comm, mode, prob_meta):
        """
        Execute first phase of the setup process.

        Distribute processors, assign pathnames, and call setup on the group. This method recurses
        downward through the model.

        Parameters
        ----------
        pathname : str
            Global name of the system, including the path.
        comm : MPI.Comm or <FakeComm>
            MPI communicator object.
        mode : str
            Derivatives calculation mode, 'fwd' for forward, and 'rev' for
            reverse (adjoint). Default is 'rev'.
        prob_meta : dict
            Problem level metadata.
        """
        super()._setup_procs(pathname, comm, mode, prob_meta)

        nproc = comm.size

        if self._num_par_fd > 1:
            info = self._coloring_info
            if comm.size > 1:
                # if approx_totals has been declared, or there is an approx coloring, setup par FD
                if self._owns_approx_jac or info['dynamic'] or info['static'] is not None:
                    comm = self._setup_par_fd_procs(comm)
                else:
                    msg = "%s: num_par_fd = %d but FD is not active." % (self.msginfo,
                                                                         self._num_par_fd)
                    raise RuntimeError(msg)
            elif not MPI:
                msg = f"MPI is not active but num_par_fd = {self._num_par_fd}. No parallel " \
                      f"finite difference will be performed."
                issue_warning(msg, prefix=self.msginfo, category=MPIWarning)

        self.comm = comm

        self._subsystems_allprocs = self._static_subsystems_allprocs.copy()
        self._manual_connections = self._static_manual_connections.copy()
        self._group_inputs = self._static_group_inputs.copy()
        # copy doesn't copy the internal list so we have to do it manually (we don't want
        # a full deepcopy either because we want the internal metadata dicts to be shared)
        for n, lst in self._group_inputs.items():
            self._group_inputs[n] = lst.copy()

        # Call setup function for this group.
        self.setup()
        self._setup_check()

        # need to save these because _setup_var_data can be called multiple times
        # during the config process and we don't want to wipe out any group_inputs
        # that were added during self.setup()
        self._pre_config_group_inputs = self._group_inputs.copy()
        for n, lst in self._pre_config_group_inputs.items():
            self._pre_config_group_inputs[n] = lst.copy()

        if MPI:

            allsubs = list(self._subsystems_allprocs.values())
            proc_info = [self._proc_info[s.name] for s, _ in allsubs]

            # Call the load balancing algorithm
            try:
                sub_inds, sub_comm = self._mpi_proc_allocator(proc_info, len(allsubs), comm)
            except ProcAllocationError as err:
                if err.sub_inds is None:
                    raise RuntimeError("%s: %s" % (self.msginfo, err.msg))
                else:
                    raise RuntimeError("%s: MPI process allocation failed: %s for the following "
                                       "subsystems: %s" %
                                       (self.msginfo, err.msg,
                                        [allsubs[i].system.name for i in err.sub_inds]))

            self._subsystems_myproc = [allsubs[ind].system for ind in sub_inds]

            # Define local subsystems
            if (self._mpi_proc_allocator.parallel and
                    not (np.sum([minp for minp, _, _, _ in proc_info]) <= comm.size)):
                # reorder the subsystems_allprocs based on which procs they live on. If we don't
                # do this, we can get ordering mismatches in some of our data structures.
                new_allsubs = {}
                seen = set()
                gathered = self.comm.allgather(sub_inds)
                for inds in gathered:
                    for ind in inds:
                        if ind not in seen:
                            sinfo = allsubs[ind]
                            sinfo.index = len(new_allsubs)
                            new_allsubs[sinfo.system.name] = sinfo
                            seen.add(ind)
                self._subsystems_allprocs = new_allsubs
        else:
            sub_comm = comm
            self._subsystems_myproc = [s for s, _ in self._subsystems_allprocs.values()]

        # need to set pathname correctly even for non-local subsystems
        for s, _ in self._subsystems_allprocs.values():
            s.pathname = '.'.join((self.pathname, s.name)) if self.pathname else s.name

        # Perform recursion
        for subsys in self._subsystems_myproc:
            subsys._setup_procs(subsys.pathname, sub_comm, mode, prob_meta)

        # build a list of local subgroups to speed up later loops
        self._subgroups_myproc = [s for s in self._subsystems_myproc if isinstance(s, Group)]
        if prob_meta['allow_post_setup_reorder']:
            self._subgroups_myproc.sort(key=lambda x: x.name)

        if nproc > 1 and self._mpi_proc_allocator.parallel:
            self._problem_meta['parallel_groups'].append(self.pathname)

            allpars = self.comm.allgather(self._problem_meta['parallel_groups'])
            full = set()
            for p in allpars:
                full.update(p)
            self._problem_meta['parallel_groups'] = sorted(full)

        if self._problem_meta['parallel_groups']:
            prefix = self.pathname + '.' if self.pathname else ''
            for par in self._problem_meta['parallel_groups']:
                if par.startswith(prefix) and par != prefix:
                    self._contains_parallel_group = True
                    break

        self._setup_procs_finished = True

    def _configure_check(self):
        """
        Do any error checking on i/o and connections.
        """
        for subsys in self._subsystems_myproc:
            subsys._configure_check()

        super()._configure_check()

    def _list_states(self):
        """
        Return list of all local states at and below this system.

        Returns
        -------
        list
            List of all states.
        """
        states = []
        for subsys in self._sorted_sys_iter():
            states.extend(subsys._list_states())

        return sorted(states)

    def _list_states_allprocs(self):
        """
        Return list of all states at and below this system across all procs.

        Returns
        -------
        list
            List of all states.
        """
        if MPI and self.comm.size > 1:
            all_states = set()
            byproc = self.comm.allgather(self._list_states())
            for proc_states in byproc:
                all_states.update(proc_states)
            return sorted(all_states)
        else:
            return self._list_states()

    def _setup(self, comm, mode, prob_meta):
        """
        Perform setup for this system and its descendant systems.

        This is only called on the top-level model.

        Parameters
        ----------
        comm : MPI.Comm or <FakeComm> or None
            The global communicator.
        mode : str
            Derivative direction, either 'fwd', or 'rev', or 'auto'
        prob_meta : dict
            Problem level metadata dictionary.
        """
        # save a ref to the problem level options.
        self._problem_meta = prob_meta
        self._initial_condition_cache = {}

        # reset any coloring if a Coloring object was not set explicitly
        if self._coloring_info['dynamic'] or self._coloring_info['static'] is not None:
            self._coloring_info['coloring'] = None

        self.pathname = ''
        self.comm = comm
        self._mode = mode

        # Besides setting up the processors, this method also builds the model hierarchy.
        self._setup_procs(self.pathname, comm, mode, self._problem_meta)

        prob_meta['config_info'] = _ConfigInfo()

        try:
            # Recurse model from the bottom to the top for configuring.
            self._configure()
        finally:
            prob_meta['config_info'] = None
            prob_meta['setup_status'] = _SetupStatus.POST_CONFIGURE

        self._configure_check()

        self._setup_var_data()

        # have to do this again because we are passed the point in
        # _setup_var_data when this happens
        self._has_output_scaling = False
        self._has_output_adder = False
        self._has_resid_scaling = False
        self._has_bounds = False

        for subsys in self.system_iter(include_self=True, recurse=True):
            subsys._apply_output_solver_options()

            self._has_output_scaling |= subsys._has_output_scaling
            self._has_output_adder |= subsys._has_output_adder
            self._has_resid_scaling |= subsys._has_resid_scaling
            self._has_bounds |= subsys._has_bounds

        # promoted names must be known to determine implicit connections so this must be
        # called after _setup_var_data, and _setup_var_data will have to be partially redone
        # after auto_ivcs have been added, but auto_ivcs can't be added until after we know all of
        # the connections.
        self._setup_global_connections()
        self._setup_dynamic_shapes()

        self._top_level_post_connections(mode)

        self._setup_var_sizes()

        self._top_level_post_sizes()

        # determine which connections are managed by which group, and check validity of connections
        self._setup_connections()

    def _init_relevance(self, mode):
        """
        Create the relevance dictionary.

        This is only called on the top level System.

        Parameters
        ----------
        mode : str
            Derivative direction, either 'fwd' or 'rev'.

        Returns
        -------
        dict
            The relevance dictionary.
        """
        abs_desvars = self.get_design_vars(recurse=True, get_sizes=False, use_prom_ivc=False)
        abs_responses = self.get_responses(recurse=True, get_sizes=False, use_prom_ivc=False)
        self._abs_desvars = set(_src_name_iter(abs_desvars))
        self._abs_responses = set(_src_name_iter(abs_responses))
        assert self.pathname == '', "Relevance can only be initialized on the top level System."

        if self._use_derivatives:
            return self.get_relevant_vars(abs_desvars,
                                          self._check_alias_overlaps(abs_responses), mode)

        return {'@all': ({'input': ContainsAll(), 'output': ContainsAll()}, ContainsAll())}

    def get_relevance_graph(self, desvars, responses):
        """
        Return a graph of the relevance between desvars and responses.

        Parameters
        ----------
        desvars : dict
            Dictionary of design variable metadata.
        responses : dict
            Dictionary of response variable metadata.

        Returns
        -------
        DiGraph
            Graph of the relevance between desvars and responses.
        """
        if self._relevance_graph is not None:
            return self._relevance_graph

        conns = self._conn_global_abs_in2out
        graph = get_hybrid_graph(conns)

        dvs = set(meta2src_iter(desvars.values()))
        resps = set(meta2src_iter(responses.values()))

        # now add design vars and responses to the graph
        for dv in dvs:
            if dv not in graph:
                graph.add_node(dv, type_='out')
                graph.add_edge(dv.rpartition('.')[0], dv)

        for res in resps:
            if res not in graph:
                graph.add_node(res, type_='out')
                graph.add_edge(res.rpartition('.')[0], res)

        # figure out if we can remove any edges based on zero partials we find
        # in components.  By default all component connected outputs
        # are also connected to all connected inputs from the same component.
        missing_partials = {}
        self._get_missing_partials(missing_partials)
        missing_responses = set()
        for pathname, missing in missing_partials.items():
            outputs = [n for _, n in graph.out_edges(pathname)]
            inputs = [n for n, _ in graph.in_edges(pathname)]
            graph.remove_node(pathname)

            for output in outputs:
                found = False
                for inp in inputs:
                    if (output, inp) not in missing:
                        graph.add_edge(inp, output)
                        found = True

                if not found and output in resps:
                    missing_responses.add(output)

        if missing_responses:
            msg = (f"Constraints or objectives [{', '.join(sorted(missing_responses))}] cannot"
                   " be impacted by the design variables of the problem because no partials "
                   "were defined for them in their parent component(s).")
            if self._problem_meta['singular_jac_behavior'] == 'error':
                raise RuntimeError(msg)
            else:
                issue_warning(msg, category=DerivativesWarning)

        self._relevance_graph = graph
        return graph

    def get_relevant_vars(self, desvars, responses, mode):
        """
        Find all relevant vars between desvars and responses.

        Both vars are assumed to be outputs (either design vars or responses).

        Parameters
        ----------
        desvars : dict
            Dictionary of design variable metadata.
        responses : dict
            Dictionary of response variable metadata.
        mode : str
            Direction of derivatives, either 'fwd' or 'rev'.

        Returns
        -------
        dict
            Dict of ({'outputs': dep_outputs, 'inputs': dep_inputs}, dep_systems)
            keyed by design vars and responses.
        """
        graph = self.get_relevance_graph(desvars, responses)
        nodes = graph.nodes
        grev = graph.reverse(copy=False)
        rescache = {}
        pd_dv_locs = {}  # local nodes dependent on a par deriv desvar
        pd_res_locs = {}  # local nodes dependent on a par deriv response
        pd_common = defaultdict(dict)
        # for each par deriv color, keep list of all local dep nodes for each var
        pd_err_chk = defaultdict(dict)

        relevant = defaultdict(dict)

        for dvmeta in desvars.values():
            desvar = dvmeta['source']
            dvset = set(self.all_connected_nodes(graph, desvar))
            parallel_deriv_color = dvmeta['parallel_deriv_color']
            if parallel_deriv_color:
                pd_dv_locs[desvar] = set(self.all_connected_nodes(graph, desvar, local=True))
                pd_err_chk[parallel_deriv_color][desvar] = pd_dv_locs[desvar]

            for resmeta in responses.values():
                response = resmeta['source']
                if response not in rescache:
                    rescache[response] = set(self.all_connected_nodes(grev, response))
                    parallel_deriv_color = resmeta['parallel_deriv_color']
                    if parallel_deriv_color:
                        pd_res_locs[response] = set(self.all_connected_nodes(grev, response,
                                                                             local=True))
                        pd_err_chk[parallel_deriv_color][response] = pd_res_locs[response]

                common = dvset.intersection(rescache[response])

                if common:
                    if desvar in pd_dv_locs and pd_dv_locs[desvar]:
                        pd_common[desvar][response] = \
                            pd_dv_locs[desvar].intersection(rescache[response])
                    elif response in pd_res_locs and pd_res_locs[response]:
                        pd_common[response][desvar] = pd_res_locs[response].intersection(dvset)

                    input_deps = set()
                    output_deps = set()
                    sys_deps = set()
                    for node in common:
                        if 'type_' in nodes[node]:
                            typ = nodes[node]['type_']
                            if typ == 'in':  # input var
                                input_deps.add(node)
                            else:  # output var
                                output_deps.add(node)
                            system = node.rpartition('.')[0]
                            if system not in sys_deps:
                                sys_deps.update(all_ancestors(system))

                elif desvar == response:
                    input_deps = set()
                    output_deps = set([response])
                    sys_deps = set(all_ancestors(desvar.rpartition('.')[0]))

                else:
                    continue

                if mode != 'rev':  # fwd or auto
                    relevant[desvar][response] = ({'input': input_deps,
                                                   'output': output_deps}, sys_deps)
                if mode != 'fwd':  # rev or auto
                    relevant[response][desvar] = ({'input': input_deps,
                                                   'output': output_deps}, sys_deps)

                sys_deps.add('')  # top level Group is always relevant

        rescache = None

        if pd_dv_locs or pd_res_locs:
            # check to make sure we don't have any overlapping dependencies between vars of the
            # same color
            vtype = 'design variable' if mode == 'fwd' else 'response'
            err = (None, None)
            for pdcolor, dct in pd_err_chk.items():
                seen = set()
                for vname, nodes in dct.items():
                    if seen.intersection(nodes):
                        err = (vname, pdcolor)
                        break
                    seen.update(nodes)

            all_errs = self.comm.allgather(err)
            for n, color in all_errs:
                if n is not None:
                    raise RuntimeError(f"{self.msginfo}: {vtype} '{n}' has overlapping dependencies"
                                       f" on the same rank with other {vtype}s in "
                                       f"parallel_deriv_color '{color}'.")

            # we have some parallel deriv colors, so update relevance entries to throw out
            # any dependencies that aren't on the same rank.
            if pd_common:
                for inp, sub in relevant.items():
                    for out, tup in sub.items():
                        meta = tup[0]
                        if inp in pd_common:
                            meta['input'] = meta['input'].intersection(pd_common[inp][out])
                            meta['output'] = meta['output'].intersection(pd_common[inp][out])
                            if out not in meta['output']:
                                meta['input'] = set()
                                meta['output'] = set()

        voi_lists = []
        if mode != 'rev':
            voi_lists.append((desvars.values(), responses.values()))
        if mode != 'fwd':
            voi_lists.append((responses.values(), desvars.values()))

        # now calculate dependencies between each VOI and all other VOIs of the
        # other type, e.g for each input VOI wrt all output VOIs.  This is only
        # done for design vars in fwd mode or responses in rev mode. In auto mode,
        # we combine the results for fwd and rev modes.
        for inputs_meta, outputs_meta in voi_lists:
            for inpmeta in inputs_meta:
                inp = inpmeta['source']
                relinp = relevant[inp]
                if relinp:
                    if '@all' in relinp:
                        dct, total_systems = relinp['@all']
                        total_inps = dct['input']
                        total_outs = dct['output']
                    else:
                        total_inps = set()
                        total_outs = set()
                        total_systems = set()

                    for outmeta in outputs_meta:
                        out = outmeta['source']
                        if out in relinp:
                            dct, systems = relinp[out]
                            total_inps.update(dct['input'])
                            total_outs.update(dct['output'])
                            total_systems.update(systems)

                    relinp['@all'] = ({'input': total_inps, 'output': total_outs},
                                      total_systems)
                else:
                    relinp['@all'] = ({'input': set(), 'output': set()}, set())

        return relevant

    def all_connected_nodes(self, graph, start, local=False):
        """
        Yield all downstream nodes starting at the given node.

        Parameters
        ----------
        graph : network.DiGraph
            Graph being traversed.
        start : hashable object
            Identifier of the starting node.
        local : bool
            If True and a non-local node is encountered in the traversal, the traversal
            ends on that branch.

        Yields
        ------
        str
            Each node found when traversal starts at start.
        """
        if local:
            abs2meta_in = self._var_abs2meta['input']
            abs2meta_out = self._var_abs2meta['output']
            all_abs2meta_in = self._var_allprocs_abs2meta['input']
            all_abs2meta_out = self._var_allprocs_abs2meta['output']

            def is_local(name):
                return (name in abs2meta_in or name in abs2meta_out or
                        (name not in all_abs2meta_in and name not in all_abs2meta_out))

        if not local or is_local(start):
            stack = [start]
            visited = set(stack)
            yield start
        else:
            return

        while stack:
            src = stack.pop()
            for tgt in graph[src]:
                if not local or is_local(tgt):
                    yield tgt
                else:
                    continue
                if tgt not in visited:
                    visited.add(tgt)
                    stack.append(tgt)

    def _check_alias_overlaps(self, responses):
        # If you have response aliases, check for overlapping indices.  Also adds aliased
        # sources to responses if they're not already there so relevance will work properly.
        aliases = set()
        aliased_srcs = {}
        to_add = {}
        discrete = self._var_allprocs_discrete

        # group all aliases by source so we can compute overlaps for each source individually
        for name, meta in responses.items():
            if meta['alias'] and not (name in discrete['input'] or name in discrete['output']):
                aliases.add(name)  # name is the same as meta['alias'] here
                src = meta['source']
                if src in aliased_srcs:
                    aliased_srcs[src].append(meta)
                else:
                    aliased_srcs[src] = [meta]

                    if src in responses:
                        # source itself is also a constraint, so need to know indices
                        aliased_srcs[src].append(responses[src])
                    else:
                        # If an alias is in responses, but the src isn't, then we need to
                        # make sure the src is present for the relevance calculation.
                        # This is allowed here because this responses dict is not used beyond
                        # the relevance calculation.
                        to_add[src] = meta

        for src, metalist in aliased_srcs.items():
            if len(metalist) == 1:
                continue

            size = self._var_allprocs_abs2meta['output'][src]['global_size']
            shape = self._var_allprocs_abs2meta['output'][src]['global_shape']
            mat = np.zeros(size, dtype=np.ushort)

            for meta in metalist:
                indices = meta['indices']
                if indices is None:
                    mat[:] += 1
                else:
                    indices.set_src_shape(shape)
                    mat[indices.flat()] += 1

            if np.any(mat > 1):
                matching_aliases = sorted(m['alias'] for m in metalist if m['alias'])
                raise RuntimeError(f"{self.msginfo}: Indices for aliases {matching_aliases} are "
                                   f"overlapping constraint/objective '{src}'.")

        if aliases:
            # now remove alias entries from the response dict because we don't need them in the
            # relevance calculation. This response dict is used only for relevance and is *not*
            # used by the driver.
            responses.update(to_add)
            responses = {r: meta for r, meta in responses.items() if r not in aliases}

        return responses

    def _get_var_offsets(self):
        """
        Compute global offsets for variables.

        Returns
        -------
        dict
            Arrays of global offsets keyed by vec_name and deriv direction.
        """
        if self._var_offsets is None:
            offsets = self._var_offsets = {}
            for type_ in ['input', 'output']:
                vsizes = self._var_sizes[type_]
                if vsizes.size > 0:
                    csum = np.empty(vsizes.size, dtype=INT_DTYPE)
                    csum[0] = 0
                    csum[1:] = np.cumsum(vsizes)[:-1]
                    offsets[type_] = csum.reshape(vsizes.shape)
                else:
                    offsets[type_] = np.zeros(0, dtype=INT_DTYPE).reshape((1, 0))

        return self._var_offsets

    def _get_jac_col_scatter(self):
        """
        Return source and target indices for a scatter from the output vector to a jacobian column.

        If the transfer involves remote or distributed variables, the indices will be global.
        Otherwise they will be converted to local.

        Returns
        -------
        ndarray
            Source indices.
        ndarray
            Target indices.
        int
            Size of jacobian column.
        bool
            True if remote or distributed vars are present.
        """
        myrank = self.comm.rank
        nranks = self.comm.size
        owns = self._owning_rank
        abs2idx = self._var_allprocs_abs2idx
        abs2meta = self._var_abs2meta['output']
        sizes = self._var_sizes['output']
        global_offsets = self._get_var_offsets()['output']
        oflist = list(self._jac_of_iter())
        tsize = oflist[-1][2]
        toffset = myrank * tsize
        has_dist_data = False

        sinds = []
        tinds = []

        for name, tstart, tend, jinds, dist_sizes in oflist:
            vind = abs2idx[name]
            if dist_sizes is None:
                if name in abs2meta:
                    owner = myrank
                else:
                    owner = owns[name]
                    has_dist_data |= nranks > 1

                voff = global_offsets[owner, vind]
                if jinds is _full_slice:
                    vsize = sizes[owner, vind]
                    sinds.append(range(voff, voff + vsize))
                else:
                    sinds.append(jinds + voff)
                tinds.append(range(tstart + toffset, tend + toffset))
                assert len(sinds[-1]) == len(tinds[-1])
            else:  # 'name' refers to a distributed variable
                has_dist_data |= nranks > 1
                dtstart = dtend = tstart
                dsstart = dsend = 0
                for rnk, sz in enumerate(dist_sizes):
                    dsend += sz
                    if sz > 0:
                        voff = global_offsets[rnk, vind]
                        if jinds is _full_slice:
                            dtend += sz
                            sinds.append(range(voff, voff + sz))
                            tinds.append(range(toffset + dtstart, toffset + dtend))
                        elif jinds.size > 0:  # jinds is a flat array
                            subinds = jinds[jinds >= dsstart]
                            subinds = subinds[subinds < dsend]
                            if subinds.size > 0:
                                dtend += subinds.size
                                sinds.append(subinds + (voff - dsstart))
                                tinds.append(range(toffset + dtstart, toffset + dtend))
                        dtstart = dtend
                    dsstart = dsend
                assert (len(sinds) == 0 and len(tinds) == 0) or len(sinds[-1]) == len(tinds[-1])

        sarr = np.array(list(chain(*sinds)), dtype=INT_DTYPE)
        tarr = np.array(list(chain(*tinds)), dtype=INT_DTYPE)

        if nranks > 1:
            # do an allreduce to see if any procs have distrib/remote vars
            has_dist_data = bool(self.comm.allreduce(int(has_dist_data)))

        if not has_dist_data:
            # convert global indices back to local so we can use them to transfer between two
            # local arrays
            sysoffset = np.sum(sizes[:myrank, :])
            sarr -= sysoffset
            tarr -= toffset

        return sarr, tarr, tsize, has_dist_data

    def _final_setup(self, comm, mode):
        """
        Perform final setup for this system and its descendant systems.

        This part of setup is called automatically at the start of run_model or run_driver.

        Parameters
        ----------
        comm : MPI.Comm or <FakeComm> or None
            The global communicator.
        mode : str
            Derivative direction, either 'fwd', 'rev', or 'auto'.
        """
        if self._use_derivatives:
            # must call this before vector setup because it determines if we need to alloc commplex
            self._setup_partials()

        self._problem_meta['relevant'] = self._init_relevance(mode)

        self._setup_vectors(self._get_root_vectors())

        # Transfers do not require recursion, but they have to be set up after the vector setup.
        self._setup_transfers()

        # Same situation with solvers, partials, and Jacobians.
        # If we're updating, we just need to re-run setup on these, but no recursion necessary.
        self._setup_solvers()
        self._setup_solver_print()
        if self._use_derivatives:
            self._setup_jacobians()

        self._setup_recording()

        self.set_initial_values()

    def set_initial_values(self):
        """
        Set all input and output variables to their declared initial values.
        """
        for abs_name, meta in self._var_abs2meta['input'].items():
            self._inputs.set_var(abs_name, meta['val'])

        for abs_name, meta in self._var_abs2meta['output'].items():
            self._outputs.set_var(abs_name, meta['val'])

    def _get_root_vectors(self):
        """
        Get the root vectors for the nonlinear and linear vectors for the model.

        Returns
        -------
        dict of dict of Vector
            Root vectors: first key is 'input', 'output', or 'residual'; second key is vec_name.
        """
        # save root vecs as an attribute so that we can reuse the nonlinear scaling vecs in the
        # linear root vec
        self._root_vecs = root_vectors = {'input': {}, 'output': {}, 'residual': {}}

        force_alloc_complex = self._problem_meta['force_alloc_complex']

        # Check for complex step to set vectors up appropriately.
        # If any subsystem needs complex step, then we need to allocate it everywhere.
        nl_alloc_complex = force_alloc_complex
        if not nl_alloc_complex:
            for sub in self.system_iter(include_self=True, recurse=True):
                nl_alloc_complex |= 'cs' in sub._approx_schemes
                if nl_alloc_complex:
                    break

        # Linear vectors allocated complex only if subsolvers require derivatives.
        if nl_alloc_complex and self._use_derivatives:
            from openmdao.error_checking.check_config import check_allocate_complex_ln
            ln_alloc_complex = check_allocate_complex_ln(self, force_alloc_complex)
        else:
            ln_alloc_complex = False

        if self._has_input_scaling or self._has_output_scaling or self._has_resid_scaling:
            self._scale_factors = self._compute_root_scale_factors()
        else:
            self._scale_factors = None

        if self._vector_class is None:
            self._vector_class = self._local_vector_class

        vectypes = ('nonlinear', 'linear') if self._use_derivatives else ('nonlinear',)

        for vec_name in vectypes:
            if vec_name == 'nonlinear':
                alloc_complex = nl_alloc_complex
            else:
                alloc_complex = ln_alloc_complex

            for key in ['input', 'output', 'residual']:
                root_vectors[key][vec_name] = self._vector_class(vec_name, key, self,
                                                                 alloc_complex=alloc_complex)

        if self._use_derivatives:
            root_vectors['input']['linear']._scaling_nl_vec = \
                root_vectors['input']['nonlinear']._scaling

        return root_vectors

    def _get_all_promotes(self):
        """
        Create the top level mapping of all promoted names to absolute names for all local systems.

        This includes all buried promoted names.

        Returns
        -------
        dict
            Mapping of all promoted names to absolute names.
        """
        iotypes = ('input', 'output')
        if self.comm.size > 1:
            prom2abs = {'input': defaultdict(set), 'output': defaultdict(set)}
            rem_prom2abs = {'input': defaultdict(set), 'output': defaultdict(set)}
            myrank = self.comm.rank
            vars_to_gather = self._vars_to_gather

            for s in self.system_iter(recurse=True, include_self=True):
                prefix = s.pathname + '.' if s.pathname else ''
                for typ in iotypes:
                    # use abs2prom to determine locality since prom2abs is for allprocs
                    sys_abs2prom = s._var_abs2prom[typ]
                    t_remprom2abs = rem_prom2abs[typ]
                    t_prom2abs = prom2abs[typ]
                    for prom, alist in s._var_allprocs_prom2abs_list[typ].items():
                        abs_names = [n for n in alist if n in sys_abs2prom]
                        t_prom2abs[prefix + prom].update(abs_names)
                        t_remprom2abs[prefix + prom].update(n for n in abs_names
                                                            if n in vars_to_gather
                                                            and vars_to_gather[n] == myrank)

            all_proms = self.comm.gather(rem_prom2abs, root=0)
            if myrank == 0:
                for typ in iotypes:
                    t_prom2abs = prom2abs[typ]
                    for rankproms in all_proms:
                        for prom, absnames in rankproms[typ].items():
                            t_prom2abs[prom].update(absnames)

                    for prom, absnames in t_prom2abs.items():
                        t_prom2abs[prom] = sorted(absnames)  # sort to keep order same on all procs

                self.comm.bcast(prom2abs, root=0)
            else:
                prom2abs = self.comm.bcast(None, root=0)
        else:  # serial
            prom2abs = {'input': defaultdict(list), 'output': defaultdict(list)}
            for s in self.system_iter(recurse=True, include_self=True):
                prefix = s.pathname + '.' if s.pathname else ''
                for typ in iotypes:
                    t_prom2abs = prom2abs[typ]
                    for prom, abslist in s._var_allprocs_prom2abs_list[typ].items():
                        t_prom2abs[prefix + prom] = abslist

        return prom2abs

    def _top_level_post_connections(self, mode):
        # this is called on the top level group after all connections are known
        self._problem_meta['vars_to_gather'] = self._vars_to_gather
        self._problem_meta['prom2abs'] = self._get_all_promotes()

        self._resolve_group_input_defaults()
        self._setup_auto_ivcs(mode)
        self._check_prom_masking()
        self._check_order()

    def _check_prom_masking(self):
        """
        Raise exception if any promoted variable name masks an absolute variable name.

        Only called on the top level group.
        """
        prom2abs_in = self._var_allprocs_prom2abs_list['input']
        prom2abs_out = self._var_allprocs_prom2abs_list['output']
        abs2meta = self._var_allprocs_abs2meta

        for absname in chain(abs2meta['input'], abs2meta['output']):
            if absname in prom2abs_in:
                for name in prom2abs_in[absname]:
                    if name != absname:
                        raise RuntimeError(f"{self.msginfo}: Absolute variable name '{absname}'"
                                           " is masked by a matching promoted name. Try"
                                           " promoting to a different name. This can be caused"
                                           " by promoting '*' at group level or promoting using"
                                           " dotted names.")
            elif absname in prom2abs_out:
                if absname != prom2abs_out[absname][0]:
                    raise RuntimeError(f"{self.msginfo}: Absolute variable name '{absname}' is"
                                       " masked by a matching promoted name. Try"
                                       " promoting to a different name. This can be caused"
                                       " by promoting '*' at group level or promoting using"
                                       " dotted names.")

    def _check_order(self, reorder=True, recurse=True, out_of_order=None):
        """
        Check if auto ordering is needed, optionally reordering subsystems if appropriate.

        Parameters
        ----------
        reorder : bool
            If True, reorder the subsystems based on the computed order.  Otherwise
            just return the out-of-order connections.
        recurse : bool
            If True, call this method on all subgroups.
        out_of_order : dict or None
            Lists of out-of-order connections keyed by group pathname. Out of order connections
            are keyed by target system name and have values that are lists of source system names.
            If incoming value of out_of_order is None, then a new dict is created and returned.

        Returns
        -------
        dict
            Lists of out-of-order connections keyed by group pathname.
        """
        if out_of_order is None:
            out_of_order = {}

        if self.options['auto_order'] or not reorder:
            G = self.compute_sys_graph()
            orders = {name: i for i, name in enumerate(self._subsystems_allprocs)}
            strongcomps, new_out_of_order = get_out_of_order_nodes(G, orders)

            if new_out_of_order:
                # group targets with all of their sources
                tgts = {}
                for u, v in new_out_of_order:
                    if v not in tgts:
                        tgts[v] = []
                    tgts[v].append(u)

                for t in tgts:
                    tgts[t] = sorted(tgts[t])

                out_of_order[self.pathname] = tgts
                if reorder:
                    self._set_auto_order(strongcomps, orders)

        if recurse:
            for s in self._subgroups_myproc:
                s._check_order(reorder, recurse, out_of_order)

        return out_of_order

    def _set_auto_order(self, strongcomps, orders):
        """
        Set the order of the subsystems based on the dependency graph.

        Parameters
        ----------
        strongcomps : list of list of str
            List of sets of subsystem names. Each list contains subsystems that are strongly
            connected.  Sets containing 2 or more subsystems indicate a cycle.
        orders : dict
            Dictionary mapping subsystem names to their index in the current ordering.
        """
        new_order = []
        for strongcomp in strongcomps:
            if len(strongcomp) > 1:
                # never change the internal order in a cycle
                order_list = [(name, orders[name]) for name in strongcomp]
                new_order.extend([name for name, _ in sorted(order_list, key=lambda x: x[1])])
            else:
                for s in strongcomp:
                    new_order.append(s)

        if self._problem_meta['allow_post_setup_reorder']:
            self.set_order(new_order)
        else:
            issue_warning(f"{self.msginfo}: A new execution order {new_order} is recommended, but "
                          "auto ordering has been disabled because the Problem option "
                          "'allow_post_setup_reorder' is False. It is recommended to either set "
                          "`allow_post_setup_reorder` to True or to manually set the execution "
                          "order to the recommended order using `set_order`.")

    def _top_level_post_sizes(self):
        # this runs after the variable sizes are known
        self._setup_global_shapes()

        self._resolve_ambiguous_input_meta()

        all_abs2meta_out = self._var_allprocs_abs2meta['output']
        conns = self._conn_global_abs_in2out

        self._resolve_src_indices()

        if self.comm.size > 1:
            abs2idx = self._var_allprocs_abs2idx
            all_abs2meta = self._var_allprocs_abs2meta
            all_abs2meta_in = all_abs2meta['input']

            # the code below is to handle the case where src_indices were not specified
            # for a distributed input or an input connected to a distributed auto_ivc
            # output. This update can't happen until sizes are known.
            dist_ins = (n for n, m in all_abs2meta_in.items() if m['distributed'] or
                        (conns[n].startswith('_auto_ivc.') and
                         all_abs2meta_out[conns[n]]['distributed']))
            dcomp_names = set(d.rpartition('.')[0] for d in dist_ins)
            if dcomp_names:
                added_src_inds = []
                for comp in self.system_iter(recurse=True, typ=Component):
                    if comp.pathname in dcomp_names:
                        added_src_inds.extend(
                            comp._update_dist_src_indices(conns, all_abs2meta, abs2idx,
                                                          self._var_sizes))

                updated = set()
                for alist in self.comm.allgather(added_src_inds):
                    updated.update(alist)

                for a in updated:
                    all_abs2meta_in[a]['has_src_indices'] = True

        abs2meta_in = self._var_abs2meta['input']
        allprocs_abs2meta_in = self._var_allprocs_abs2meta['input']
        allprocs_abs2meta_out = self._var_allprocs_abs2meta['output']

        if self.comm.size > 1:
            for abs_in, abs_out in sorted(conns.items()):
                if abs_out not in allprocs_abs2meta_out:
                    continue  # discrete var

                in_dist = allprocs_abs2meta_in[abs_in]['distributed']
                out_dist = allprocs_abs2meta_out[abs_out]['distributed']

                # check that src_indices match for dist->serial connection
                # FIXME: this transfers src_indices from all ranks to the owning rank so we could
                # run into memory issues if src_indices are large.  Maybe try something like
                # computing a hash in each rank and comparing those?
                if out_dist and not in_dist:
                    # all non-distributed inputs must have src_indices if they connect to a
                    # distributed output.
                    owner = self._owning_rank[abs_in]
                    if abs_in in abs2meta_in:  # input is local
                        src_inds = abs2meta_in[abs_in]['src_indices']
                        if src_inds is not None:
                            shaped = src_inds.shaped_instance()
                            if shaped is None:
                                self._collect_error(f"For connection from '{abs_out}' to '{abs_in}'"
                                                    f", src_indices {src_inds} have no source "
                                                    "shape.", ident=(abs_out, abs_in))
                                continue
                            else:
                                src_inds = shaped
                    else:
                        src_inds = None
                    if self.comm.rank == owner:
                        baseline = None
                        err = 0
                        for sinds in self.comm.gather(src_inds, root=owner):
                            if sinds is not None:
                                if baseline is None:
                                    baseline = sinds.as_array()
                                else:
                                    if not np.all(sinds.as_array() == baseline):
                                        err = 1
                                        break
                        if baseline is None:  # no src_indices were set
                            err = -1
                        self.comm.bcast(err, root=owner)
                    else:
                        self.comm.gather(src_inds, root=owner)
                        err = self.comm.bcast(None, root=owner)
                    if err == 1:
                        self._collect_error(f"{self.msginfo}: Can't connect distributed output "
                                            f"'{abs_out}' to non-distributed input '{abs_in}' "
                                            "because src_indices differ on different ranks.",
                                            ident=(abs_out, abs_in))
                    elif err == -1:
                        self._collect_error(f"{self.msginfo}: Can't connect distributed output "
                                            f"'{abs_out}' to non-distributed input '{abs_in}' "
                                            "without specifying src_indices.",
                                            ident=(abs_out, abs_in))

    @collect_errors
    def _resolve_src_indices(self):
        """
        Populate the promotes info list for each absolute input.

        This is called only at the top level of the system tree.
        """
        all_abs2meta_out = self._var_allprocs_abs2meta['output']
        all_abs2meta_in = self._var_allprocs_abs2meta['input']
        conns = self._conn_global_abs_in2out

        for tgt, plist in self._problem_meta['abs_in2prom_info'].items():
            src = conns[tgt]
            smeta = all_abs2meta_out[src]
            tmeta = all_abs2meta_in[tgt]

            if not smeta['distributed'] and tmeta['distributed']:
                root_shape = self._get_full_dist_shape(src, smeta['shape'])
            else:
                root_shape = smeta['global_shape']

            # plist is a list of (pinfo, shape, use_tgt) tuples, one for each level in the
            # system tree corresponding to an absolute input name, e.g., a plist for the
            # input 'abc.def.ghi.x' would look like [tup0, tup1, tup2, tup3] corresponding to
            # the ['', 'abc', 'abc.def', 'abc.def.ghi'] levels in the tree.

            # After this routine runs, all pinfo entries will have src_indices wrt the root
            # shape.

            # use a _PromotesInfo for the top level even though there really isn't a promote there
            current_pinfo = _PromotesInfo(src_shape=root_shape,
                                          prom=self._var_allprocs_abs2prom['input'][tgt])
            if plist[0] is None:  # no top level pinfo
                plist[0] = current_pinfo

            for i, pinfo in enumerate(plist):
                if pinfo is None:
                    pass
                elif current_pinfo.src_indices is None:
                    try:
                        if pinfo.src_shape is None:
                            pinfo.set_src_shape(root_shape)
                        elif pinfo.src_indices is not None and \
                                not array_connection_compatible(root_shape, pinfo.src_shape):
                            self._collect_error(f"When connecting '{src}' to "
                                                f"'{pinfo.prom_path()}': Promoted src_shape of "
                                                f"{pinfo.src_shape} for "
                                                f"'{pinfo.prom_path()}' differs from src_shape "
                                                f"{root_shape} for '{current_pinfo.prom_path()}'.",
                                                ident=(src, tgt))
                    except Exception:
                        type_exc, exc, tb = sys.exc_info()
                        self._collect_error(f"When connecting '{src}' to "
                                            f"'{pinfo.prom_path()}': {exc}",
                                            exc_type=type_exc, tback=tb, ident=(src, tgt))
                    current_pinfo = pinfo
                    continue
                elif pinfo.src_indices is None:
                    pinfo.src_indices = current_pinfo.src_indices
                    if pinfo.src_shape is None:
                        pinfo.set_src_shape(current_pinfo.src_shape)
                    current_pinfo = pinfo
                else:  # both have src_indices
                    try:
                        if pinfo.src_shape is None:
                            pinfo.set_src_shape(current_pinfo.src_indices.indexed_src_shape)
                        sinds = convert_src_inds(current_pinfo.src_indices, current_pinfo.src_shape,
                                                 pinfo.src_indices, pinfo.src_shape)
                    except Exception:
                        type_exc, exc, tb = sys.exc_info()
                        self._collect_error(f"When connecting '{conns[tgt]}' to "
                                            f"'{pinfo.prom_path()}': input "
                                            f"'{current_pinfo.prom_path()}' src_indices are "
                                            f"{current_pinfo.src_indices} and indexing into those "
                                            f"failed using src_indices {pinfo.src_indices} from "
                                            f"input '{pinfo.prom_path()}'. Error was: "
                                            f"{exc}", exc_type=type_exc, tback=tb,
                                            ident=(conns[tgt], tgt))
                        continue

                    # final src_indices are wrt original full sized source and are flat,
                    # so use val.shape and flat_src=True
                    # It would be nice if we didn't have to convert these and could just keep
                    # them in their original form and stack them to get the final result. We can
                    # do this when doing a get_val, but it doesn't work when doing a set_val.
                    src_indices = indexer(sinds, src_shape=root_shape, flat_src=True)
                    current_pinfo = _PromotesInfo(src_indices=src_indices, src_shape=root_shape,
                                                  flat=True, promoted_from=pinfo.promoted_from,
                                                  prom=pinfo.prom)
                plist[i] = current_pinfo

        with multi_proc_exception_check(self.comm):
            self._resolve_src_inds()

    def _resolve_src_inds(self):
        abs2prom = self._var_abs2prom['input']
        tree_level = self.pathname.count('.') + 1 if self.pathname else 0
        abs_in2prom_info = self._problem_meta['abs_in2prom_info']
        seen = set()

        for tgt in self._var_abs2meta['input']:
            if tgt in abs_in2prom_info:
                prom = abs2prom[tgt]
                if prom in seen:
                    continue
                seen.add(prom)

                plist = abs_in2prom_info[tgt]
                pinfo = plist[tree_level]
                if pinfo is not None:
                    inds, flat, shape = pinfo
                    if inds is not None:
                        self._var_prom2inds[prom] = [shape, inds, flat]

        for s in self._subsystems_myproc:
            s._resolve_src_inds()

    def _setup_var_data(self):
        """
        Compute the list of abs var names, abs/prom name maps, and metadata dictionaries.
        """
        if self._var_allprocs_prom2abs_list is None:
            old_prom2abs = {}
        else:
            old_prom2abs = self._var_allprocs_prom2abs_list['input']

        super()._setup_var_data()

        var_discrete = self._var_discrete
        allprocs_discrete = self._var_allprocs_discrete

        abs2meta = self._var_abs2meta
        abs2prom = self._var_abs2prom

        allprocs_abs2meta = {'input': {}, 'output': {}}

        allprocs_prom2abs_list = self._var_allprocs_prom2abs_list

        for n, lst in self._group_inputs.items():
            lst[0]['path'] = self.pathname  # used for error reporting
            self._group_inputs[n] = lst.copy()  # must copy the list manually

        self._has_distrib_vars = False
        abs_in2prom_info = self._problem_meta['abs_in2prom_info']

        # sort the subsystems alphabetically in order to make the ordering
        # of vars in vectors and other data structures independent of the
        # execution order.
        for subsys in self._sorted_sys_iter():
            self._has_output_scaling |= subsys._has_output_scaling
            self._has_output_adder |= subsys._has_output_adder
            self._has_resid_scaling |= subsys._has_resid_scaling
            self._has_distrib_vars |= subsys._has_distrib_vars

            var_maps = subsys._get_promotion_maps()

            sub_prefix = subsys.name + '.'

            for io in ['input', 'output']:
                abs2meta[io].update(subsys._var_abs2meta[io])
                allprocs_abs2meta[io].update(subsys._var_allprocs_abs2meta[io])
                subprom2prom = var_maps[io]

                allprocs_discrete[io].update(subsys._var_allprocs_discrete[io])
                var_discrete[io].update({sub_prefix + k: v for k, v in
                                         subsys._var_discrete[io].items()})

                sub_loc_proms = subsys._var_abs2prom[io]
                for sub_prom, sub_abs in subsys._var_allprocs_prom2abs_list[io].items():
                    if sub_prom in subprom2prom:
                        prom_name, _, pinfo, _ = subprom2prom[sub_prom]
                        if pinfo is not None and io == 'input':
                            pinfo = pinfo.copy()
                            pinfo.promoted_from = subsys.pathname
                            pinfo.prom = sub_prom
                            tree_level = subsys.pathname.count('.') + 1
                            for abs_in in sub_abs:
                                if abs_in not in abs_in2prom_info:
                                    # need a level for each system including '', so we still
                                    # add 1 to abs_in.count('.') which includes the var name
                                    abs_in2prom_info[abs_in] = [None] * (abs_in.count('.') + 1)
                                abs_in2prom_info[abs_in][tree_level] = pinfo
                    else:
                        prom_name = sub_prefix + sub_prom
                    if prom_name not in allprocs_prom2abs_list[io]:
                        allprocs_prom2abs_list[io][prom_name] = []
                    allprocs_prom2abs_list[io][prom_name].extend(sub_abs)
                    for abs_name in sub_abs:
                        if abs_name in sub_loc_proms:
                            abs2prom[io][abs_name] = prom_name

            if isinstance(subsys, Group):
                # propagate any subsystem 'set_input_defaults' info up to this Group
                subprom2prom = var_maps['input']
                for sub_prom, metalist in subsys._group_inputs.items():
                    if sub_prom in subprom2prom:
                        key = subprom2prom[sub_prom][0]
                    else:
                        key = sub_prefix + sub_prom
                    if key not in self._group_inputs:
                        self._group_inputs[key] = [{'path': self.pathname, 'prom': key,
                                                    'auto': True}]
                    self._group_inputs[key].extend(metalist)

        # If running in parallel, allgather
        if self.comm.size > 1 and self._mpi_proc_allocator.parallel:
            if self._gather_full_data():
                raw = (allprocs_discrete, allprocs_prom2abs_list, allprocs_abs2meta,
                       self._has_output_scaling, self._has_output_adder,
                       self._has_resid_scaling, self._group_inputs, self._has_distrib_vars)
            else:
                raw = (
                    {'input': {}, 'output': {}},
                    {'input': {}, 'output': {}},
                    {'input': {}, 'output': {}},
                    False,
                    False,
                    False,
                    {},
                    False,
                )

            gathered = self.comm.allgather(raw)

            # start with a fresh dict to keep order the same in all procs
            old_abs2meta = allprocs_abs2meta
            allprocs_abs2meta = {'input': {}, 'output': {}}

            for io in ['input', 'output']:
                allprocs_prom2abs_list[io] = {}

            myrank = self.comm.rank
            for rank, (proc_discrete, proc_prom2abs_list, proc_abs2meta,
                       oscale, oadd, rscale, ginputs, has_dist_vars) in enumerate(gathered):
                self._has_output_scaling |= oscale
                self._has_output_adder |= oadd
                self._has_resid_scaling |= rscale
                self._has_distrib_vars |= has_dist_vars

                if rank != myrank:
                    for p, mlist in ginputs.items():
                        if p not in self._group_inputs:
                            self._group_inputs[p] = []
                        self._group_inputs[p].extend(mlist)

                for io in ['input', 'output']:
                    allprocs_abs2meta[io].update(proc_abs2meta[io])
                    allprocs_discrete[io].update(proc_discrete[io])

                    for prom_name, abs_names_list in proc_prom2abs_list[io].items():
                        if prom_name not in allprocs_prom2abs_list[io]:
                            allprocs_prom2abs_list[io][prom_name] = []
                        allprocs_prom2abs_list[io][prom_name].extend(abs_names_list)

            for io in ('input', 'output'):
                if allprocs_abs2meta[io]:
                    # update new allprocs_abs2meta with our local version (now that we have a
                    # consistent order for our dict), so that the 'size' metadata will
                    # accurately reflect this proc's var size instead of one from some other proc.
                    allprocs_abs2meta[io].update(old_abs2meta[io])

        self._var_allprocs_abs2meta = allprocs_abs2meta

        for prom_name, abs_list in allprocs_prom2abs_list['output'].items():
            if len(abs_list) > 1:
                self._collect_error("{}: Output name '{}' refers to "
                                    "multiple outputs: {}.".format(self.msginfo, prom_name,
                                                                   sorted(abs_list)))

        for io in ('input', 'output'):
            a2p = self._var_allprocs_abs2prom[io]
            for prom, abslist in self._var_allprocs_prom2abs_list[io].items():
                for abs_name in abslist:
                    a2p[abs_name] = prom

        if self._group_inputs:
            p2abs_in = self._var_allprocs_prom2abs_list['input']
            extra = [gin for gin in self._group_inputs if gin not in p2abs_in]
            if extra:
                # make sure that we don't have a leftover group input default entry from a previous
                # execution of _setup_var_data before promoted names were updated.
                ex = set()
                for e in extra:
                    if e in old_prom2abs:
                        del self._group_inputs[e]  # clean up old key using old promoted name
                    else:
                        ex.add(e)
                if ex:
                    self._collect_error(f"{self.msginfo}: The following group inputs, passed to "
                                        f"set_input_defaults(), could not be found: {sorted(ex)}.")

        if self._var_discrete['input'] or self._var_discrete['output']:
            self._discrete_inputs = _DictValues(self._var_discrete['input'])
            self._discrete_outputs = _DictValues(self._var_discrete['output'])
        else:
            self._discrete_inputs = self._discrete_outputs = ()

        self._vars_to_gather = self._find_vars_to_gather()

    def _resolve_group_input_defaults(self, show_warnings=False):
        """
        Resolve any ambiguities in group input defaults throughout the model.

        Only called at the model level.

        Parameters
        ----------
        show_warnings : bool
            Bool to show or hide the auto_ivc warnings.
        """
        skip = set(('path', 'use_tgt', 'prom', 'src_shape', 'src_indices', 'auto'))
        prom2abs_in = self._var_allprocs_prom2abs_list['input']
        abs_in2prom_info = self._problem_meta['abs_in2prom_info']
        abs2meta_in = self._var_allprocs_abs2meta['input']

        self._auto_ivc_warnings = []

        for prom, metalist in self._group_inputs.items():
            if prom not in prom2abs_in:
                # this error was already collected in setup_var_data, so just continue here
                continue
            try:
                paths = [(i, m['path']) for i, m in enumerate(metalist) if not m['auto']]
                top_origin = paths[0][1]
                top_prom = metalist[paths[0][0]]['prom']
            except KeyError:
                issue_warning("No auto IVCs found", prefix=self.msginfo, category=PromotionWarning)
            allmeta = set()
            for meta in metalist:
                allmeta.update(meta)
            fullmeta = {n: _UNDEFINED for n in allmeta - skip}

            for key in sorted(fullmeta):
                for submeta in metalist:
                    if submeta['auto']:
                        continue
                    if key in submeta:
                        if fullmeta[key] is _UNDEFINED:
                            origin = submeta['path']
                            origin_prom = submeta['prom']
                            val = fullmeta[key] = submeta[key]
                            if origin != top_origin:
                                msg = (f"Group '{top_origin}' did not set a default "
                                       f"'{key}' for input '{top_prom}', so the value of "
                                       f"({val}) from group '{origin}' will be used.")
                                if show_warnings:
                                    issue_warning(msg, category=PromotionWarning)
                                else:
                                    self._auto_ivc_warnings.append(msg)

                        else:
                            eq = submeta[key] == val
                            if isinstance(eq, np.ndarray):
                                eq = np.all(eq)
                            if not eq:
                                # first, see if origin is an ancestor
                                if not origin or submeta['path'].startswith(origin + '.'):
                                    msg = (f"Groups '{origin}' and '{submeta['path']}' "
                                           f"called set_input_defaults for the input "
                                           f"'{origin_prom}' with conflicting '{key}'. "
                                           f"The value ({val}) from '{origin}' will be "
                                           "used.")
                                    if show_warnings:
                                        issue_warning(msg, category=PromotionWarning)
                                    else:
                                        self._auto_ivc_warnings.append(msg)
                                else:  # origin is not an ancestor, so we have an ambiguity
                                    if origin_prom != submeta['prom']:
                                        prm = f"('{origin_prom}' / '{submeta['prom']}')"
                                    else:
                                        prm = f"'{origin_prom}'"
                                    common = common_subpath((origin, submeta['path']))
                                    if common:
                                        sub = self._get_subsystem(common)
                                        if sub is not None:
                                            for a in prom2abs_in[prom]:
                                                if a in sub._var_abs2prom['input']:
                                                    prom = sub._var_abs2prom['input'][a]
                                                    break

                                    gname = f"Group named '{common}'" if common else 'model'
                                    self._collect_error(f"{self.msginfo}: The subsystems {origin} "
                                                        f"and {submeta['path']} called "
                                                        f"set_input_defaults for promoted input "
                                                        f"{prm} with conflicting values for "
                                                        f"'{key}'. Call <group>.set_input_defaults("
                                                        f"'{prom}', {key}=?), where <group> is the "
                                                        f"{gname} to remove the ambiguity.")

            # update all metadata dicts with any missing metadata that was filled in elsewhere
            # and update src_shape and use_tgt in abs_in2prom_info
            for meta in metalist:
                tree_level = meta['path'].count('.') + 1 if meta['path'] else 0
                prefix = meta['path'] + '.' if meta['path'] else ''
                src_shape = None
                if 'val' in meta:
                    abs_in = prom2abs_in[prom][0]
                    if abs_in in abs2meta_in:  # it's a continuous variable
                        src_shape = np.asarray(meta['val']).shape
                elif 'src_shape' in meta:
                    src_shape = meta['src_shape']

                if src_shape is not None:
                    # Now update the global promotes info dict
                    for tgt in prom2abs_in[prom]:
                        if tgt in abs_in2prom_info and tgt.startswith(prefix):
                            pinfo = abs_in2prom_info[tgt][tree_level]
                            if pinfo is not None:
                                p2 = abs_in2prom_info[tgt][tree_level + 1]
                                if p2 is not None:
                                    # src_shape from a set_input_defaults call actually
                                    # must match the promoted src_shape from one level
                                    # deeper in the tree.
                                    if p2.src_shape is not None and p2.src_shape != src_shape:
                                        self._collect_error(f"{self.msginfo}: src_shape {src_shape}"
                                                            f" set by set_input_defaults('{prom}', "
                                                            f"...) in group '{meta['path']}' "
                                                            "conflicts with src_shape of "
                                                            f"{pinfo.src_shape} for promoted input "
                                                            f"'{pinfo.prom_path()}")
                                    p2.set_src_shape(src_shape)
                            else:
                                abs_in2prom_info[tgt][tree_level] = \
                                    _PromotesInfo(src_shape=src_shape, prom=prom,
                                                  promoted_from=self.pathname)

                meta.update(fullmeta)

    def _find_vars_to_gather(self):
        """
        Return a mapping of var pathname to owning rank.

        The mapping will contain ONLY systems that are remote on at least one proc.
        Distributed systems are not included.

        Returns
        -------
        dict
            The mapping of variable pathname to owning rank.
        """
        remote_vars = {}

        if self.comm.size > 1:
            myproc = self.comm.rank
            nprocs = self.comm.size

            for io in ('input', 'output'):
                abs2prom = self._var_abs2prom[io]
                abs2meta = self._var_allprocs_abs2meta[io]

                # var order must be same on all procs
                sorted_names = sorted(self._var_allprocs_abs2prom[io])
                locality = np.zeros((nprocs, len(sorted_names)), dtype=bool)
                for i, name in enumerate(sorted_names):
                    if name in abs2prom:
                        locality[myproc, i] = True

                my_loc = locality[myproc, :].copy()
                self.comm.Allgather(my_loc, locality)

                for i, name in enumerate(sorted_names):
                    nzs = np.nonzero(locality[:, i])[0]
                    if name in abs2meta and abs2meta[name]['distributed']:
                        pass
                    elif 0 < nzs.size < nprocs:
                        remote_vars[name] = nzs[0]

        return remote_vars

    @collect_errors
    def _setup_var_sizes(self):
        """
        Compute the arrays of variable sizes for all variables/procs on this system.
        """
        self._var_offsets = None
        abs2idx = self._var_allprocs_abs2idx = {}
        all_abs2meta = self._var_allprocs_abs2meta
        self._var_sizes = {
            'input': np.zeros((self.comm.size, len(all_abs2meta['input'])), dtype=INT_DTYPE),
            'output': np.zeros((self.comm.size, len(all_abs2meta['output'])), dtype=INT_DTYPE),
        }

        for subsys in self._sorted_sys_iter():
            subsys._setup_var_sizes()

        iproc = self.comm.rank
        for io, sizes in self._var_sizes.items():
            abs2meta = self._var_abs2meta[io]
            for i, name in enumerate(self._var_allprocs_abs2meta[io]):
                abs2idx[name] = i
                if name in abs2meta:
                    sz = abs2meta[name]['size']
                    sizes[iproc, i] = 0 if sz is None else sz

            if self.comm.size > 1:
                my_sizes = sizes[iproc, :].copy()
                self.comm.Allgather(my_sizes, sizes)

        if self.comm.size > 1:
            if (self._has_distrib_vars or self._contains_parallel_group or
                not np.all(self._var_sizes['output']) or
               not np.all(self._var_sizes['input'])):

                if self._distributed_vector_class is not None:
                    self._vector_class = self._distributed_vector_class
                else:
                    raise RuntimeError("{}: Distributed vectors are required but no distributed "
                                       "vector type has been set.".format(self.msginfo))
        else:
            self._vector_class = self._local_vector_class

        self._compute_owning_ranks()

    def _compute_owning_ranks(self):
        abs2meta = self._var_allprocs_abs2meta
        abs2discrete = self._var_allprocs_discrete

        if self.comm.size > 1:
            owns = self._owning_rank
            self._owned_sizes = self._var_sizes['output'].copy()
            abs2idx = self._var_allprocs_abs2idx
            for io in ('input', 'output'):
                sizes = self._var_sizes[io]
                for name, meta in abs2meta[io].items():
                    i = abs2idx[name]
                    for rank in range(self.comm.size):
                        if sizes[rank, i] > 0:
                            owns[name] = rank
                            if io == 'output' and not meta['distributed']:
                                self._owned_sizes[rank + 1:, i] = 0  # zero out all dups
                            break

                if abs2discrete[io]:
                    prefix = self.pathname + '.' if self.pathname else ''
                    for rank, names in enumerate(self.comm.allgather(self._var_discrete[io])):
                        if prefix:
                            toadd = {prefix + n for n in names}.difference(owns)
                        else:
                            toadd = set(names).difference(owns)
                        for n in toadd:
                            owns[n] = rank
        else:
            self._owned_sizes = self._var_sizes['output']

    def _setup_global_connections(self, parent_conns=None):
        """
        Compute dict of all connections between this system's inputs and outputs.

        Parameters
        ----------
        parent_conns : dict
            Dictionary of connections passed down from parent group.
        """
        global_abs_in2out = self._conn_global_abs_in2out = {}

        allprocs_prom2abs_list_in = self._var_allprocs_prom2abs_list['input']
        allprocs_prom2abs_list_out = self._var_allprocs_prom2abs_list['output']

        allprocs_discrete_in = self._var_allprocs_discrete['input']
        allprocs_discrete_out = self._var_allprocs_discrete['output']

        abs_in2prom_info = self._problem_meta['abs_in2prom_info']

        pathname = self.pathname

        abs_in2out = {}
        new_conns = {}

        prefix = pathname + '.' if pathname else ''
        path_len = len(prefix)

        if parent_conns is not None:
            for abs_in, abs_out in parent_conns.items():
                if abs_in.startswith(prefix) and abs_out.startswith(prefix):
                    global_abs_in2out[abs_in] = abs_out

                    in_subsys, _, _ = abs_in[path_len:].partition('.')
                    out_subsys, _, _ = abs_out[path_len:].partition('.')

                    # if connection is contained in a subgroup, add to conns
                    # to pass down to subsystems.
                    if in_subsys == out_subsys:
                        if in_subsys not in new_conns:
                            new_conns[in_subsys] = {abs_in: abs_out}
                        else:
                            new_conns[in_subsys][abs_in] = abs_out

        # Add implicit connections (only ones owned by this group)
        for prom_name, out_list in allprocs_prom2abs_list_out.items():
            if prom_name in allprocs_prom2abs_list_in:  # names match ==> a connection
                abs_out = out_list[0]
                out_subsys, _, _ = abs_out[path_len:].partition('.')
                for abs_in in allprocs_prom2abs_list_in[prom_name]:
                    in_subsys, _, _ = abs_in[path_len:].partition('.')
                    global_abs_in2out[abs_in] = abs_out
                    if out_subsys == in_subsys:
                        in_subsys, _, _ = abs_in[path_len:].partition('.')
                        out_subsys, _, _ = abs_out[path_len:].partition('.')
                        # if connection is contained in a subgroup, add to conns
                        # to pass down to subsystems.
                        if in_subsys == out_subsys:
                            if in_subsys not in new_conns:
                                new_conns[in_subsys] = {abs_in: abs_out}
                            else:
                                new_conns[in_subsys][abs_in] = abs_out
                    else:  # this group will handle the transfer
                        abs_in2out[abs_in] = abs_out

        src_ind_inputs = set()
        abs2meta = self._var_abs2meta['input']
        allprocs_abs2meta_in = self._var_allprocs_abs2meta['input']

        # Add explicit connections (only ones declared by this group)
        for prom_in, (prom_out, src_indices, flat) in self._manual_connections.items():

            # throw an exception if either output or input doesn't exist
            # (not traceable to a connect statement, so provide context)
            if not (prom_out in allprocs_prom2abs_list_out or prom_out in allprocs_discrete_out):
                if (prom_out in allprocs_prom2abs_list_in or prom_out in allprocs_discrete_in):
                    msg = f"{self.msginfo}: Attempted to connect from '{prom_out}' to " + \
                          f"'{prom_in}', but '{prom_out}' is an input. " + \
                          "All connections must be from an output to an input."
                else:
                    guesses = get_close_matches(prom_out, list(allprocs_prom2abs_list_out.keys()) +
                                                list(allprocs_discrete_out.keys()))
                    msg = f"{self.msginfo}: Attempted to connect from '{prom_out}' to " + \
                          f"'{prom_in}', but '{prom_out}' doesn't exist. Perhaps you meant " + \
                          f"to connect to one of the following outputs: {guesses}."
                self._collect_error(msg)
                continue

            if not (prom_in in allprocs_prom2abs_list_in or prom_in in allprocs_discrete_in):
                if (prom_in in allprocs_prom2abs_list_out or prom_in in allprocs_discrete_out):
                    msg = f"{self.msginfo}: Attempted to connect from '{prom_out}' to " + \
                          f"'{prom_in}', but '{prom_in}' is an output. " + \
                          "All connections must be from an output to an input."
                else:
                    guesses = get_close_matches(prom_in, list(allprocs_prom2abs_list_in.keys()) +
                                                list(allprocs_discrete_in.keys()))
                    msg = f"{self.msginfo}: Attempted to connect from '{prom_out}' to " + \
                          f"'{prom_in}', but '{prom_in}' doesn't exist. Perhaps you meant " + \
                          f"to connect to one of the following inputs: {guesses}."
                self._collect_error(msg)
                continue

            # Throw an exception if output and input are in the same system
            # (not traceable to a connect statement, so provide context)
            # and check if src_indices is defined in both connect and add_input.
            abs_out = allprocs_prom2abs_list_out[prom_out][0]
            out_comp, _, _ = abs_out.rpartition('.')
            out_subsys, _, _ = abs_out[path_len:].partition('.')

            for abs_in in allprocs_prom2abs_list_in[prom_in]:
                in_comp, _, _ = abs_in.rpartition('.')
                if out_comp == in_comp:
                    self._collect_error(
                        f"{self.msginfo}: Output and input are in the same System for connection "
                        f"from '{prom_out}' to '{prom_in}'.")
                    continue

                if src_indices is not None:
                    a2m = allprocs_abs2meta_in[abs_in]
                    if (a2m['shape_by_conn'] or a2m['compute_shape']):
                        self._collect_error(
                            f"{self.msginfo}: Setting of 'src_indices' along with 'shape_by_conn', "
                            f"'copy_shape', or 'compute_shape' for variable '{abs_in}' "
                            "is unsupported.")
                        continue

                    if abs_in in abs2meta:
                        if abs_in not in abs_in2prom_info:
                            abs_in2prom_info[abs_in] = [None] * (abs_in.count('.') + 1)
                        # place a _PromotesInfo at the top level to handle the src_indices
                        if abs_in2prom_info[abs_in][0] is None:
                            try:
                                abs_in2prom_info[abs_in][0] = _PromotesInfo(src_indices=src_indices,
                                                                            flat=flat, prom=abs_in)
                            except Exception:
                                type_exc, exc, tb = sys.exc_info()
                                self._collect_error(
                                    f"When connecting from '{prom_out}' to '{prom_in}': {exc}",
                                    exc_type=type_exc, tback=tb, ident=(abs_out, abs_in))
                                continue

                        meta = abs2meta[abs_in]
                        meta['manual_connection'] = True
                        meta['src_indices'] = src_indices
                        meta['flat_src_indices'] = flat

                    src_ind_inputs.add(abs_in)

                if abs_in in abs_in2out:
                    self._collect_error(
                        f"{self.msginfo}: Input '{abs_in}' cannot be connected to '{abs_out}' "
                        f"because it's already connected to '{abs_in2out[abs_in]}'.",
                        ident=(abs_out, abs_in))
                    continue

                abs_in2out[abs_in] = abs_out

                # if connection is contained in a subgroup, add to conns to pass down to subsystems.
                if abs_in[path_len:].partition('.')[0] == out_subsys:
                    if out_subsys not in new_conns:
                        new_conns[out_subsys] = {abs_in: abs_out}
                    else:
                        new_conns[out_subsys][abs_in] = abs_out

        # Compute global_abs_in2out by first adding this group's contributions,
        # then adding contributions from systems above/below, then allgathering.
        conn_list = list(global_abs_in2out.items())
        conn_list.extend(abs_in2out.items())
        global_abs_in2out.update(abs_in2out)

        for subgroup in self._subgroups_myproc:
            if subgroup.name in new_conns:
                subgroup._setup_global_connections(parent_conns=new_conns[subgroup.name])
            else:
                subgroup._setup_global_connections()
            global_abs_in2out.update(subgroup._conn_global_abs_in2out)
            conn_list.extend(subgroup._conn_global_abs_in2out.items())

        if len(conn_list) > len(global_abs_in2out):
            dupes = [n for n, val in Counter(tgt for tgt, _ in conn_list).items() if val > 1]
            dup_info = defaultdict(set)
            for tgt, src in conn_list:
                for dup in dupes:
                    if tgt == dup:
                        dup_info[tgt].add(src)
            dup_info = [(n, srcs) for n, srcs in dup_info.items() if len(srcs) > 1]
            if dup_info:
                dup = ["%s from %s" % (tgt, sorted(srcs)) for tgt, srcs in dup_info]
                dupstr = ', '.join(dup)
                self._collect_error(f"{self.msginfo}: The following inputs have multiple "
                                    f"connections: {dupstr}.", ident=dupstr)

        if self.comm.size > 1 and self._mpi_proc_allocator.parallel:
            # If running in parallel, allgather
            if self._gather_full_data():
                raw = (global_abs_in2out, src_ind_inputs)
            else:
                raw = ({}, ())
            gathered = self.comm.allgather(raw)

            all_src_ind_ins = set()
            for myproc_global_abs_in2out, src_ind_ins in gathered:
                global_abs_in2out.update(myproc_global_abs_in2out)
                all_src_ind_ins.update(src_ind_ins)
            src_ind_inputs = all_src_ind_ins

        for inp in src_ind_inputs:
            allprocs_abs2meta_in[inp]['has_src_indices'] = True

    def _setup_dynamic_shapes(self):
        """
        Dynamically add shape/size metadata for variables.

        This only happens if the user has set shape_by_conn, copy_shape, or compute_shape
        for a variable.
        """
        def get_group_input_shape(prom, gshapes):
            """
            Get the shape of the given promoted group input.

            Parameters
            ----------
            prom : str
                Promoted name of the group input.
            gshapes : dict
                Mapping of group input name to shape.

            Returns
            -------
            tuple or None
                If the shape of the variable is known, return the shape.
                Otherwise, return None.
            """
            if prom in gshapes:
                return gshapes[prom]

            if prom in self._group_inputs:
                for d in self._group_inputs[prom]:
                    if 'src_shape' in d:
                        return d['src_shape']
                    elif 'val' in d:
                        return np.asarray(d['val']).shape

        def compute_var_meta(graph, to_var, shapes, func):
            """
            Compute shape info for the given variable using the given function.

            Parameters
            ----------
            graph : nx.DiGraph
                Graph containing all variables with shape info.
            to_var : str
                Name of variable to compute shape info for.
            shapes : dict
                Mapping of variable name to shape.
            func : function
                Function to use to compute the shape.

            Returns
            -------
            tuple or None
                If the shape of the variable is known, return the shape.
                Otherwise, return None.
            """
            compname = to_var.rpartition('.')[0]
            try:
                from_shape = func(shapes)
            except KeyError as err:
                abs_name = f"{compname}.{err.args[0]}"
                self._collect_error(f"{self.msginfo}: Can't compute shape of variable '{to_var}': "
                                    f"variable '{abs_name}' doesn't exist.")
                return
            except Exception as err:
                self._collect_error(f"{self.msginfo}: Error occurred while computing the shape "
                                    f"of variable '{to_var}': {err}")
                return
            else:
                graph.nodes[to_var]['shape'] = from_shape

            return from_shape

        def copy_var_meta(graph, from_var, to_var, distrib_sizes):
            """
            Copy shape info from from_var's metadata to to_var's metadata in the graph.

            Parameters
            ----------
            graph : nx.DiGraph
                Graph containing all variables with shape info.
            from_var : str
                Name of variable to copy shape info from.
            to_var : str
                Name of variable to copy shape info to.
            distrib_sizes : dict
                Mapping of distributed variable name to sizes in each rank.

            Returns
            -------
            tuple or None
                If the shape of the variable is known, return the shape.
                Otherwise, return None.
            """
            if to_var.startswith('#'):
                return

            nprocs = self.comm.size

            from_meta = graph.nodes[from_var]
            from_dist = nprocs > 1 and from_meta['distributed']
            from_shape = from_meta['shape']
            from_io = from_meta['io']

            to_meta = graph.nodes[to_var]
            to_dist = nprocs > 1 and to_meta['distributed']
            to_io = to_meta['io']

            # known dist output to/from non-distributed input.  We don't allow this case because
            # non-distributed variables must have the same value on all procs and the only way
            # this is possible is if the src_indices on each proc are identical, but that's not
            # possible if we assume 'always local' transfer (see POEM 46).
            if from_dist and not to_dist:
                if from_io == 'output':
                    self._collect_error(
                        f"{self.msginfo}: dynamic sizing of non-distributed {to_io} '{to_var}' "
                        f"from distributed {from_io} '{from_var}' is not supported.")
                    return
                else:  # serial_out <- dist_in
                    # all input rank sizes must be the same
                    if not np.all(distrib_sizes[from_var] == distrib_sizes[from_var][0]):
                        if from_io == 'output':
                            ident = (from_var, to_var)
                        else:
                            ident = (to_var, from_var)
                        self._collect_error(
                            f"{self.msginfo}: dynamic sizing of non-distributed {to_io} '{to_var}' "
                            f"from distributed {from_io} '{from_var}' is not supported because not "
                            f"all {from_var} ranks are the same size "
                            f"(sizes={distrib_sizes[from_var]}).", ident=ident)
                        return

            to_meta['shape'] = from_shape

            if from_var in distrib_sizes:
                distrib_sizes[to_var] = distrib_sizes[from_var]

            return from_shape

        def get_unresolved_knowns(graph, nodes=None):
            """
            Return all unresolved nodes with known shape.

            Unresolved means that the node has known shape and at least one successor
            with unknown shape.

            Parameters
            ----------
            graph : nx.DiGraph
                Graph containing all variables with shape info.
            nodes : list of str or None
                List of nodes to check.  If None, check all nodes in the graph.

            Returns
            -------
            set of str
                Set of nodes with known shape but at least one successor with unknown shape.
            """
            gnodes = graph.nodes
            if nodes is None:
                nodes = graph.nodes()

            unresolved = set()
            for node in nodes:
                if gnodes[node]['shape'] is not None:  # node has known shape
                    for succ in graph.successors(node):
                        if gnodes[succ]['shape'] is None:
                            unresolved.add(node)
                            break

            return unresolved

        def get_actives(graph, knowns):
            """
            Return all active single edges and active multi nodes.

            Active edges are those that are connected on one end to a known shape variable
            and on the other end to an unknown shape variable.  Active nodes are those that
            have unknown shape but are connected to a known shape variable.

            Single edges correspond to 'shape_by_conn' and 'copy_shape' connections.
            Multi nodes are variables that have 'compute_shape' set to True so they
            connect to multiple nodes of the opposite io type in a component. For example
            a 'compute_shape' output variable will connect to all inputs in the component and
            each of those edges will be labeled as 'multi'. So a multi node is a node that
            has 'multi' incoming edges.

            Parameters
            ----------
            graph : nx.DiGraph
                Graph containing all variables with shape info.
            knowns : list of str
                List of nodes with known shape.

            Returns
            -------
            active_single_edges : set of (str, str)
                Set of active 'single' edges (for copy_shape and shape_by_conn).
            active_multi_nodes : set of str
                Set of active nodes with 'multi' edges (for compute_shape).
            """
            active_single_edges = set()
            active_multi_nodes = set()

            for known in knowns:
                for succ in graph.successors(known):
                    if nodes[succ]['shape'] is None:
                        if edges[known, succ]['multi']:
                            active_multi_nodes.add(succ)
                        else:
                            active_single_edges.add((known, succ))

            return active_single_edges, active_multi_nodes

        def is_unresolved(graph, node):
            """
            Return True if the given node is unresolved.

            Unresolved means that the node has at least one successor with unknown shape.

            Parameters
            ----------
            graph : nx.DiGraph
                Graph containing all variables with shape info.
            node : str
                Node to check.

            Returns
            -------
            bool
                True if the node is unresolved.
            """
            for s in graph.successors(node):
                if graph.nodes[s]['shape'] is None:
                    return True
            return False

        def get_rev_conn():
            """
            Return a dict mapping each connected input to a list of its connected outputs.

            Returns
            -------
            dict
                Dict mapping each connected input to a list of its connected outputs.
            """
            rev = {}
            for tgt, src in conn.items():
                if src in rev:
                    rev[src].append(tgt)
                else:
                    rev[src] = [tgt]
            return rev

        def meta2node_data(meta):
            """
            Return a dict containing select metadata for the given variable.

            Parameters
            ----------
            meta : dict
                Metadata for the variable.

            Returns
            -------
            dict
                Dict containing select metadata for the variable.
            """
            return {
                'distributed': meta['distributed'],
                'shape': meta['shape'],
                'compute_shape': meta['compute_shape'],
                'shape_by_conn': meta['shape_by_conn'],
                'copy_shape': meta['copy_shape'],
            }

        all_abs2prom_in = self._var_allprocs_abs2prom['input']
        nprocs = self.comm.size
        conn = self._conn_global_abs_in2out
        rev_conn = None

        self._shapes_graph = graph = nx.DiGraph()
        knowns = set()
        dist_sz = {}  # local distrib sizes
        my_abs2meta_out = self._var_abs2meta['output']
        my_abs2meta_in = self._var_abs2meta['input']
        all_abs2meta_out = self._var_allprocs_abs2meta['output']
        all_abs2meta_in = self._var_allprocs_abs2meta['input']
        grp_shapes = {}
        compute_shape_functs = {}
        component_io = defaultdict(list)

        # find all variables that have an unknown shape (across all procs) and connect them
        # to other unknown and known shape variables to form a directed graph.
        for io in ('input', 'output'):
            for name, meta in self._var_allprocs_abs2meta[io].items():
                compname = name.rpartition('.')[0]
                component_io[compname, io].append(name)

                if meta['shape_by_conn']:
                    graph.add_node(name, io=io, **meta2node_data(meta))
                    if name in conn:  # it's a connected input
                        abs_from = conn[name]
                        if abs_from not in graph:
                            from_meta = all_abs2meta_out[abs_from]
                            graph.add_node(abs_from, io='output', **meta2node_data(from_meta))
                        graph.add_edge(abs_from, name, multi=False)
                    else:
                        if rev_conn is None:
                            rev_conn = get_rev_conn()
                        if name in rev_conn:  # connected output
                            for inp in rev_conn[name]:
                                inmeta = all_abs2meta_in[inp]
                                graph.add_node(inp, io='input', **meta2node_data(inmeta))
                                graph.add_edge(inp, name, multi=False)
                        elif not meta['compute_shape'] and not meta['copy_shape']:
                            # check to see if we can get shape from _group_inputs
                            fail = True
                            if io == 'input':
                                prom = all_abs2prom_in[name]
                                grp_shape = get_group_input_shape(prom, grp_shapes)
                                if grp_shape is not None:
                                    # use '#' to designate this as an entry that's not a variable
                                    gnode = f"#{prom}"
                                    graph.add_node(gnode, io='input', shape=grp_shape,
                                                   distributed=False, shape_by_conn=None,
                                                   compute_shape=None)
                                    graph.add_edge(gnode, name, multi=False)
                                    grp_shapes[prom] = grp_shape
                                    fail = False
                                else:  # see if there are any connected inputs with known shape
                                    for n in self._var_allprocs_prom2abs_list['input'][prom]:
                                        if n != name:
                                            m = all_abs2meta_in[n]
                                            if not (m['distributed'] or m['has_src_indices']
                                                    or m['shape_by_conn'] or m['compute_shape']
                                                    or m['copy_shape']):
                                                fail = False
                                                graph.add_node(n, io='input', known_count=0,
                                                               **meta2node_data(all_abs2meta_in[n]))
                                                graph.add_edge(n, name, multi=False)
                                                break
                            if fail:
                                self._collect_error(
                                    f"{self.msginfo}: 'shape_by_conn' was set for "
                                    f"unconnected variable '{name}'.")

                if meta['copy_shape']:
                    # variable whose shape is being copied must be on the same component, and
                    # name stored in 'copy_shape' entry must be the relative name.
                    abs_from = name.rpartition('.')[0] + '.' + meta['copy_shape']
<<<<<<< HEAD
                    if abs_from in all_abs2prom_in or abs_from in all_abs2prom_out:
                        graph.add_edge(name, abs_from)
                        # this is unlikely, but a user *could* do it, so we'll check
=======
                    if abs_from in all_abs2meta_in or abs_from in all_abs2meta_out:
>>>>>>> 46c170f6
                        a2m = all_abs2meta_in if abs_from in all_abs2meta_in else all_abs2meta_out
                        if name not in graph:
                            graph.add_node(name, io=io, **meta2node_data(meta))
                        if abs_from not in graph:
                            from_io = 'input' if abs_from in all_abs2meta_in else 'output'
                            from_meta = a2m[abs_from]
                            graph.add_node(abs_from, io=from_io, **meta2node_data(from_meta))

                        graph.add_edge(abs_from, name, multi=False)
                    else:
                        self._collect_error(f"{self.msginfo}: Can't copy shape of variable "
                                            f"'{abs_from}'. Variable doesn't exist or is not "
                                            "continuous.")
                elif meta['compute_shape']:
                    compute_shape_functs[name] = meta['compute_shape']
                    if name not in graph:
                        graph.add_node(name, shape=meta['shape'], io=io,
                                       compute_shape=meta['compute_shape'],
                                       distributed=meta['distributed'])

                # store known distributed size info needed for computing shapes
                if nprocs > 1:
                    my_abs2meta = my_abs2meta_in if name in my_abs2meta_in else my_abs2meta_out
                    if name in my_abs2meta:
                        sz = my_abs2meta[name]['size']
                        if sz is not None:
                            dist_sz[name] = sz
                    else:
                        dist_sz[name] = 0

        # loop over any 'compute_shape' variables and add edges to the graph
        for name in compute_shape_functs:
            comp_name = name.rpartition('.')[0]

            # get 'opposite' io variables to use as inputs to compute_shape function
            io = 'input' if name in all_abs2meta_out else 'output'

            for abs_name in component_io[comp_name, io]:
                meta = self._var_allprocs_abs2meta[io][abs_name]
                if abs_name not in graph:
                    graph.add_node(abs_name, io=io, **meta2node_data(meta))

                graph.add_edge(abs_name, name, multi=True)

        if graph.order() == 0:
            # we don't have any shape_by_conn or copy_shape variables, so we're done
            return

        if nprocs > 1:
            distrib_sizes = defaultdict(lambda: np.zeros(nprocs, dtype=INT_DTYPE))
            for rank, dsz in enumerate(self.comm.allgather(dist_sz)):
                for n, sz in dsz.items():
                    distrib_sizes[n][rank] = sz
        else:
            distrib_sizes = {}

        knowns = {n for n, d in graph.nodes(data=True) if d['shape'] is not None}
        all_knowns = knowns.copy()
        all_resolved = set()

        nodes = graph.nodes
        edges = graph.edges

        # connected_components needs an undirected graph, so create a temporary one here
        for comps in nx.connected_components(nx.Graph(graph)):

            # treat all knowns initially as unresolved
            unresolved_knowns = all_knowns.intersection(comps)
            if not unresolved_knowns:
                # no knowns in this component, so we fail.
                continue

            progress = 1
            while progress:
                progress = 0
                unresolved_knowns = get_unresolved_knowns(graph, unresolved_knowns)

                active_single_edges, active_multi_nodes = get_actives(graph, unresolved_knowns)
                for k, u in active_single_edges:
                    shp = copy_var_meta(graph, k, u, distrib_sizes)
                    if shp is not None:
                        if is_unresolved(graph, u):
                            unresolved_knowns.add(u)

                        all_knowns.add(u)
                        progress += 1

                for mnode in active_multi_nodes:
                    for k, _, data in graph.in_edges(mnode, data=True):
                        if nodes[k]['shape'] is None and data['multi']:
                            break
                    else:
                        # all 'compute_shape' preds are known so compute shape
                        shapes = {
                            n.rpartition('.')[-1]: nodes[n]['shape']
                            for n in graph.predecessors(mnode)
                        }
                        shp = compute_var_meta(graph, mnode, shapes, nodes[mnode]['compute_shape'])
                        if shp is not None:
                            if is_unresolved(graph, mnode):
                                unresolved_knowns.add(mnode)
                            all_knowns.add(mnode)
                            progress += 1

        # now perform a consistency check on all computed/copied shapes
        mismatches = set()
        for u, v, data in graph.edges(data=True):
            if not data['multi']:
                ushape = nodes[u]['shape']
                vshape = nodes[v]['shape']
                if ushape != vshape and ushape is not None and vshape is not None:
                    udist = nodes[u]['distributed']
                    vdist = nodes[v]['distributed']
                    if not (udist ^ vdist):
                        mismatches.add(tuple(sorted((u, v))))

        if mismatches:
            for u, v in mismatches:
                self._collect_error(f"{self.msginfo}: Shape mismatch, {nodes[u]['shape']} vs. "
                                    f"{nodes[v]['shape']} for variables '{u}' and '{v}' during "
                                    "dynamic shape determination.")

        # update variable metadata based on graph shapes
        for node, data in graph.nodes(data=True):
            if node.startswith('#'):
                continue
            io = data['io']
            allmeta = self._var_allprocs_abs2meta[io][node]

            shape = data['shape']
            size = shape_to_len(shape)
            allmeta['shape'] = shape
            allmeta['size'] = size

            try:
                meta = self._var_abs2meta[io][node]
            except KeyError:
                pass  # node is not local, so no need to update local metadata
            else:
                meta['shape'] = shape
                meta['size'] = size
                meta['val'] = np.full(shape, meta['val'], dtype=float)

        # save graph info for possible later plotting
        self._shapes_graph = graph

        unresolved = set(graph.nodes()) - all_knowns
        if unresolved:
            unresolved = sorted(unresolved)
            self._collect_error(f"{self.msginfo}: Failed to resolve shapes for {unresolved}. "
                                "To see the dynamic shape dependency graph, "
                                "do 'openmdao view_dyn_shapes <your_py_file>'.")

    @collect_errors
    @check_mpi_exceptions
    def _setup_connections(self):
        """
        Compute dict of all connections owned by this Group.

        Also, check shapes of connected variables.
        """
        abs_in2out = self._conn_abs_in2out = {}
        self._conn_discrete_in2out = {}
        global_abs_in2out = self._conn_global_abs_in2out
        pathname = self.pathname
        allprocs_discrete_in = self._var_allprocs_discrete['input']
        allprocs_discrete_out = self._var_allprocs_discrete['output']

        for subsys in self._sorted_sys_iter():
            subsys._setup_connections()

        path_dot = pathname + '.' if pathname else ''
        path_len = len(path_dot)

        allprocs_abs2meta_in = self._var_allprocs_abs2meta['input']
        allprocs_abs2meta_out = self._var_allprocs_abs2meta['output']
        abs2meta_in = self._var_abs2meta['input']
        abs2meta_out = self._var_abs2meta['output']

        nproc = self.comm.size

        # Check input/output units here, and set _has_input_scaling
        # to True for this Group if units are defined and different, or if
        # ref or ref0 are defined for the output.
        for abs_in, abs_out in global_abs_in2out.items():
            # Check that they are in different subsystems of this system.
            out_subsys = abs_out[path_len:].partition('.')[0]
            in_subsys = abs_in[path_len:].partition('.')[0]
            if out_subsys != in_subsys:
                if abs_in in allprocs_discrete_in:
                    self._conn_discrete_in2out[abs_in] = abs_out
                elif abs_out in allprocs_discrete_out:
                    self._collect_error(
                        f"{self.msginfo}: Can't connect discrete output '{abs_out}' "
                        f"to continuous input '{abs_in}'.", ident=(abs_out, abs_in))
                    continue
                else:
                    abs_in2out[abs_in] = abs_out

                if nproc > 1 and self._vector_class is None:
                    # check for any cross-process data transfer.  If found, use
                    # self._problem_meta['distributed_vector_class'] as our vector class.
                    if (abs_in not in abs2meta_in or abs_out not in abs2meta_out or
                            abs2meta_in[abs_in]['distributed'] or
                            abs2meta_out[abs_out]['distributed']):
                        self._vector_class = self._distributed_vector_class

            # if connected output has scaling then we need input scaling
            if not self._has_input_scaling and not (abs_in in allprocs_discrete_in or
                                                    abs_out in allprocs_discrete_out):
                out_units = allprocs_abs2meta_out[abs_out]['units']
                in_units = allprocs_abs2meta_in[abs_in]['units']

                # if units are defined and different, or if a connected output has any scaling,
                # we need input scaling.
                self._has_input_scaling = self._has_output_scaling or self._has_resid_scaling or \
                    (in_units and out_units and in_units != out_units)

        # check compatability for any discrete connections
        for abs_in, abs_out in self._conn_discrete_in2out.items():
            in_type = self._var_allprocs_discrete['input'][abs_in]['type']
            try:
                out_type = self._var_allprocs_discrete['output'][abs_out]['type']
            except KeyError:
                self._collect_error(
                    f"{self.msginfo}: Can't connect continuous output '{abs_out}' "
                    f"to discrete input '{abs_in}'.", ident=(abs_out, abs_in))
                continue

            if not issubclass(in_type, out_type):
                self._collect_error(
                    f"{self.msginfo}: Type '{out_type.__name__}' of output '{abs_out}' is "
                    f"incompatible with type '{in_type.__name__}' of input '{abs_in}'.",
                    ident=(abs_out, abs_in))

        # check unit/shape compatibility, but only for connections that are
        # either owned by (implicit) or declared by (explicit) this Group.
        # This way, we don't repeat the error checking in multiple groups.

        for abs_in, abs_out in abs_in2out.items():
            all_meta_out = allprocs_abs2meta_out[abs_out]
            all_meta_in = allprocs_abs2meta_in[abs_in]

            # check unit compatibility
            out_units = all_meta_out['units']
            in_units = all_meta_in['units']

            if out_units:
                if not in_units:
                    if not _is_unitless(out_units):
                        msg = f"Output '{abs_out}' with units of '{out_units}' " + \
                            f"is connected to input '{abs_in}' which has no units."
                        issue_warning(msg, prefix=self.msginfo, category=UnitsWarning)
                elif not is_compatible(in_units, out_units):
                    self._collect_error(
                        f"{self.msginfo}: Output units of '{out_units}' for '{abs_out}' "
                        f"are incompatible with input units of '{in_units}' for '{abs_in}'.",
                        ident=(abs_out, abs_in))
                    continue
            elif in_units is not None:
                if not _is_unitless(in_units):
                    msg = f"Input '{abs_in}' with units of '{in_units}' is " + \
                        f"connected to output '{abs_out}' which has no units."
                    issue_warning(msg, prefix=self.msginfo, category=UnitsWarning)

            # check shape compatibility
            if abs_in in abs2meta_in:
                meta_in = abs2meta_in[abs_in]

                # get output shape from allprocs meta dict, since it may
                # be distributed (we want global shape)
                out_shape = all_meta_out['global_shape']

                # get input shape and src_indices from the local meta dict
                # (input is always local)
                if meta_in['distributed']:
                    # if output is non-distributed and input is distributed, make output shape the
                    # full distributed shape, i.e., treat it in this regard as a distributed output
                    out_shape = self._get_full_dist_shape(abs_out, all_meta_out['shape'])

                in_shape = meta_in['shape']
                src_indices = meta_in['src_indices']

                if src_indices is None and out_shape != in_shape:
                    # out_shape != in_shape is allowed if there's no ambiguity in storage order
                    if (in_shape is None or out_shape is None or
                            not array_connection_compatible(in_shape, out_shape)):
                        self._collect_error(
                            f"{self.msginfo}: The source and target shapes do not match or "
                            f"are ambiguous for the connection '{abs_out}' to '{abs_in}'. "
                            f"The source shape is {out_shape} "
                            f"but the target shape is {in_shape}.", ident=(abs_out, abs_in))
                        continue

                elif src_indices is not None:

                    try:
                        shp = (out_shape if all_meta_out['distributed'] else
                               all_meta_out['global_shape'])
                        src_indices.set_src_shape(shp, dist_shape=out_shape)
                        src_indices = src_indices.shaped_instance()
                    except Exception:
                        type_exc, exc, tb = sys.exc_info()
                        s, src, tgt = get_connection_owner(self, abs_in)
                        abs_out = self._conn_global_abs_in2out[tgt]
                        self._collect_error(
                            f"{s.msginfo}: When connecting '{src}' to '{tgt}': {exc}",
                            exc_type=type_exc, tback=tb, ident=(abs_out, abs_in))
                        continue

                    if src_indices.indexed_src_size == 0:
                        continue

                    if src_indices.indexed_src_size != shape_to_len(in_shape):
                        # initial dimensions of indices shape must be same shape as target
                        for idx_d, inp_d in zip(src_indices.indexed_src_shape, in_shape):
                            if idx_d != inp_d:
                                self._collect_error(
                                    f"{self.msginfo}: The source indices {meta_in['src_indices']} "
                                    f"do not specify a valid shape for the connection '{abs_out}' "
                                    f"to '{abs_in}'. The target shape is {in_shape} but indices "
                                    f"are shape {src_indices.indexed_src_shape}.",
                                    ident=(abs_out, abs_in))
                                break
                        else:
                            self._collect_error(
                                f"{self.msginfo}: src_indices shape {src_indices.indexed_src_shape}"
                                f" does not match {abs_in} shape {in_shape}.",
                                ident=(abs_out, abs_in))
                        continue

                    # any remaining dimension of indices must match shape of source
                    if not src_indices._flat_src and (len(src_indices.indexed_src_shape) >
                                                      len(out_shape)):
                        self._collect_error(
                            f"{self.msginfo}: The source indices {meta_in['src_indices']} do not "
                            f"specify a valid shape for the connection '{abs_out}' to '{abs_in}'. "
                            f"The source has {len(out_shape)} dimensions but the indices expect at "
                            f"least {len(src_indices.indexed_src_shape)}.",
                            ident=(abs_out, abs_in))

    def _transfer(self, vec_name, mode, sub=None):
        """
        Perform a vector transfer.

        Parameters
        ----------
        vec_name : str
            Name of the vector RHS on which to perform a transfer.
        mode : str
            Either 'fwd' or 'rev'
        sub : None or str
            If None, perform a full transfer.
            If str, perform a partial transfer to named subsystem for linear Gauss--Seidel.
        """
        xfer = self._transfers[mode]
        if sub in xfer:
            xfer = xfer[sub]
        else:
            if mode == 'fwd' and self._conn_discrete_in2out and vec_name == 'nonlinear':
                self._discrete_transfer(sub)
            return

        vec_inputs = self._vectors['input'][vec_name]

        if mode == 'fwd':
            if xfer is not None:
                if self._has_input_scaling:
                    vec_inputs.scale_to_norm()
                    xfer._transfer(vec_inputs, self._vectors['output'][vec_name], mode)
                    vec_inputs.scale_to_phys()
                else:
                    xfer._transfer(vec_inputs, self._vectors['output'][vec_name], mode)
            if self._conn_discrete_in2out and vec_name == 'nonlinear':
                self._discrete_transfer(sub)

        else:  # rev
            if xfer is not None:
                if self._has_input_scaling:
                    vec_inputs.scale_to_norm(mode='rev')
                    xfer._transfer(vec_inputs, self._vectors['output'][vec_name], mode)
                    vec_inputs.scale_to_phys(mode='rev')
                else:
                    xfer._transfer(vec_inputs, self._vectors['output'][vec_name], mode)

    def _discrete_transfer(self, sub):
        """
        Transfer discrete variables between components.  This only occurs in fwd mode.

        Parameters
        ----------
        sub : None or str
            If None, perform a full transfer.
            If not, perform a partial transfer for linear Gauss--Seidel.
        """
        comm = self.comm
        key = None if sub is None else self._subsystems_allprocs[sub].system.name

        if comm.size == 1:
            for src_sys_name, src, tgt_sys_name, tgt in self._discrete_transfers[key]:
                tgt_sys = self._subsystems_allprocs[tgt_sys_name].system
                src_sys = self._subsystems_allprocs[src_sys_name].system
                # note that we are not copying the discrete value here, so if the
                # discrete value is some mutable object, for example not an int or str,
                # the downstream system will have a reference to the same object
                # as the source, allowing the downstream system to modify the value as
                # seen by the source system.
                tgt_sys._discrete_inputs[tgt] = src_sys._discrete_outputs[src]

        else:  # MPI
            allprocs_recv = self._allprocs_discrete_recv[key]
            discrete_out = self._var_discrete['output']
            if key in self._discrete_transfers:
                xfers, remote_send = self._discrete_transfers[key]
                if allprocs_recv:
                    sendvars = [(n, discrete_out[n]['val']) for n in remote_send]
                    allprocs_send = comm.gather(sendvars, root=0)
                    if comm.rank == 0:
                        allprocs_dict = {}
                        for i in range(comm.size):
                            allprocs_dict.update(allprocs_send[i])
                        recvs = [{} for i in range(comm.size)]
                        for rname, ranks in allprocs_recv.items():
                            val = allprocs_dict[rname]
                            for i in ranks:
                                recvs[i][rname] = val
                        data = comm.scatter(recvs, root=0)
                    else:
                        data = comm.scatter(None, root=0)
                else:
                    data = None

                for src_sys_name, src, tgt_sys_name, tgt in xfers:
                    tgt_sys, _ = self._subsystems_allprocs[tgt_sys_name]
                    if tgt_sys._is_local:
                        if tgt in tgt_sys._discrete_inputs:
                            abs_src = '.'.join((src_sys_name, src))
                            if data is not None and abs_src in data:
                                src_val = data[abs_src]
                            else:
                                src_sys, _ = self._subsystems_allprocs[src_sys_name]
                                src_val = src_sys._discrete_outputs[src]
                            tgt_sys._discrete_inputs[tgt] = src_val

    def _setup_transfers(self):
        """
        Compute all transfers that are owned by this system.
        """
        self._vector_class.TRANSFER._setup_transfers(self)
        if self._conn_discrete_in2out:
            self._vector_class.TRANSFER._setup_discrete_transfers(self)

    @collect_errors
    def promotes(self, subsys_name, any=None, inputs=None, outputs=None,
                 src_indices=None, flat_src_indices=None, src_shape=None):
        """
        Promote a variable in the model tree.

        Parameters
        ----------
        subsys_name : str
            The name of the child subsystem whose inputs/outputs are being promoted.
        any : Sequence of str or tuple
            A Sequence of variable names (or tuples) to be promoted, regardless
            of if they are inputs or outputs. This is equivalent to the items
            passed via the `promotes=` argument to add_subsystem.  If given as a
            tuple, we use the "promote as" standard of "('real name', 'promoted name')*[]:".
        inputs : Sequence of str or tuple
            A Sequence of input names (or tuples) to be promoted. Tuples are
            used for the "promote as" capability.
        outputs : Sequence of str or tuple
            A Sequence of output names (or tuples) to be promoted. Tuples are
            used for the "promote as" capability.
        src_indices : int or list of ints or tuple of ints or int ndarray or Iterable or None
            This argument applies only to promoted inputs.
            The global indices of the source variable to transfer data from.
            A value of None implies this input depends on all entries of source.
            Default is None. The shapes of the target and src_indices must match,
            and form of the entries within is determined by the value of 'flat_src_indices'.
        flat_src_indices : bool
            This argument applies only to promoted inputs.
            If True, each entry of src_indices is assumed to be an index into the
            flattened source.  Otherwise each entry must be a tuple or list of size equal
            to the number of dimensions of the source.
        src_shape : int or tuple
            Assumed shape of any connected source or higher level promoted input.
        """
        if isinstance(any, str):
            self._collect_error(f"{self.msginfo}: Trying to promote any='{any}', "
                                "but an iterator of strings and/or tuples is required.")
            return
        if isinstance(inputs, str):
            self._collect_error(f"{self.msginfo}: Trying to promote inputs='{inputs}', "
                                "but an iterator of strings and/or tuples is required.")
            return
        if isinstance(outputs, str):
            self._collect_error(f"{self.msginfo}: Trying to promote outputs='{outputs}', "
                                "but an iterator of strings and/or tuples is required.")
            return

        src_shape = shape2tuple(src_shape)

        if src_indices is None:
            prominfo = None
            if flat_src_indices is not None or src_shape is not None:
                issue_warning(f"ignored flat_src_indices and/or src_shape because"
                              " src_indices was not specified.", prefix=self.msginfo,
                              category=UnusedOptionWarning)

        else:
            promoted = inputs if inputs else any
            try:
                src_indices = indexer(src_indices, flat_src=flat_src_indices)
            except Exception:
                type_exc, exc, tb = sys.exc_info()
                self._collect_error(f"{self.msginfo}: When promoting {promoted} from "
                                    f"'{subsys_name}': {exc}", exc_type=type_exc, tback=tb,
                                    ident=(self.pathname, tuple(promoted)))

            if outputs:
                self._collect_error(f"{self.msginfo}: Trying to promote outputs {outputs} while "
                                    f"specifying src_indices {src_indices} is not meaningful.")
                return

            try:
                prominfo = _PromotesInfo(src_indices, flat_src_indices, src_shape)
            except Exception as err:
                lst = []
                if any is not None:
                    lst.extend(any)
                if inputs is not None:
                    lst.extend(inputs)
                self._collect_error(f"{self.msginfo}: When promoting {sorted(lst)}: {err}",
                                    ident=(self.pathname, tuple(lst)))
                return

        try:
            subsys = getattr(self, subsys_name)
        except AttributeError:
            raise AttributeError(f"{self.msginfo}: subsystem '{subsys_name}' does not exist.")

        if any:
            subsys._var_promotes['any'].extend((a, prominfo) for a in any)
        if inputs:
            subsys._var_promotes['input'].extend((i, prominfo) for i in inputs)
        if outputs:
            subsys._var_promotes['output'].extend((o, None) for o in outputs)

        # check for attempt to promote with different alias
        list_comp = [i if isinstance(i, tuple) else (i, i)
                     for i, _ in subsys._var_promotes['input']]

        for original, new in list_comp:
            for original_inside, new_inside in list_comp:
                if original == original_inside and new != new_inside:
                    self._collect_error("%s: Trying to promote '%s' when it has been aliased to "
                                        "'%s'." % (self.msginfo, original_inside, new))
                    continue

        # if this was called during configure(), mark this group as modified
        if self._problem_meta is not None and self._problem_meta['config_info'] is not None:
            self._problem_meta['config_info']._prom_added(self.pathname)

    def add_subsystem(self, name, subsys, promotes=None,
                      promotes_inputs=None, promotes_outputs=None,
                      min_procs=1, max_procs=None, proc_weight=1.0, proc_group=None):
        """
        Add a subsystem.

        Parameters
        ----------
        name : str
            Name of the subsystem being added.
        subsys : <System>
            An instantiated, but not-yet-set up system object.
        promotes : iter of (str or tuple), optional
            A list of variable names specifying which subsystem variables
            to 'promote' up to this group. If an entry is a tuple of the
            form (old_name, new_name), this will rename the variable in
            the parent group.
        promotes_inputs : iter of (str or tuple), optional
            A list of input variable names specifying which subsystem input
            variables to 'promote' up to this group. If an entry is a tuple of
            the form (old_name, new_name), this will rename the variable in
            the parent group.
        promotes_outputs : iter of (str or tuple), optional
            A list of output variable names specifying which subsystem output
            variables to 'promote' up to this group. If an entry is a tuple of
            the form (old_name, new_name), this will rename the variable in
            the parent group.
        min_procs : int
            Minimum number of MPI processes usable by the subsystem. Defaults to 1.
        max_procs : int or None
            Maximum number of MPI processes usable by the subsystem.  A value
            of None (the default) indicates there is no maximum limit.
        proc_weight : float
            Weight given to the subsystem when allocating available MPI processes
            to all subsystems.  Default is 1.0.
        proc_group : str or None
            Name of a processor group such that any system with that processor group name
            within the same parent group will be allocated on the same mpi process(es).
            If this is not None, then any other systems sharing the same proc_group must
            have identical values of min_procs, max_procs, and proc_weight or an exception
            will be raised.

        Returns
        -------
        <System>
            The subsystem that was passed in. This is returned to
            enable users to instantiate and add a subsystem at the
            same time, and get the reference back.
        """
        if self._setup_procs_finished:
            raise RuntimeError(f"{self.msginfo}: Cannot call add_subsystem in "
                               "the configure method.")

        if inspect.isclass(subsys):
            raise TypeError(f"{self.msginfo}: Subsystem '{name}' should be an instance, but a "
                            f"{subsys.__name__} class object was found.")

        if name in self._subsystems_allprocs or name in self._static_subsystems_allprocs:
            raise RuntimeError(f"{self.msginfo}: Subsystem name '{name}' is already used.")

        if hasattr(self, name) and not isinstance(getattr(self, name), System):
            # replacing a subsystem is ok (e.g. resetup) but no other attribute
            raise RuntimeError(f"{self.msginfo}: Can't add subsystem '{name}' because an attribute "
                               f"with that name already exits.")

        if not isinstance(subsys, System):
            raise TypeError(f"{self.msginfo}: Subsystem '{name}' should be a System instance, but "
                            f"an instance of type {type(subsys).__name__} was found.")

        if proc_group is not None and not isinstance(proc_group, str):
            raise TypeError(f"{self.msginfo}: proc_group must be a str or None, but is of type "
                            f"'{type(proc_group).__name__}'.")

        match = namecheck_rgx.match(name)
        if match is None or match.group() != name:
            raise NameError(f"{self.msginfo}: '{name}' is not a valid sub-system name.")

        subsys.name = subsys.pathname = name

        if isinstance(promotes, str) or \
           isinstance(promotes_inputs, str) or \
           isinstance(promotes_outputs, str):
            raise RuntimeError(f"{self.msginfo}: promotes must be an iterator of strings and/or "
                               "tuples.")

        prominfo = None

        # Note, the declared order in any of these promotes arguments shouldn't matter. However,
        # the order does matter when using system.promotes during configure. There, you are
        # permitted to promote '*' then promote_to an alias afterwards, but not in the reverse.
        # To make this work, we sort the promotes lists for this subsystem to put the wild card
        # entries at the beginning.
        if promotes:
            subsys._var_promotes['any'] = [(p, prominfo) for p in
                                           sorted(promotes, key=lambda x: '*' not in x)]
        if promotes_inputs:
            subsys._var_promotes['input'] = [(p, prominfo) for p in
                                             sorted(promotes_inputs, key=lambda x: '*' not in x)]
        if promotes_outputs:
            subsys._var_promotes['output'] = [(p, prominfo) for p in
                                              sorted(promotes_outputs, key=lambda x: '*' not in x)]

        if self._static_mode:
            subsystems_allprocs = self._static_subsystems_allprocs
        else:
            subsystems_allprocs = self._subsystems_allprocs

        subsystems_allprocs[subsys.name] = _SysInfo(subsys, len(subsystems_allprocs))

        if not isinstance(min_procs, int) or min_procs < 1:
            raise TypeError(f"{self.msginfo}: min_procs must be an int > 0 but ({min_procs}) was "
                            "given.")
        if max_procs is not None and (not isinstance(max_procs, int) or max_procs < min_procs):
            raise TypeError(f"{self.msginfo}: max_procs must be None or an int >= min_procs but "
                            f"({max_procs}) was given.")
        if isinstance(proc_weight, Number) and proc_weight < 0:
            raise TypeError(f"{self.msginfo}: proc_weight must be a float > 0. but ({proc_weight}) "
                            "was given.")

        self._proc_info[name] = (min_procs, max_procs, proc_weight, proc_group)

        setattr(self, name, subsys)

        return subsys

    def connect(self, src_name, tgt_name, src_indices=None, flat_src_indices=None):
        """
        Connect source src_name to target tgt_name in this namespace.

        Parameters
        ----------
        src_name : str
            Name of the source variable to connect.
        tgt_name : str or [str, ... ] or (str, ...)
            Name of the target variable(s) to connect.
        src_indices : int or list of ints or tuple of ints or int ndarray or Iterable or None
            The global indices of the source variable to transfer data from.
            The shapes of the target and src_indices must match, and form of the
            entries within is determined by the value of 'flat_src_indices'.
        flat_src_indices : bool
            If True, each entry of src_indices is assumed to be an index into the
            flattened source.  Otherwise it must be a tuple or list of size equal
            to the number of dimensions of the source.
        """
        # if src_indices argument is given, it should be valid
        if isinstance(src_indices, str):
            if isinstance(tgt_name, str):
                tgt_name = [tgt_name]
            tgt_name.append(src_indices)
            self._collect_error(f"{self.msginfo}: src_indices must be a slice, int, or index array."
                                f" Did you mean connect('{src_name}', '{tgt_name}')?")
            return

        # if multiple targets are given, recursively connect to each
        if not isinstance(tgt_name, str) and isinstance(tgt_name, Iterable):
            for name in tgt_name:
                self.connect(src_name, name, src_indices, flat_src_indices=flat_src_indices)
            return

        if src_indices is not None:
            try:
                src_indices = indexer(src_indices, flat_src=flat_src_indices)
            except Exception:
                type_exc, exc, tb = sys.exc_info()
                self._collect_error(f"{self.msginfo}: When connecting from '{src_name}' to "
                                    f"'{tgt_name}': {exc}", exc_type=type_exc, tback=tb)
                return

        # target should not already be connected
        for manual_connections in [self._manual_connections, self._static_manual_connections]:
            if tgt_name in manual_connections:
                srcname = manual_connections[tgt_name][0]
                self._collect_error(f"{self.msginfo}: Input '{tgt_name}' is already connected to "
                                    f"'{srcname}'.")
                return

        # source and target should not be in the same system
        if src_name.rsplit('.', 1)[0] == tgt_name.rsplit('.', 1)[0]:
            self._collect_error(f"{self.msginfo}: Output and input are in the same System for "
                                f"connection from '{src_name}' to '{tgt_name}'.")
            return

        if self._static_mode:
            manual_connections = self._static_manual_connections
        else:
            manual_connections = self._manual_connections

        manual_connections[tgt_name] = (src_name, src_indices, flat_src_indices)

    def set_order(self, new_order):
        """
        Specify a new execution order for subsystems in this group.

        Parameters
        ----------
        new_order : list of str
            List of system names in desired new execution order.
        """
        if self._problem_meta is not None and not self._problem_meta['allow_post_setup_reorder'] \
                and self._problem_meta['setup_status'] == _SetupStatus.POST_CONFIGURE:
            raise RuntimeError(f"{self.msginfo}: Cannot call set_order in the configure method.")

        # Make sure the new_order is valid. It must contain all subsystems
        # in this model.
        newset = set(new_order)
        if self._static_mode:
            olddict = self._static_subsystems_allprocs
        else:
            olddict = self._subsystems_allprocs
        oldset = set(olddict)

        if oldset != newset:
            msg = []

            missing = oldset - newset
            if missing:
                msg.append("%s: %s expected in subsystem order and not found." %
                           (self.msginfo, sorted(missing)))

            extra = newset - oldset
            if extra:
                msg.append("%s: subsystem(s) %s found in subsystem order but don't exist." %
                           (self.msginfo, sorted(extra)))

            raise ValueError('\n'.join(msg))

        # Don't allow duplicates either.
        if len(newset) < len(new_order):
            dupes = [key for key, val in Counter(new_order).items() if val > 1]
            raise ValueError("%s: Duplicate name(s) found in subsystem order list: %s" %
                             (self.msginfo, sorted(dupes)))

        subsystems = {}  # need a fresh one to keep the right order
        if self._static_mode:
            self._static_subsystems_allprocs = subsystems
        else:
            self._subsystems_allprocs = subsystems

        for i, name in enumerate(new_order):
            sinfo = olddict[name]
            subsystems[name] = sinfo
            sinfo.index = i

        if not self._static_mode:
            self._subsystems_myproc = [s for s, _ in self._subsystems_allprocs.values()]

        self._order_set = True
        if self._problem_meta is not None and not self._problem_meta['allow_post_setup_reorder']:
            # order has been changed so we need a new full setup
            self._problem_meta['setup_status'] = _SetupStatus.PRE_SETUP

    def _get_subsystem(self, name):
        """
        Return the system called 'name' in the current namespace.

        Parameters
        ----------
        name : str
            name of the desired system in the current namespace.

        Returns
        -------
        System or None
            System if found else None.
        """
        system = self
        for subname in name.split('.'):
            try:
                system = system._subsystems_allprocs[subname].system
            except KeyError:
                try:
                    system = system._static_subsystems_allprocs[subname].system
                except KeyError:
                    if name == '':
                        return self
                    return None
        return system

    def _apply_nonlinear(self):
        """
        Compute residuals. The model is assumed to be in a scaled state.
        """
        self._transfer('nonlinear', 'fwd')
        # Apply recursion
        for subsys in self._solver_subsystem_iter(local_only=True):
            subsys._apply_nonlinear()

        self.iter_count_apply += 1

    def _solve_nonlinear(self):
        """
        Compute outputs. The model is assumed to be in a scaled state.
        """
        name = self.pathname if self.pathname else 'root'

        with Recording(name + '._solve_nonlinear', self.iter_count, self):
            self._nonlinear_solver._solve_with_cache_check()

        # Iteration counter is incremented in the Recording context manager at exit.

    def _guess_nonlinear(self):
        """
        Provide initial guess for states.
        """
        # let any lower level systems do their guessing first
        if self._has_guess:
            for sname, sinfo in self._subsystems_allprocs.items():
                sub = sinfo.system
                # TODO: could gather 'has_guess' information during setup and be able to
                # skip transfer for subs that don't have guesses...
                self._transfer('nonlinear', 'fwd', sname)
                if sub._is_local and sub._has_guess:
                    sub._guess_nonlinear()

        # call our own guess_nonlinear method, after the recursion is done to
        # all the lower level systems and the data transfers have happened
        complex_step = self._inputs._under_complex_step

        if complex_step:
            self._inputs.set_complex_step_mode(False)
            self._residuals.set_complex_step_mode(False)
            self._outputs.set_complex_step_mode(False)

        try:
            if self._discrete_inputs or self._discrete_outputs:
                self.guess_nonlinear(self._inputs, self._outputs, self._residuals,
                                     self._discrete_inputs, self._discrete_outputs)
            else:
                self.guess_nonlinear(self._inputs, self._outputs, self._residuals)
        finally:

            if complex_step:
                self._inputs.set_complex_step_mode(True)
                self._residuals.set_complex_step_mode(True)
                self._outputs.set_complex_step_mode(True)

    def guess_nonlinear(self, inputs, outputs, residuals,
                        discrete_inputs=None, discrete_outputs=None):
        """
        Provide initial guess for states.

        Override this method to set the initial guess for states.

        Parameters
        ----------
        inputs : Vector
            Unscaled, dimensional input variables read via inputs[key].
        outputs : Vector
            Unscaled, dimensional output variables read via outputs[key].
        residuals : Vector
            Unscaled, dimensional residuals written to via residuals[key].
        discrete_inputs : dict or None
            If not None, dict containing discrete input values.
        discrete_outputs : dict or None
            If not None, dict containing discrete output values.
        """
        pass

    def _iter_call_apply_linear(self):
        """
        Return whether to call _apply_linear on this Group from within linear block GS/Jac.

        Linear block solvers call _apply_linear then _solve_linear (fwd) or _solve_linear then
        _apply_linear (rev) during an iteration.  This will tell those solvers whether they
        should call _apply_linear on this group when they're calling _apply_linear on their
        subsystems.  Note that _apply_linear will still be called from within a subsystem's
        _solve_linear.

        Returns
        -------
        bool
            True if _apply_linear should be called from within a parent _apply_linear.
        """
        return (self._owns_approx_jac and self._jacobian is not None) or \
            self._assembled_jac is not None or not self._linear_solver.does_recursive_applies()

    def _apply_linear(self, jac, rel_systems, mode, scope_out=None, scope_in=None):
        """
        Compute jac-vec product. The model is assumed to be in a scaled state.

        Parameters
        ----------
        jac : Jacobian or None
            If None, use local jacobian, else use assembled jacobian jac.
        rel_systems : set of str
            Set of names of relevant systems based on the current linear solve.
        mode : str
            'fwd' or 'rev'.
        scope_out : set or None
            Set of absolute output names in the scope of this mat-vec product.
            If None, all are in the scope.
        scope_in : set or None
            Set of absolute input names in the scope of this mat-vec product.
            If None, all are in the scope.
        """
        if self._owns_approx_jac:
            jac = self._jacobian
        elif jac is None and self._assembled_jac is not None:
            jac = self._assembled_jac

        if jac is not None:
            with self._matvec_context(scope_out, scope_in, mode) as vecs:
                d_inputs, d_outputs, d_residuals = vecs
                jac._apply(self, d_inputs, d_outputs, d_residuals, mode)
        # Apply recursion
        else:
            if mode == 'fwd':
                self._transfer('linear', mode)
                if rel_systems is not None:
                    for s in self._solver_subsystem_iter(local_only=True):
                        if s.pathname not in rel_systems:
                            # zero out dvecs of irrelevant subsystems
                            s._dresiduals.set_val(0.0)

            for subsys in self._solver_subsystem_iter(local_only=True):
                if rel_systems is None or subsys.pathname in rel_systems:
                    subsys._apply_linear(jac, rel_systems, mode, scope_out, scope_in)

            if mode == 'rev':
                self._transfer('linear', mode)
                if rel_systems is not None:
                    for s in self._solver_subsystem_iter(local_only=True):
                        if s.pathname not in rel_systems:
                            # zero out dvecs of irrelevant subsystems
                            s._doutputs.set_val(0.0)

    def _solve_linear(self, mode, rel_systems, scope_out=_UNDEFINED, scope_in=_UNDEFINED):
        """
        Apply inverse jac product. The model is assumed to be in a scaled state.

        Parameters
        ----------
        mode : str
            'fwd' or 'rev'.
        rel_systems : set of str
            Set of names of relevant systems based on the current linear solve.
        scope_out : set, None, or _UNDEFINED
            Outputs relevant to possible lower level calls to _apply_linear on Components.
        scope_in : set, None, or _UNDEFINED
            Inputs relevant to possible lower level calls to _apply_linear on Components.
        """
        if self._owns_approx_jac:
            # No subsolves if we are approximating our jacobian. Instead, we behave like an
            # ExplicitComponent and pass on the values in the derivatives vectors.
            d_outputs = self._doutputs
            d_residuals = self._dresiduals

            if mode == 'fwd':
                if self._has_resid_scaling:
                    with self._unscaled_context(outputs=[d_outputs], residuals=[d_residuals]):
                        d_outputs.set_vec(d_residuals)
                else:
                    d_outputs.set_vec(d_residuals)

                # ExplicitComponent jacobian defined with -1 on diagonal.
                d_outputs *= -1.0

            else:  # rev
                if self._has_resid_scaling:
                    with self._unscaled_context(outputs=[d_outputs], residuals=[d_residuals]):
                        d_residuals.set_vec(d_outputs)
                else:
                    d_residuals.set_vec(d_outputs)

                # ExplicitComponent jacobian defined with -1 on diagonal.
                d_residuals *= -1.0

        else:
            self._linear_solver._set_matvec_scope(scope_out, scope_in)
            self._linear_solver.solve(mode, rel_systems)

    def _linearize(self, jac, sub_do_ln=True, rel_systems=ContainsAll()):
        """
        Compute jacobian / factorization. The model is assumed to be in a scaled state.

        Parameters
        ----------
        jac : Jacobian or None
            If None, use local jacobian, else use assembled jacobian jac.
        sub_do_ln : bool
            Flag indicating if the children should call linearize on their linear solvers.
        rel_systems : set or ContainsAll
            Set of relevant system pathnames passed in to the model during computation of total
            derivatives.
        """
        if self._jacobian is None:
            self._jacobian = DictionaryJacobian(self)

        self._check_first_linearize()

        # Group finite difference
        if self._owns_approx_jac:

            jac = self._jacobian
            if self.pathname == "":
                for approximation in self._approx_schemes.values():
                    approximation.compute_approximations(self, jac=jac)
            else:
                # When an approximation exists in a submodel (instead of in root), the model is
                # in a scaled state.
                with self._unscaled_context(outputs=[self._outputs]):
                    for approximation in self._approx_schemes.values():
                        approximation.compute_approximations(self, jac=jac)

        else:
            if self._assembled_jac is not None:
                jac = self._assembled_jac

            # Only linearize subsystems if we aren't approximating the derivs at this level.
            for subsys in self._solver_subsystem_iter(local_only=True):
                if subsys.pathname in rel_systems:
                    do_ln = sub_do_ln and (subsys._linear_solver is not None and
                                           subsys._linear_solver._linearize_children())
                    if len(subsys._subsystems_allprocs) > 0:
                        subsys._linearize(jac, sub_do_ln=do_ln, rel_systems=rel_systems)
                    else:
                        subsys._linearize(jac, sub_do_ln=do_ln)

            # Update jacobian
            if self._assembled_jac is not None:
                self._assembled_jac._update(self)

            if sub_do_ln:
                for subsys in self._solver_subsystem_iter(local_only=True):
                    if subsys._linear_solver is not None and subsys.pathname in rel_systems:
                        subsys._linear_solver._linearize()

    def _check_first_linearize(self):
        if self._first_call_to_linearize:
            self._first_call_to_linearize = False  # only do this once
            coloring = self._get_coloring() if coloring_mod._use_partial_sparsity else None

            if coloring is not None:
                if not self._coloring_info['dynamic']:
                    coloring._check_config_partial(self)
                self._setup_approx_coloring()
            # TODO: for top level FD, call below is unnecessary, but we need this
            # for some tests that just call run_linearize directly without calling
            # compute_totals.
            elif self._approx_schemes:
                self._setup_approx_partials()

    def approx_totals(self, method='fd', step=None, form=None, step_calc=None):
        """
        Approximate derivatives for a Group using the specified approximation method.

        Parameters
        ----------
        method : str
            The type of approximation that should be used. Valid options include:
            'fd': Finite Difference, 'cs': Complex Step.
        step : float
            Step size for approximation. Defaults to None, in which case, the approximation
            method provides its default value.
        form : str
            Form for finite difference, can be 'forward', 'backward', or 'central'. Defaults to
            None, in which case, the approximation method provides its default value.
        step_calc : str
            Step type for computing the size of the finite difference step. It can be 'abs' for
            absolute, 'rel_avg' for a size relative to the absolute value of the vector input, or
            'rel_element' for a size relative to each value in the vector input. In addition, it
            can be 'rel_legacy' for a size relative to the norm of the vector.  For backwards
            compatibilty, it can be 'rel', which is now equivalent to 'rel_avg'. Defaults to None,
            in which case the approximation method provides its default value.
        """
        self._has_approx = True
        self._approx_schemes = {}
        approx_scheme = self._get_approx_scheme(method)

        default_opts = approx_scheme.DEFAULT_OPTIONS

        kwargs = {}
        for name, attr in (('step', step), ('form', form), ('step_calc', step_calc)):
            if attr is not None:
                if name in default_opts:
                    kwargs[name] = attr
                else:
                    raise RuntimeError("%s: '%s' is not a valid option for '%s'" % (self.msginfo,
                                                                                    name, method))

        self._owns_approx_jac = True
        self._owns_approx_jac_meta = kwargs

    def _setup_partials(self):
        """
        Call setup_partials in components.
        """
        self._subjacs_info = info = {}

        for subsys in self._sorted_sys_iter():
            subsys._setup_partials()
            info.update(subsys._subjacs_info)

        if self._has_distrib_vars and self._owns_approx_jac:
            # We currently cannot approximate across a group with a distributed component if the
            # inputs are distributed via src_indices.
            for iname, meta in self._var_allprocs_abs2meta['input'].items():
                if meta['has_src_indices'] and \
                   meta['distributed'] and \
                   iname not in self._conn_abs_in2out:
                    msg = "{}: Approx_totals is not supported on a group with a distributed "
                    msg += "component whose input '{}' is distributed using src_indices. "
                    raise RuntimeError(msg.format(self.msginfo, iname))

    def _declared_partials_iter(self):
        """
        Iterate over all declared partials.

        Yields
        ------
        (key, meta) : (key, dict)
            key: a tuple of the form (of, wrt)
            meta: a dict containing the partial metadata
        """
        for subsys in self._subsystems_myproc:
            yield from subsys._declared_partials_iter()

    def _get_missing_partials(self, missing):
        """
        Return a list of (of, wrt) tuples for which derivatives have not been declared.

        Parameters
        ----------
        missing : dict
            Dictionary containing list of missing derivatives keyed by system pathname.
        """
        for subsys in self._subsystems_myproc:
            subsys._get_missing_partials(missing)

    def _approx_subjac_keys_iter(self):
        if self._owns_approx_wrt and not self.pathname:
            candidate_wrt = self._owns_approx_wrt
        else:
            pro2abs = self._var_allprocs_prom2abs_list
            candidate_wrt = []
            for abs_inps in pro2abs['input'].values():
                for inp in abs_inps:
                    candidate_wrt.append(inp)
                    # If connection is inside of this Group, perturbation of all implicitly
                    # connected inputs will be handled properly via internal transfers. Otherwise,
                    # we need to add all implicitly connected inputs separately.
                    if inp in self._conn_abs_in2out:
                        break

        wrt = set()
        ivc = set()
        if self.pathname:  # get rid of any old stuff in here
            self._owns_approx_of = self._owns_approx_wrt = None
            totals = False
        else:
            totals = True

        all_abs2meta_out = self._var_allprocs_abs2meta['output']

        # When computing totals, weed out inputs connected to anything inside our system unless
        # the source is an indepvarcomp.
        prefix = self.pathname + '.' if self.pathname else ''
        for var in candidate_wrt:
            if var in self._conn_abs_in2out:
                if totals:
                    src = self._conn_abs_in2out[var]
                    if src.startswith(prefix):
                        meta = all_abs2meta_out[src]
                        if 'openmdao:indep_var' in meta['tags']:
                            wrt.add(src)
                            ivc.add(src)
            else:
                wrt.add(var)

        if self._owns_approx_of:
            of = set(self._owns_approx_of)
        else:
            of = set(self._var_allprocs_abs2meta['output'])
            # Skip indepvarcomp res wrt other srcs
            of -= ivc

        for key in product(of, wrt.union(of)):
            # Create approximations for the ones we need.
            if self._tot_jac is not None:
                yield key  # get all combos if we're doing total derivs
                continue

            _of, _wrt = key
            # Skip explicit res wrt outputs
            if _wrt in of and _wrt not in ivc:

                # Support for specifying a desvar as an obj/con.
                if _wrt not in wrt or _of == _wrt:
                    continue

            yield key

    def _jac_of_iter(self):
        """
        Iterate over (name, start, end, idxs, dist_sizes) for each 'of' (row) var in the jacobian.

        idxs will usually be the var slice into the full variable in the result array,
        except in cases where _owns_approx__idx has a value for that variable, in which case it'll
        be indices into the variable.

        Yields
        ------
        str
            Name of 'of' variable.
        int
            Starting index.
        int
            Ending index.
        slice or ndarray
            A full slice or indices for the 'of' variable.
        ndarray or None
            Distributed sizes if var is distributed else None
        """
        if self._owns_approx_of:
            total = self.pathname == ''

            abs2meta = self._var_allprocs_abs2meta['output']
            abs2idx = self._var_allprocs_abs2idx
            sizes = self._var_sizes['output']
            approx_of_idx = self._owns_approx_of_idx
            responses = self.get_responses(recurse=True, get_sizes=False, use_prom_ivc=False)

            szname = 'global_size' if total else 'size'
            # we're computing totals/semi-totals (vars may not be local)
            start = end = 0
            for of in self._owns_approx_of:

                # Support for constraint aliases.
                if of in responses and responses[of]['alias'] is not None:
                    path = responses[of]['source']
                else:
                    path = of

                meta = abs2meta[path]
                if meta['distributed']:
                    dist_sizes = sizes[:, abs2idx[path]]
                else:
                    dist_sizes = None
                if of in approx_of_idx:
                    end += approx_of_idx[of].indexed_src_size
                    yield path, start, end, approx_of_idx[of].shaped_array().ravel(), dist_sizes
                else:
                    end += abs2meta[path][szname]
                    yield path, start, end, _full_slice, dist_sizes

                start = end
        else:
            yield from super()._jac_of_iter()

    def _jac_wrt_iter(self, wrt_matches=None):
        """
        Iterate over (name, offset, end, vec, idxs, dist_sizes) for each column var in the jacobian.

        Parameters
        ----------
        wrt_matches : set or None
            Only include row vars that are contained in this set.  This will determine what
            the actual offsets are, i.e. the offsets will be into a reduced jacobian
            containing only the matching columns.

        Yields
        ------
        str
            Name of 'wrt' variable.
        int
            Starting index.
        int
            Ending index.
        Vector
            Either the _outputs or _inputs vector.
        slice or ndarray
            A full slice or indices for the 'wrt' variable.
        ndarray or None
            Distributed sizes if var is distributed else None
        """
        total = self.pathname == ''

        if self._owns_approx_wrt:
            sizes = self._var_sizes
            toidx = self._var_allprocs_abs2idx
            abs2meta = self._var_allprocs_abs2meta
            approx_wrt_idx = self._owns_approx_wrt_idx
            local_ins = self._var_abs2meta['input']
            local_outs = self._var_abs2meta['output']

            szname = 'global_size' if total else 'size'

            seen = set()
            start = end = 0
            if self.pathname:  # doing semitotals, so include output columns
                for of, _start, _end, _, dist_sizes in self._jac_of_iter():
                    if wrt_matches is None or of in wrt_matches:
                        seen.add(of)
                        end += (_end - _start)
                        vec = self._outputs if of in local_outs else None
                        yield of, start, end, vec, _full_slice, dist_sizes
                        start = end

            for wrt in self._owns_approx_wrt:
                if (wrt_matches is None or wrt in wrt_matches) and wrt not in seen:
                    io = 'input' if wrt in abs2meta['input'] else 'output'
                    meta = abs2meta[io][wrt]
                    if wrt in local_ins:
                        vec = self._inputs
                    elif wrt in local_outs:
                        vec = self._outputs
                    else:
                        vec = None
                    if wrt in approx_wrt_idx:
                        sub_wrt_idx = approx_wrt_idx[wrt]
                        size = sub_wrt_idx.indexed_src_size
                        sub_wrt_idx = sub_wrt_idx.flat()
                    else:
                        sub_wrt_idx = _full_slice
                        size = abs2meta[io][wrt][szname]
                    end += size
                    dist_sizes = sizes[io][:, toidx[wrt]] if meta['distributed'] else None
                    yield wrt, start, end, vec, sub_wrt_idx, dist_sizes
                    start = end
        else:
            yield from super()._jac_wrt_iter(wrt_matches)

    def _update_wrt_matches(self, info):
        """
        Determine the list of wrt variables that match the wildcard(s) given in declare_coloring.

        Parameters
        ----------
        info : dict
            Coloring metadata dict.
        """
        if not (self._owns_approx_of or self.pathname):
            return

        wrt_color_patterns = info['wrt_patterns']

        info['wrt_matches'] = wrt_colors_matched = set()

        abs2prom = self._var_allprocs_abs2prom
        for _, wrt in self._get_approx_subjac_keys():
            if wrt in wrt_colors_matched:
                continue
            if wrt in abs2prom['output']:
                wrtprom = abs2prom['output'][wrt]
            else:
                wrtprom = abs2prom['input'][wrt]

            if wrt_color_patterns is None:
                wrt_colors_matched.add(wrt)
            else:
                for patt in wrt_color_patterns:
                    if patt == '*' or fnmatchcase(wrtprom, patt):
                        wrt_colors_matched.add(wrt)
                        break

        baselen = len(self.pathname) + 1 if self.pathname else 0
        info['wrt_matches_rel'] = [n[baselen:] for n in wrt_colors_matched]

        if info.get('dynamic') and info['coloring'] is None and self._owns_approx_of:
            if not wrt_colors_matched:
                raise ValueError("{}: Invalid 'wrt' variable(s) specified for colored approx "
                                 "partial options: {}.".format(self.msginfo, wrt_color_patterns))

    def _setup_approx_partials(self):
        """
        Add approximations for all approx derivs.
        """
        self._jacobian = DictionaryJacobian(system=self)

        abs2meta = self._var_allprocs_abs2meta
        info = self._coloring_info
        responses = self.get_responses(recurse=True, get_sizes=False, use_prom_ivc=False)

        if info['coloring'] is not None and (self._owns_approx_of is None or
                                             self._owns_approx_wrt is None):
            method = info['method']
        else:
            method = list(self._approx_schemes)[0]

        wrt_matches = self._get_static_wrt_matches()

        approx = self._get_approx_scheme(method)
        # reset the approx if necessary
        approx._wrt_meta = {}
        approx._reset()

        approx_keys = self._get_approx_subjac_keys()
        for key in approx_keys:
            left, right = key
            if left in responses and responses[left]['alias'] is not None:
                left = responses[left]['source']
            if right in responses and responses[right]['alias'] is not None:
                right = responses[right]['source']

            if key in self._subjacs_info:
                meta = self._subjacs_info[key]
            else:
                meta = SUBJAC_META_DEFAULTS.copy()

                if left == right:
                    size = abs2meta['output'][left]['size']
                    meta['rows'] = meta['cols'] = np.arange(size)
                    # All group approximations are treated as explicit components, so we
                    # have a -1 on the diagonal.
                    meta['val'] = np.full(size, -1.0)
                self._subjacs_info[key] = meta

            meta['method'] = method

            meta.update(self._owns_approx_jac_meta)

            if wrt_matches is None or right in wrt_matches:
                self._update_approx_coloring_meta(meta)

            if meta['val'] is None:
                if right in abs2meta['input']:
                    sz = abs2meta['input'][right]['size']
                else:
                    sz = abs2meta['output'][right]['size']
                shape = (abs2meta['output'][left]['size'], sz)
                meta['shape'] = shape
                if meta['rows'] is not None:  # subjac is sparse
                    meta['val'] = np.zeros(len(meta['rows']))
                else:
                    meta['val'] = np.zeros(shape)

            approx.add_approximation(key, self, meta)

        if self.pathname:
            abs_outs = self._var_allprocs_abs2meta['output']
            abs_ins = self._var_allprocs_abs2meta['input']
            # we're taking semi-total derivs for this group. Update _owns_approx_of
            # and _owns_approx_wrt so we can use the same approx code for totals and
            # semi-totals.  Also, the order must match order of vars in the output and
            # input vectors.
            wrtset = set([k[1] for k in approx_keys])
            self._owns_approx_of = list(abs_outs)
            self._owns_approx_wrt = [n for n in chain(abs_outs, abs_ins) if n in wrtset]
            self._owns_approx_jac = True

    def _setup_approx_coloring(self):
        """
        Ensure that if coloring is declared, approximations will be set up.
        """
        if self._coloring_info['coloring'] is not None:
            meta = self._coloring_info
            self.approx_totals(meta['method'], meta.get('step'), meta.get('form'))
        self._setup_approx_partials()

    def _setup_check(self):
        """
        Do any error checking on user's setup, before any other recursion happens.
        """
        info = self._coloring_info
        if (info['static'] or info['dynamic']) and self.pathname != '':
            msg = f"{self.msginfo}: semi-total coloring is currently not supported."
            raise RuntimeError(msg)

    def _update_approx_coloring_meta(self, meta):
        """
        Update metadata for a subjac based on coloring metadata.

        Parameters
        ----------
        meta : dict
            Metadata for a subjac.
        """
        info = self._coloring_info
        meta['coloring'] = True
        for name in ('method', 'step', 'form'):
            if name in info:
                meta[name] = info[name]

    def compute_sys_graph(self, comps_only=False, add_edge_info=True):
        """
        Compute a dependency graph for subsystems in this group.

        Variable connection information is stored in each edge of
        the system graph if comps_only is True and add_edge_info is True.

        Parameters
        ----------
        comps_only : bool (False)
            If True, return a graph of all components within this group
            or any of its descendants. No sub-groups will be included. Otherwise,
            a graph containing only direct children (both Components and Groups)
            of this group will be returned.
        add_edge_info : bool (True)
            If True and comps_only is also True, store variable connection information in each
            edge of the system graph.

        Returns
        -------
        DiGraph
            A directed graph containing names of subsystems and their connections.
        """
        graph = nx.DiGraph()

        if comps_only:
            # add all systems as nodes in the graph so they'll be there even if
            # unconnected.
            graph.add_nodes_from(self._ordered_comp_name_iter())

            edge_data = defaultdict(lambda: defaultdict(list))
            for in_abs, src_abs in self._conn_global_abs_in2out.items():
                src_sys = src_abs.rpartition('.')[0]
                tgt_sys = in_abs.rpartition('.')[0]

                # store var connection data in each system to system edge.
                if add_edge_info:
                    edge_data[(src_sys, tgt_sys)][src_abs].append(in_abs)
                else:
                    graph.add_edge(src_sys, tgt_sys)

            if add_edge_info:
                for (src_sys, tgt_sys), data in edge_data.items():
                    graph.add_edge(src_sys, tgt_sys, conns=data)
        else:
            systems = [s.name for s in self._subsystems_myproc]

            if self.comm.size > 1 and self._mpi_proc_allocator.parallel:
                newsys = set()
                for slist in self.comm.allgather(systems):
                    newsys.update(slist)
                systems = newsys

            # add all systems as nodes in the graph so they'll be there even if
            # unconnected.
            graph.add_nodes_from(systems)

            glen = self.pathname.count('.') + 1 if self.pathname else 0
            for in_abs, src_abs in self._conn_global_abs_in2out.items():
                if src_abs is not None:
                    src_sys = src_abs.split('.')[glen]
                    tgt_sys = in_abs.split('.')[glen]
                    if src_sys != tgt_sys:
                        graph.add_edge(src_sys, tgt_sys)

        return graph

    def _get_auto_ivc_out_val(self, tgts, vars_to_gather):
        # all tgts are continuous variables
        # only called from top level group
        info = None
        src_idx_found = []
        max_size = -1
        found_dup = False
        abs2meta_in = self._var_abs2meta['input']
        abs_in2prom_info = self._problem_meta['abs_in2prom_info']
        start_val = val = None
        val_shape = None
        chosen_tgt = None

        # first, find the auto_ivc output shape
        loc_tgts = [t for t in tgts if t in abs2meta_in]
        full_tgts = [t for t in loc_tgts if t not in abs_in2prom_info]
        if full_tgts:  # full variable connections without any src_indices
            val_shape = abs2meta_in[full_tgts[0]]['shape']
            for tgt in full_tgts:
                if tgt not in vars_to_gather:
                    found_dup = True
                    chosen_tgt = tgt
                    break
        else:
            plist_tgts = [tgt for tgt in loc_tgts if tgt in abs_in2prom_info]
            if plist_tgts:
                plists = [abs_in2prom_info[tgt] for tgt in plist_tgts]
                plens = [len(plist) for plist in plists]
                nlevels = max(plens)
                # find highest specification of src_shape in bfs order to shape the auto_ivc output
                for i in range(nlevels):
                    for tgt, plist, plen in zip(plist_tgts, plists, plens):
                        if i < plen:
                            pinfo = plist[i]
                            if pinfo is not None and pinfo.src_shape is not None:
                                val_shape = pinfo.src_shape
                                break
                    if val_shape is not None:
                        chosen_tgt = tgt
                        break

        if val_shape is not None:
            start_val = val = np.ones(val_shape)

        info = None
        for tgt in tgts:
            if tgt in abs2meta_in:  # tgt is local
                meta = abs2meta_in[tgt]
                size = meta['size']
                value = meta['val']
                src_indices = None
                if tgt in abs_in2prom_info:
                    # traverse down the promotes list, (abs_in2prom_info[tgt]), to get the
                    # final src_indices down at the component level so we can set the value of
                    # that component input into the appropriate place(s) in the auto_ivc output.
                    # If a tgt has no src_indices anywhere, it will not be found in
                    # abs_in2prom_info.
                    newshape = val_shape
                    for pinfo in abs_in2prom_info[tgt]:
                        if pinfo is None:
                            continue
                        inds, _, shape = pinfo
                        if inds is not None:
                            if shape is None:
                                shape = newshape
                                if inds._src_shape is None:
                                    try:
                                        inds.set_src_shape(shape)
                                    except IndexError:
                                        exc_class, exc, tb = sys.exc_info()
                                        self._collect_error(f"When promoting '{pinfo.prom}' from "
                                                            f"system '{pinfo.promoted_from}' with "
                                                            f"src_indices {inds} and src_shape "
                                                            f"{shape}: {exc}",
                                                            exc_type=exc_class, tback=tb,
                                                            ident=(pinfo.prom, pinfo.promoted_from))

                            if src_indices is None:
                                src_indices = inds
                            else:
                                sinds = convert_src_inds(src_indices, newshape, inds, shape)
                                # final src_indices are wrt original full sized source and are flat,
                                # so use val_shape and flat_src=True
                                src_indices = indexer(sinds, src_shape=val_shape, flat_src=True)
                            newshape = src_indices.indexed_src_shape

                if src_indices is None:
                    src_indices = meta['src_indices']

                if src_indices is not None:
                    if val is None:
                        if val_shape is None and not found_dup:
                            src_idx_found.append(tgt)
                        val = value
                    else:
                        try:
                            if src_indices._flat_src:
                                val.ravel()[src_indices.flat()] = value.flat
                            else:
                                val[src_indices()] = value
                        except Exception as err:
                            src = self._conn_global_abs_in2out[tgt]
                            msg = f"{self.msginfo}: The source indices " + \
                                f"{src_indices} do not specify a " + \
                                f"valid shape for the connection '{src}' to " + \
                                f"'{tgt}'. (target shape=" + \
                                f"{meta['shape']}, indices_shape=" + \
                                f"{src_indices.indexed_src_shape}): {err}"
                            self._collect_error(msg, ident=(src, tgt))
                            continue
                else:
                    if val is None:
                        val = value
                    elif np.ndim(value) == 0:
                        if val.size > 1:
                            src = self._conn_global_abs_in2out[tgt]
                            self._collect_error(f"Shape of input '{tgt}', (), doesn't match shape "
                                                f"{val.shape}.", ident=(src, tgt))
                            continue
                    elif np.squeeze(val).shape != np.squeeze(value).shape:
                        src = self._conn_global_abs_in2out[tgt]
                        self._collect_error(f"Shape of input '{tgt}', {value.shape}, doesn't match "
                                            f"shape {val.shape}.", ident=(src, tgt))
                        continue

                    if val is not value:
                        if val.shape:
                            val = np.reshape(value, newshape=val.shape)
                        else:
                            val = value

                    if tgt not in vars_to_gather:
                        found_dup = True

                if tgt == chosen_tgt or (chosen_tgt is None and size > max_size):
                    max_size = size
                    info = (tgt, val, False)

                keep_val = val
                val = start_val

        if tgt in vars_to_gather:  # tgt var is remote somewhere (but not distributed)
            owner = vars_to_gather[tgt]
            if owner == self.comm.rank:  # this rank 'owns' the var
                val = keep_val
                self.comm.bcast(val, root=owner)
            else:
                val = self.comm.bcast(None, root=owner)

            info = (tgt, val, False)

        if src_idx_found:  # auto_ivc connected to local vars with src_indices
            self._collect_error("Attaching src_indices to inputs requires that the shape of the "
                                "source variable is known, but the source shape for inputs "
                                f"{src_idx_found} is unknown. You can specify the src shape for "
                                "these inputs by setting 'val' or 'src_shape' in a call to "
                                "set_input_defaults, or by adding an IndepVarComp as the source.",
                                ident=(self.pathname, tuple(src_idx_found)))
            return None

        return info

    def _setup_auto_ivcs(self, mode):
        # only happens at top level
        from openmdao.core.indepvarcomp import _AutoIndepVarComp

        if self.comm.size > 1 and self._mpi_proc_allocator.parallel:
            raise RuntimeError("The top level system must not be a ParallelGroup.")

        # create the IndepVarComp that will contain all auto-ivc outputs
        self._auto_ivc = auto_ivc = _AutoIndepVarComp()
        auto_ivc.name = '_auto_ivc'
        auto_ivc.pathname = auto_ivc.name

        prom2auto = {}
        count = 0
        auto2tgt = {}
        abs2prom = self._var_allprocs_abs2prom['input']
        all_abs2meta = self._var_allprocs_abs2meta['input']
        conns = self._conn_global_abs_in2out
        auto_conns = {}

        for tgt in all_abs2meta:
            if tgt in conns:
                continue

            all_meta = all_abs2meta[tgt]
            if all_meta['distributed']:
                # OpenMDAO currently can't create an automatic IndepVarComp for inputs on
                # distributed components.
                raise RuntimeError(f'Distributed component input "{tgt}" requires an IndepVarComp.')

            prom = abs2prom[tgt]
            if prom in prom2auto:
                # multiple connected inputs w/o a src. Connect them to the same IVC
                src = prom2auto[prom][0]
                auto_conns[tgt] = src
            else:
                src = f"_auto_ivc.v{count}"
                count += 1
                prom2auto[prom] = (src, tgt)
                auto_conns[tgt] = src

            if src in auto2tgt:
                auto2tgt[src].append(tgt)
            else:
                auto2tgt[src] = [tgt]

        conns.update(auto_conns)
        auto_ivc.auto2tgt = auto2tgt

        vars2gather = self._vars_to_gather

        for src, tgts in auto2tgt.items():
            prom = self._var_allprocs_abs2prom['input'][tgts[0]]
            ret = self._get_auto_ivc_out_val(tgts, vars2gather)
            if ret is None:  # setup error occurred. Try to continue
                continue
            tgt, val, remote = ret
            prom = abs2prom[tgt]
            if prom not in self._group_inputs:
                self._group_inputs[prom] = [{'use_tgt': tgt, 'auto': True, 'path': self.pathname,
                                             'prom': prom}]
            else:
                self._group_inputs[prom][0]['use_tgt'] = tgt
            gmeta = self._group_inputs[prom][0]

            if 'units' in gmeta:
                units = gmeta['units']
            else:
                units = all_abs2meta[tgt]['units']

            if not remote and 'val' in gmeta:
                val = gmeta['val']

            if self.comm.size > 1:
                tgt_local_procs = set()
                # do a preliminary check to avoid the allgather if we can
                for t in tgts:
                    if t in vars2gather:
                        tgt_local_procs.add(vars2gather[t])
                    else:   # t is duplicated in all procs
                        break
                else:
                    if len(tgt_local_procs) < self.comm.size:  # don't have a local var in each proc
                        tgt_local_procs = set()
                        for t in self.comm.allgather(tgt):
                            if t in vars2gather:
                                tgt_local_procs.add(vars2gather[t])
                        if len(tgt_local_procs) > 1:
                            # the 'local' val can only exist on 1 proc (distrib auto_ivcs not
                            # allowed), so must consolidate onto one proc
                            rank = sorted(tgt_local_procs)[0]
                            if rank != self.comm.rank:
                                val = np.zeros(0)
                                remote = True

            relsrc = src.rsplit('.', 1)[-1]
            auto_ivc.add_output(relsrc, val=np.atleast_1d(val), units=units)
            if remote:
                auto_ivc._add_remote(relsrc)

        # have to sort to keep vars in sync because we may be doing bcasts
        for abs_in in sorted(self._var_allprocs_discrete['input']):
            if abs_in not in conns:  # unconnected, so connect the input to an _auto_ivc output
                prom = abs2prom[abs_in]
                val = _UNDEFINED

                if prom in prom2auto:
                    # multiple connected inputs w/o a src. Connect them to the same IVC
                    # check if they have different metadata, and if they do, there must be
                    # a group input defined that sets the default, else it's an error
                    conns[abs_in] = prom2auto[prom][0]
                else:
                    ivc_name = f"_auto_ivc.v{count}"
                    loc_out_name = ivc_name.rsplit('.', 1)[-1]
                    count += 1
                    prom2auto[prom] = (ivc_name, abs_in)
                    conns[abs_in] = ivc_name

                    if abs_in in self._var_abs2prom['input']:  # var is local
                        val = self._var_discrete['input'][abs_in]['val']
                    else:
                        val = None
                    if abs_in in vars2gather:
                        if vars2gather[abs_in] == self.comm.rank:
                            self.comm.bcast(val, root=vars2gather[abs_in])
                        else:
                            val = self.comm.bcast(None, root=vars2gather[abs_in])
                    auto_ivc.add_discrete_output(loc_out_name, val=val)

                src = conns[abs_in]
                if src in auto_ivc.auto2tgt:
                    auto_ivc.auto2tgt[src].append(abs_in)
                else:
                    auto_ivc.auto2tgt[src] = [abs_in]

        if not prom2auto:
            return auto_ivc

        auto_ivc._setup_procs(auto_ivc.pathname, self.comm, mode, self._problem_meta)
        auto_ivc._configure()
        auto_ivc._configure_check()
        auto_ivc._setup_var_data()

        # now update our own data structures based on the new auto_ivc component variables
        old = self._subsystems_allprocs
        self._subsystems_allprocs = allsubs = {}
        allsubs['_auto_ivc'] = _SysInfo(auto_ivc, 0)
        for i, (name, s) in enumerate(old.items()):
            allsubs[name] = s
            s.index = i + 1

        self._subsystems_myproc = [auto_ivc] + self._subsystems_myproc

        io = 'output'  # auto_ivc has only output vars
        old = self._var_allprocs_prom2abs_list[io]
        p2abs = {}
        for name in auto_ivc._var_allprocs_abs2meta[io]:
            p2abs[name] = [name]
        p2abs.update(old)
        self._var_allprocs_prom2abs_list[io] = p2abs

        # auto_ivc never promotes anything
        self._var_abs2prom[io].update({n: n for n in auto_ivc._var_abs2prom[io]})
        self._var_allprocs_abs2prom[io].update({n: n for n in
                                                auto_ivc._var_allprocs_abs2prom[io]})

        self._var_discrete[io].update({'_auto_ivc.' + k: v for k, v in
                                       auto_ivc._var_discrete[io].items()})
        self._var_allprocs_discrete[io].update(auto_ivc._var_allprocs_discrete[io])

        old = self._var_abs2meta[io]
        self._var_abs2meta[io] = {}
        self._var_abs2meta[io].update(auto_ivc._var_abs2meta[io])
        self._var_abs2meta[io].update(old)

        old = self._var_allprocs_abs2meta[io]
        self._var_allprocs_abs2meta[io] = {}
        self._var_allprocs_abs2meta[io].update(auto_ivc._var_allprocs_abs2meta[io])
        self._var_allprocs_abs2meta[io].update(old)

        self._approx_subjac_keys = None  # this will force re-initialization
        self._setup_procs_finished = True

        return auto_ivc

    @collect_errors
    def _resolve_ambiguous_input_meta(self):
        """
        Resolve ambiguous input units and values for auto_ivcs with multiple targets.

        This should only be called on the top level Group.
        """
        all_abs2meta_in = self._var_allprocs_abs2meta['input']
        all_abs2meta_out = self._var_allprocs_abs2meta['output']

        abs2prom = self._var_allprocs_abs2prom['input']
        abs2meta_in = self._var_abs2meta['input']
        all_discrete_outs = self._var_allprocs_discrete['output']
        all_discrete_ins = self._var_allprocs_discrete['input']

        for src, tgts in self._auto_ivc.auto2tgt.items():
            if len(tgts) < 2:
                continue
            if src not in all_discrete_outs:
                smeta = all_abs2meta_out[src]
                sunits = smeta['units'] if 'units' in smeta else None

            sval = self.get_val(src, kind='output', get_remote=True, from_src=False)
            errs = set()

            prom = abs2prom[tgts[0]]
            if prom in self._group_inputs:
                gmeta = self._group_inputs[prom][0]
            else:
                gmeta = {'path': self.pathname, 'prom': prom, 'auto': True}

            for tgt in tgts:
                tval = self.get_val(tgt, kind='input', get_remote=True, from_src=False)

                if tgt in all_discrete_ins:
                    if 'val' not in gmeta and sval != tval:
                        errs.add('val')
                else:
                    tmeta = all_abs2meta_in[tgt]
                    tunits = tmeta['units'] if 'units' in tmeta else None
                    if 'units' not in gmeta and sunits != tunits:

                        # Detect if either Source or Targe units are None.
                        if sunits is None or tunits is None:
                            errs.add('units')

                        elif _find_unit(sunits) != _find_unit(tunits):
                            errs.add('units')

                    if 'val' not in gmeta:
                        if tval.shape == sval.shape:
                            if _has_val_mismatch(tunits, tval, sunits, sval):
                                errs.add('val')
                        else:
                            if all_abs2meta_in[tgt]['has_src_indices'] and tgt in abs2meta_in:
                                if abs2meta_in[tgt]['flat_src_indices']:
                                    srcpart = sval.ravel()[abs2meta_in[tgt]['src_indices'].flat()]
                                else:
                                    srcpart = sval[abs2meta_in[tgt]['src_indices']()]
                                if _has_val_mismatch(tunits, tval, sunits, srcpart):
                                    errs.add('val')

            if errs:
                self._show_ambiguity_msg(prom, errs, tgts)
            elif src not in all_discrete_outs:
                gmeta['units'] = sunits

    def _show_ambiguity_msg(self, prom, metavars, tgts, metadata=None):
        errs = sorted(metavars)
        if metadata is None:
            meta = errs
        else:
            meta = sorted(metadata)
        inputs = sorted(tgts)
        gpath = common_subpath(tgts)
        if gpath == self.pathname:
            g = self
        else:
            g = self._get_subsystem(gpath)
        gprom = None

        # get promoted name relative to g
        if MPI and self.comm.size > 1:
            if g is not None and not g._is_local:
                g = None
            if self.comm.allreduce(int(g is not None)) < self.comm.size:
                # some procs have remote g
                if g is not None:
                    gprom = g._var_allprocs_abs2prom['input'][inputs[0]]
                proms = self.comm.allgather(gprom)
                for p in proms:
                    if p is not None:
                        gprom = p
                        break
        if gprom is None:
            gprom = g._var_allprocs_abs2prom['input'][inputs[0]]

        gname = f"Group named '{gpath}'" if gpath else 'model'
        args = ', '.join([f'{n}=?' for n in errs])
        self._collect_error(f"{self.msginfo}: The following inputs, {inputs}, promoted "
                            f"to '{prom}', are connected but their metadata entries {meta}"
                            f" differ. Call <group>.set_input_defaults('{gprom}', {args}), "
                            f"where <group> is the {gname} to remove the ambiguity.")

    def _ordered_comp_name_iter(self):
        """
        Yield contained component pathnames in order of execution.

        For components within ParallelGroups, true execution order is unknown so components
        will be ordered by rank within a ParallelGroup.
        """
        for s in self._subsystems_myproc:
            if isinstance(s, Group):
                yield from s._ordered_comp_name_iter()
            else:
                yield s.pathname

    def _sorted_sys_iter(self):
        """
        Yield subsystems in sorted order if Problem option allow_post_setup_reorder is True.

        Otherwise, yield subsystems in the order they were added to their parent group.

        Yields
        ------
        System
            A subsystem.
        """
        if self._problem_meta['allow_post_setup_reorder']:
            for s in sorted(self._subsystems_myproc, key=lambda s: s.name):
                yield s
        else:
            yield from self._subsystems_myproc

    def _solver_subsystem_iter(self, local_only=False):
        """
        Iterate over subsystems that are being optimized.

        If called on the top level Group when the Group is under an optimizer, this will
        iterate over only the subsystems required to obtain the desired objectives and constraints.

        Parameters
        ----------
        local_only : bool
            If True, only iterate over local subsystems.

        Yields
        ------
        System
            A subsystem.
        """
        opt_status = self._problem_meta['opt_status']

        if opt_status is None:
            # we're not under an optimizer loop, so return all subsystems
            if local_only:
                yield from self._subsystems_myproc
            else:
                for s, _ in self._subsystems_allprocs.values():
                    yield s
        else:
            for s, _ in self._subsystems_allprocs.values():
                if not local_only or s._is_local:
                    if s._run_on_opt[opt_status]:
                        yield s

    def _setup_iteration_lists(self):
        """
        Set up the lists containing the pre, iterated, and post subsets of systems.

        This should only be called on the top level Group.
        """
        assert self.pathname == '', "call setup_iteration_lists on the top level Group only!"

        # Find any groups that have a nl solver that computes gradients, because we can't
        # split up the systems in those groups without inserting zeros into the jacobian.
        # Also find any components that have the 'always_opt' option set to True and force them
        # to be part of the optimization iteration.
        if self.nonlinear_solver is not None and self.nonlinear_solver.supports['gradients']:
            issue_warning("The top level group has a nonlinear solver that computes gradients, so "
                          "the entire model will be included in the optimization iteration.")
            return

        grad_groups = []
        always_opt = {}
        for s in self.system_iter(recurse=True, include_self=True):
            if isinstance(s, Group):
                if s.nonlinear_solver is not None and s.nonlinear_solver.supports['gradients']:
                    grad_groups.append(s.pathname)
            elif s.options['always_opt']:
                always_opt[s.pathname] = None

        dvs = self.get_design_vars(recurse=True, get_sizes=False, use_prom_ivc=False)
        responses = self.get_responses(recurse=True, get_sizes=False, use_prom_ivc=False)

        if not dvs or not responses:
            return

        graph = self.get_relevance_graph(dvs, responses)

        dvs = set([meta['source'] for meta in dvs.values()])
        responses = [meta['source'] for meta in responses.values()]

        # we don't want _auto_ivc dependency to force all subsystems to be iterated, so split
        # the _auto_ivc node into two nodes, one for design vars and one for everything else.
        if '_auto_ivc' in graph:
            edges = list(graph.edges('_auto_ivc'))
            graph.add_node('_auto_ivc_other')

            for src, tgt in edges:
                if tgt not in dvs:
                    newtgt = tgt.replace('_auto_ivc', '_auto_ivc_other')
                    graph.add_node(newtgt, type_='out')
                    graph.add_edge('_auto_ivc_other', newtgt)
                    for u, v in graph.edges(tgt):
                        graph.add_edge(newtgt, v)
                    graph.remove_node(tgt)

        # add 'reverse' connections from inputs and outputs to their component
        # if it exists in order to keep component and its vars in the same SCC.
        # Also add 'reverse' connections between connected inputs and outputs
        # belonging to the same component if the component is not in the graph so
        # that they will be in the same SCC.
        # Also, for any 'always_opt' components, loop them into a response to
        # force them to be in the opt SCC.
        edges_to_add = []
        for src, tgt in graph.edges():
            varsrc = 'type_' in graph.nodes[src]
            vartgt = 'type_' in graph.nodes[tgt]
            if varsrc and not vartgt:  # tgt is a system
                edges_to_add.append((tgt, src))  # connect from system back to var
                if tgt in always_opt and always_opt[tgt] is None:
                    always_opt[tgt] = [tgt]
            elif vartgt and not varsrc:  # src is a system
                edges_to_add.append((tgt, src))  # connect from var back to system
                if src in always_opt and always_opt[src] is None:
                    always_opt[src] = [src]
            elif vartgt and varsrc:  # both are var nodes
                srcsys = src.rpartition('.')[0]
                tgtsys = tgt.rpartition('.')[0]
                if srcsys == tgtsys:
                    edges_to_add.append((tgt, src))  # connect from tgt back to src
                    if tgtsys in always_opt:
                        always_opt[tgtsys].append(tgt)
                    else:
                        always_opt[tgtsys] = [tgt]
            else:
                # this should never happen
                raise RuntimeError(f"Unexpected graph connection between {src} and {tgt}.")

        graph.add_edges_from(edges_to_add)

        # One way to determine the contents of the pre/opt/post sets is to add edges from the
        # response variables to the design variables (there are already edges,
        # directly or indirectly, from the design variables to the response variables)
        # and then find the strongly connected components of the resulting graph.  get_sccs_topo
        # returns the strongly connected components in topological order, so we can use it to give
        # us pre, iterated, and post subsets of the systems.

        # add edges between response vars and design vars to form a strongly
        # connected component for all systems involved in the optimization iteration.
        for res in responses:
            for dv in dvs:
                graph.add_edge(res, dv)

        if always_opt:
            # loop 'always_opt' components (or their outputs if the component is not in the graph)
            # into a response to force them to be in the opt SCC.
            for tgts in always_opt.values():
                for tgt in tgts:
                    graph.add_edge(tgt, responses[0])
                    graph.add_edge(responses[0], tgt)

        if grad_groups:
            if self.comm.size > 1:
                grad_groups = self.comm.allgather(grad_groups)
                grad_groups = {g for grp in grad_groups for g in grp}

            remaining = set(grad_groups)
            for name in sorted(grad_groups, key=lambda x: x.count('.')):
                prefix = name + '.'
                match = {n for n in remaining if n.startswith(prefix)}
                remaining -= match

            gradlist = '\n'.join(sorted(remaining))
            issue_warning("The following groups have a nonlinear solver that computes gradients "
                          f"and will be treated as atomic for the purposes of determining "
                          f"which systems are included in the optimization iteration: "
                          f"\n{gradlist}\n")

            # remaining groups are not contained within a higher level nl solver
            # using gradient group, so make new connections to/from them to
            # all systems that they contain.  This will force them to be
            # treated as 'atomic' within the graph, so that if they contain
            # any dv or response systems, or if their children are connected to
            # both dv *and* response systems, then all systems within them will
            # be included in the 'opt' set.
            toadd = []
            for grp in remaining:
                prefix = grp + '.'
                for node in graph:
                    if node.startswith(prefix):
                        toadd.append((grp, node))
                        toadd.append((node, grp))

            graph.add_edges_from(toadd)

        sccs = get_sccs_topo(graph)

        pre = addto = set()
        post = set()
        iterated = set()
        for strong_con in sccs:
            if dvs.intersection(strong_con):
                for s in strong_con:
                    if 'type_' in graph.nodes[s]:
                        s = s.rpartition('.')[0]
                    if s not in iterated:
                        iterated.update(all_ancestors(s))
                addto = post
            else:
                for s in strong_con:
                    if 'type_' in graph.nodes[s]:
                        s = s.rpartition('.')[0]
                    if s not in addto:
                        addto.update(all_ancestors(s))

        # change _auto_ivc_other back to _auto_ivc.
        # Note that this could cause _auto_ivc to be in multiple places, but that's ok.
        for iterset in (pre, iterated, post):
            iterset.discard('_auto_ivc_other')
            if iterset:
                iterset.add('_auto_ivc')

        # remove _auto_ivc from pre and post if it's in iterated
        if '_auto_ivc' in iterated:
            pre.discard('_auto_ivc')
            post.discard('_auto_ivc')
        elif '_auto_ivc' in pre:
            post.discard('_auto_ivc')

        if pre:
            self._run_on_opt[_OptStatus.PRE] = True
        if post:
            self._run_on_opt[_OptStatus.POST] = True

        groups = set()
        for s in self.system_iter(recurse=True):
            if isinstance(s, Group):
                groups.add(s.pathname)
            if s.pathname in iterated:
                s._run_on_opt[_OptStatus.OPTIMIZING] = True
            else:
                # set OPTIMIZING to False because its default value is True
                s._run_on_opt[_OptStatus.OPTIMIZING] = False

            if s.pathname in pre:
                s._run_on_opt[_OptStatus.PRE] = True
            if s.pathname in post:
                s._run_on_opt[_OptStatus.POST] = True

        self._relevance_graph = None  # reset graph since we've modified it

        self._pre_components = sorted(pre - groups)
        self._post_components = sorted(post - groups)

    @property
    def model_options(self):
        """
        Get the model options from self._problem_meta.

        The user may change the contents of model_options to impact values sent
        to subsystems of this Group.

        Returns
        -------
        dict
            The model options metadata provided by the associated Problem object.
        """
        return self._problem_meta['model_options']

    def _gather_full_data(self):
        """
        Return True if this system should contribute full data to an allgather.

        This prevents sending a lot of unnecessary data across the network when
        the data is duplicated across multiple processes.

        Returns
        -------
        bool
            True if this system should contribute its full data. Otherwise it
            should contribute only an 'empty' version of the data.  What
            'empty' means depends on the structure of the data being gathered.
        """
        if self._mpi_proc_allocator.parallel:
            if self._subsystems_myproc and self._subsystems_myproc[0].comm.rank == 0:
                return self._subsystems_myproc[0]._full_comm is None or \
                    self._subsystems_myproc[0]._full_comm.rank == 0

        return False<|MERGE_RESOLUTION|>--- conflicted
+++ resolved
@@ -2728,13 +2728,7 @@
                     # variable whose shape is being copied must be on the same component, and
                     # name stored in 'copy_shape' entry must be the relative name.
                     abs_from = name.rpartition('.')[0] + '.' + meta['copy_shape']
-<<<<<<< HEAD
-                    if abs_from in all_abs2prom_in or abs_from in all_abs2prom_out:
-                        graph.add_edge(name, abs_from)
-                        # this is unlikely, but a user *could* do it, so we'll check
-=======
                     if abs_from in all_abs2meta_in or abs_from in all_abs2meta_out:
->>>>>>> 46c170f6
                         a2m = all_abs2meta_in if abs_from in all_abs2meta_in else all_abs2meta_out
                         if name not in graph:
                             graph.add_node(name, io=io, **meta2node_data(meta))
