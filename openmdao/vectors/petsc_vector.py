"""Define the PETSc Vector classe."""
import sys
import numpy as np
from petsc4py import PETSc

from openmdao.vectors.default_vector import DefaultVector, INT_DTYPE, _full_slice
from openmdao.vectors.petsc_transfer import PETScTransfer
from openmdao.utils.mpi import MPI


CITATION = '''@InProceedings{petsc-efficient,
    Author = "Satish Balay and William D. Gropp and Lois Curfman McInnes and Barry F. Smith",
    Title = "Efficient Management of Parallelism in Object Oriented Numerical Software Libraries",
    Booktitle = "Modern Software Tools in Scientific Computing",
    Editor = "E. Arge and A. M. Bruaset and H. P. Langtangen",
    Pages = "163--202",
    Publisher = "Birkh{\"{a}}user Press",
    Year = "1997"
}'''


class PETScVector(DefaultVector):
    """
    PETSc Vector implementation for running in parallel.

    Most methods use the DefaultVector's implementation.

    Attributes
    ----------
    _dup_inds : ndarray of int
        Array of indices of variables that aren't locally owned, meaning that they duplicate
        variables that are 'owned' by a different process. Used by certain distributed
        calculations, e.g., get_norm(), where including duplicate values would result in
        the wrong answer.
    """

    TRANSFER = PETScTransfer
    cite = CITATION

    def __init__(self, name, kind, system, root_vector=None, alloc_complex=False, ncol=1):
        """
        Initialize all attributes.

        Parameters
        ----------
        name : str
            The name of the vector: 'nonlinear', 'linear', or right-hand side name.
        kind : str
            The kind of vector, 'input', 'output', or 'residual'.
        system : <System>
            Pointer to the owning system.
        root_vector : <Vector>
            Pointer to the vector owned by the root system.
        alloc_complex : bool
            Whether to allocate any imaginary storage to perform complex step. Default is False.
        ncol : int
            Number of columns for multi-vectors.
        """
        super(PETScVector, self).__init__(name, kind, system, root_vector=root_vector,
                                          alloc_complex=alloc_complex, ncol=ncol)

        self._dup_inds = None

    def _initialize_data(self, root_vector):
        """
        Internally allocate vectors.

        Parameters
        ----------
        root_vector : Vector or None
            the root's vector instance or None, if we are at the root.
        """
        super(PETScVector, self)._initialize_data(root_vector)

        self._petsc = {}
        self._imag_petsc = {}
        data = self._data

        if self._ncol == 1:
            if self._alloc_complex:
                self._petsc = PETSc.Vec().createWithArray(data.copy(), comm=self._system().comm)
            else:
                self._petsc = PETSc.Vec().createWithArray(data, comm=self._system().comm)
        else:
            # for now the petsc array is only the size of one column and we do separate
            # transfers for each column.
            if data.size == 0:
                self._petsc = PETSc.Vec().createWithArray(data.copy(), comm=self._system().comm)
            else:
                self._petsc = PETSc.Vec().createWithArray(data[:, 0].copy(),
                                                          comm=self._system().comm)

        # Allocate imaginary for complex step
        if self._alloc_complex:
            data = self._cplx_data.imag
            if self._ncol == 1:
                self._imag_petsc = PETSc.Vec().createWithArray(data, comm=self._system().comm)
            else:
                if data.size == 0:
                    self._imag_petsc = PETSc.Vec().createWithArray(data.copy(),
                                                                   comm=self._system().comm)
                else:
                    self._imag_petsc = PETSc.Vec().createWithArray(data[:, 0].copy(),
                                                                   comm=self._system().comm)

    def _get_dup_inds(self):
        """
        Compute the indices into the data vector corresponding to duplicated variables.

        Returns
        -------
        ndarray of int
            Index array corresponding to duplicated variables.
        """
        if self._dup_inds is None:
            system = self._system()
            if system.comm.size > 1:
                # Here, we find the indices that are not locally owned so that we can
                # temporarilly zero them out for the norm calculation.
                dup_inds = []
                abs2meta = system._var_allprocs_abs2meta
                for name, idx_slice in self.get_slice_dict().items():
                    owning_rank = system._owning_rank[name]
                    if not abs2meta[name]['distributed'] and owning_rank != system.comm.rank:
                        dup_inds.extend(range(idx_slice.start, idx_slice.stop))

                self._dup_inds = np.array(dup_inds, dtype=int)
            else:
                self._dup_inds = np.array([], dtype=int)

        return self._dup_inds

    def _get_nodup(self):
        """
        Retrieve a version of the data vector with any duplicate variables zeroed out.

        Returns
        -------
        ndarray
            Array the same size as our data array with duplicate variables zeroed out.
            If all variables are owned by this process, then the data array itself is
            returned without copying.
        """
        dup_inds = self._get_dup_inds()
        has_dups = dup_inds.size > 0

        if self._ncol == 1:
            if has_dups:
<<<<<<< HEAD
                data_cache = self.asarray(True)
=======
                data_cache = self.asarray(copy=True)
>>>>>>> 78fb37e0
                data_cache[dup_inds] = 0.0
            else:
                data_cache = self._data
        else:
            # With Vectorized derivative solves, data contains multiple columns.
            icol = self._icol
            if icol is None:
                icol = 0
            if has_dups:
                data_cache = self._data.flatten()
                data_cache[dup_inds] = 0.0
                data_cache = data_cache.reshape(self._data.shape)[:, icol]
            else:
                data_cache = self._data[:, icol]

        return data_cache

    def _restore_dups(self):
        """
        Restore our petsc array so that it corresponds once again to our local data array.

        This is done to restore the petsc array after we previously zeroed out all duplicated
        values.
        """
        if self._ncol == 1:
            self._petsc.array = self._data
        else:
            # With Vectorized derivative solves, data contains multiple columns.
            icol = self._icol
            if icol is None:
                icol = 0
            self._petsc.array = self._data[:, icol]

    def get_norm(self):
        """
        Return the norm of this vector.

        Returns
        -------
        float
            norm of this vector.
        """
        nodup = self._get_nodup()
        self._petsc.array = nodup.real
        distributed_norm = self._petsc.norm()
        self._restore_dups()
        return distributed_norm

    def dot(self, vec):
        """
        Compute the dot product of the real parts of the current vec and the incoming vec.

        Parameters
        ----------
        vec : <Vector>
            The incoming vector being dotted with self.

        Returns
        -------
        float
            The computed dot product value.
        """
        nodup = self._get_nodup()
        # we don't need to _resore_dups here since we don't modify _petsc.array.
        return self._system().comm.allreduce(np.dot(nodup, vec._data))<|MERGE_RESOLUTION|>--- conflicted
+++ resolved
@@ -146,11 +146,7 @@
 
         if self._ncol == 1:
             if has_dups:
-<<<<<<< HEAD
-                data_cache = self.asarray(True)
-=======
                 data_cache = self.asarray(copy=True)
->>>>>>> 78fb37e0
                 data_cache[dup_inds] = 0.0
             else:
                 data_cache = self._data
