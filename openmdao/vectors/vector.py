--- conflicted
+++ resolved
@@ -118,16 +118,14 @@
         self._data = {}
         self._indices = {}
 
-<<<<<<< HEAD
-=======
         # Support for Complex Step
-        self._imag_data = {}
-        self._imag_views = {}
-        self._complex_view_cache = {}
-        self._imag_views_flat = {}
         self._alloc_complex = alloc_complex
-
->>>>>>> dc7243fc
+        if alloc_complex:
+            self._imag_data = {}
+            self._imag_views = {}
+            self._complex_view_cache = {}
+            self._imag_views_flat = {}
+
         if root_vector is None:
             self._root_vector = self
         else:
