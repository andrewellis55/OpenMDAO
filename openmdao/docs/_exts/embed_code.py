--- conflicted
+++ resolved
@@ -88,10 +88,8 @@
         if 'plot' in layout:
             plot_dir = os.path.dirname(path)
             plot_fname = 'doc_plot_%d.png' % _plot_count
-<<<<<<< HEAD
             _plot_count += 1
-=======
->>>>>>> 7be0bea7
+
             plot_file_abs = os.path.join(os.path.abspath(plot_dir), plot_fname)
             if os.path.isfile(plot_file_abs):
                 # remove any existing plot file
