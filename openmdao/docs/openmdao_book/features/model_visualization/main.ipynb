{
 "cells": [
  {
   "cell_type": "markdown",
   "metadata": {},
   "source": [
    "# Model Visualization\n",
    "\n",
    "- [Basics of Creating N2 Model Visualizations](n2_basics/n2_basics.ipynb)\n",
    "- [Details of the N2 Model Visualizations](n2_details/n2_details.ipynb)\n",
    "- [Metamodel Visualization](meta_model_basics.ipynb)\n",
    "- [View Connections of a Model](view_connections.ipynb)\n",
    "- [View Driver Scaling Information](view_scaling_report.ipynb)\n",
<<<<<<< HEAD
    "- [Setting Options in Jupyter Notebook](options_widget.ipynb)"
=======
    "- [View Driver Cases with the CaseViewer](case_viewer_driver_cases.ipynb)"
>>>>>>> 1f96ee12
   ]
  }
 ],
 "metadata": {
  "celltoolbar": "Tags",
  "kernelspec": {
   "display_name": "Python 3 (ipykernel)",
   "language": "python",
   "name": "python3"
  },
  "language_info": {
   "codemirror_mode": {
    "name": "ipython",
    "version": 3
   },
   "file_extension": ".py",
   "mimetype": "text/x-python",
   "name": "python",
   "nbconvert_exporter": "python",
   "pygments_lexer": "ipython3",
   "version": "3.9.7"
  },
  "orphan": true
 },
 "nbformat": 4,
 "nbformat_minor": 4
}<|MERGE_RESOLUTION|>--- conflicted
+++ resolved
@@ -11,18 +11,15 @@
     "- [Metamodel Visualization](meta_model_basics.ipynb)\n",
     "- [View Connections of a Model](view_connections.ipynb)\n",
     "- [View Driver Scaling Information](view_scaling_report.ipynb)\n",
-<<<<<<< HEAD
-    "- [Setting Options in Jupyter Notebook](options_widget.ipynb)"
-=======
-    "- [View Driver Cases with the CaseViewer](case_viewer_driver_cases.ipynb)"
->>>>>>> 1f96ee12
+    "- [Setting Options in Jupyter Notebook](options_widget.ipynb)\n",
+    "- [View Driver Cases with the CaseViewer](case_viewer_driver_cases.ipynb)\n"
    ]
   }
  ],
  "metadata": {
   "celltoolbar": "Tags",
   "kernelspec": {
-   "display_name": "Python 3 (ipykernel)",
+   "display_name": "Python 3",
    "language": "python",
    "name": "python3"
   },
@@ -36,7 +33,7 @@
    "name": "python",
    "nbconvert_exporter": "python",
    "pygments_lexer": "ipython3",
-   "version": "3.9.7"
+   "version": "3.9.4"
   },
   "orphan": true
  },
