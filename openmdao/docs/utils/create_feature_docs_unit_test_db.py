--- conflicted
+++ resolved
@@ -166,31 +166,6 @@
                 unit_test_source TEXT, run_outputs TEXT)".format(tn=table_name))
 
 # Search for all the unit tests
-<<<<<<< HEAD
-test_loader = unittest.TestLoader()
-suite = test_loader.discover('..', pattern="test_*.py")
-
-for test_file in suite:  # Loop through the TestCases found
-    for test_case in test_file:  # Loop though the test methods in the TestCases
-        if isinstance(test_case, unittest.suite.TestSuite):
-            for test_method in test_case:
-                cls = test_method.__class__
-                module_path = cls.__module__
-                class_name = cls.__name__
-                method_name = test_method._testMethodName
-                method_path = '.'.join([module_path, class_name, method_name])
-                test_doc = getattr(cls, method_name).__doc__
-                if test_doc:
-                    test_doc_numpy = NumpyDocString(test_doc)
-                    if test_doc_numpy['Features']:
-                        for feature in [f.strip() for f in test_doc_numpy['Features']]:
-                            title = test_doc_numpy['Summary'][0]
-                            unit_test_source, run_outputs, skipped = \
-                                get_unit_test_source_and_run_outputs(method_path)
-                            cur.execute(
-                                'insert into {tn} values (?,?,?,?,?)'.format(tn=table_name),
-                                (method_path, feature, title, unit_test_source, run_outputs))
-=======
 suites = []
 for listing in os.listdir(".."):
     if os.path.isdir(os.path.join("..", listing)):
@@ -218,7 +193,6 @@
                                 cur.execute(
                                     'insert into {tn} values (?,?,?,?,?)'.format(tn=table_name),
                                     (method_path, feature, title, unit_test_source, run_outputs))
->>>>>>> 5019f38f
 
 conn.commit()
 conn.close()