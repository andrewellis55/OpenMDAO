"""Define the base Jacobian class."""
from __future__ import division
import numpy as np
from scipy.sparse import coo_matrix, csr_matrix
from six.moves import range

from openmdao.utils.generalized_dict import OptionsDictionary
from openmdao.utils.name_maps import key2abs_key


class Jacobian(object):
    """
    Base Jacobian class.

    This class provides a dictionary interface for sub-Jacobians and
    performs matrix-vector products when apply_linear is called.

    Attributes
    ----------
    _system : <System>
        Pointer to the system that is currently operating on this Jacobian.
    _subjacs : dict
        Dictionary of the user-supplied sub-Jacobians keyed by absolute names.
    _subjacs_info : dict
        Dictionary of the sub-Jacobian metadata keyed by absolute names.
    _int_mtx : <Matrix>
        Global internal Jacobian.
    _ext_mtx : <Matrix>
        Global external Jacobian.
    _keymap : dict
        Mapping of original (output, input) key to (output, source) in cases
        where the input has src_indices.
    options : <OptionsDictionary>
        Options dictionary.
    """

    def __init__(self, **kwargs):
        """
        Initialize all attributes.

        Parameters
        ----------
        **kwargs : dict
            options dictionary.
        """
        self._system = None

        self._subjacs = {}
        self._subjacs_info = {}
        self._int_mtx = None
        self._ext_mtx = None
        self._keymap = {}

        self.options = OptionsDictionary()
        self.options.update(kwargs)

    def _abs_key2shape(self, abs_key):
        """
        Return shape of sub-jacobian for variables making up the key tuple.

        Parameters
        ----------
        abs_key : (str, str)
            Absolute name pair of sub-Jacobian.

        Returns
        -------
        out_size : int
            local size of the output variable.
        in_size : int
            local size of the input variable.
        """
        abs2meta = self._system._var_abs2meta

        meta0 = abs2meta['output'][abs_key[0]]
        if abs_key[1] in abs2meta['output']:
            meta1 = abs2meta['output'][abs_key[1]]
        elif abs_key[1] in abs2meta['input']:
            meta1 = abs2meta['input'][abs_key[1]]

        return (np.prod(meta0['shape']), np.prod(meta1['shape']))

    def _multiply_subjac(self, abs_key, val):
        """
        Multiply this sub-Jacobian by val.

        Parameters
        ----------
        abs_key : (str, str)
            Absolute name pair of sub-Jacobian.
        val : float
            value to multiply by.
        """
        jac = self._subjacs[abs_key]

        if isinstance(jac, np.ndarray):
            self._subjacs[abs_key] = val * jac
        elif isinstance(jac, (coo_matrix, csr_matrix)):
            self._subjacs[abs_key].data *= val  # DOK not supported
        elif len(jac) == 3:
            self._subjacs[abs_key][0] *= val

<<<<<<< HEAD
    def _precompute_iter(self):
        """
        Cache list of absolute name pairs found in the jacobian for the current System.
        """
        system = self._system

        iter_list = []
        for res_name in system._var_abs_names['output']:
            for out_name in system._var_abs_names['output']:
                if (res_name, out_name) in self._subjacs:
                    iter_list.append((res_name, out_name))
            for in_name in system._var_abs_names['input']:
                if (res_name, in_name) in self._subjacs:
                    iter_list.append((res_name, in_name))

        self._iter_list = iter_list
=======
    def _pre_and_post_multiply_subjac(self, abs_key, left_vec, right_vec):
        """
        Compute left_vec transposed times this sub-Jacobian times right_vec.

        Parameters
        ----------
        abs_key : (str, str)
            Absolute name pair of sub-Jacobian.
        left_vec : ndarray
            Array to pre-multiply by.
        right_vec : ndarray
            Array to post-multiply by.
        """
        jac = self._subjacs[abs_key]
        left_vec = np.atleast_2d(left_vec).T

        if isinstance(jac, np.ndarray):
            self._subjacs[abs_key] = left_vec * jac / right_vec
        elif isinstance(jac, (coo_matrix, csr_matrix)):
            # DOK not supported
            self._subjacs[abs_key].data = left_vec * self._subjacs[abs_key].data / right_vec
        else:
            # TODO: This is currently untested because support for scaler specification of a
            # subjac larger than 1x1 is not implemented.
            self._subjacs[abs_key] = left_vec * self._subjacs[abs_key][0] / right_vec
>>>>>>> 3efbe1f5

    def __contains__(self, key):
        """
        Return whether there is a subjac for the given promoted or relative name pair.

        Parameters
        ----------
        key : (str, str)
            Promoted or relative name pair of sub-Jacobian.

        Returns
        -------
        boolean
            return whether sub-Jacobian has been defined.
        """
        return key2abs_key(self._system, key) in self._subjacs

    def __getitem__(self, key):
        """
        Get sub-Jacobian.

        Parameters
        ----------
        key : (str, str)
            Promoted or relative name pair of sub-Jacobian.

        Returns
        -------
        ndarray or spmatrix or list[3]
            sub-Jacobian as an array, sparse mtx, or AIJ/IJ list or tuple.
        """
        abs_key = key2abs_key(self._system, key)
        if abs_key in self._subjacs:
            return self._subjacs[abs_key]
        else:
            msg = 'Variable name pair ("{}", "{}") not found.'
            raise KeyError(msg.format(key[0], key[1]))

    def __setitem__(self, key, subjac):
        """
        Set sub-Jacobian.

        Parameters
        ----------
        key : (str, str)
            Promoted or relative name pair of sub-Jacobian.
        subjac : int or float or ndarray or sparse matrix
            sub-Jacobian as a scalar, vector, array, or AIJ list or tuple.
        """
        abs_key = key2abs_key(self._system, key)
        if abs_key is not None:
            self._set_abs(abs_key, subjac)
        else:
            msg = 'Variable name pair ("{}", "{}") not found.'
            raise KeyError(msg.format(key[0], key[1]))

    def _set_abs(self, abs_key, subjac):
        """
        Set sub-Jacobian.

        Parameters
        ----------
        abs_key : (str, str)
            Absolute name pair of sub-Jacobian.
        subjac : int or float or ndarray or sparse matrix
            sub-Jacobian as a scalar, vector, array, or AIJ list or tuple.
        """
        if np.isscalar(subjac) or isinstance(subjac, np.ndarray):
            shape = self._abs_key2shape(abs_key)
            subjac = np.atleast_2d(subjac).reshape(shape)
            # np.promote_types will choose the smallest dtype that can contain both arguments
            safe_dtype = np.promote_types(subjac.dtype, float)
            subjac = subjac.astype(safe_dtype, copy=False)
        elif isinstance(subjac, (coo_matrix, csr_matrix)):
            pass
        elif isinstance(subjac, (tuple, list)):
            if len(subjac) != 3:
                raise ValueError("Sub-jacobian of type '%s' for key %s has "
                                 "the wrong size (%d)." %
                                 (type(subjac).__name__, prom_key, len(subjac)))
            if isinstance(subjac, tuple):
                subjac = list(subjac)
        else:
            raise TypeError("Sub-jacobian of type '%s' for key %s is "
                            "not supported." % (type(subjac).__name__, prom_key))

        self._subjacs[abs_key] = subjac

    def _iter_abs_keys(self):
        """
        Iterate over subjacs keyed by absolute names.

        This includes only subjacs that have been set and are part of the current system.
<<<<<<< HEAD
=======
        """
        system = self._system
        subjacs = self._subjacs

        # FIXME: these keys should really be cached in system, not as they were previously
        # in precompute_iter_keys, since they had to be constantly recomputed whenever the
        # jacobian's system changed.  There is an ordering issue with caching them in system
        # because this method gets called once (for scaling) prior to the first call to
        # linearize for each system which can add keys to the jacobian, so we'll need to
        # make sure we recompute the keys for each system after the first call to lineraize
        # after a new jacobian has been set.
        for res_name in system._var_abs_names['output']:
            for type_ in ('output', 'input'):
                for name in system._var_abs_names[type_]:
                    key = (res_name, name)
                    if key in subjacs:
                        yield key

    def _scale_subjac(self, abs_key, coeffs):
>>>>>>> 3efbe1f5
        """
        system = self._system
        subjacs = self._subjacs

        # FIXME: these keys should really be cached in system, not as they were previously
        # in precompute_iter_keys, since they had to be constantly recomputed whenever the
        # jacobian's system changed.  There is an ordering issue with caching them in system
        # because this method gets called once (for scaling) prior to the first call to
        # linearize for each system which can add keys to the jacobian, so we'll need to
        # make sure we recompute the keys for each system after the first call to lineraize
        # after a new jacobian has been set.
        for res_name in system._var_abs_names['output']:
            for type_ in ('output', 'input'):
                for name in system._var_abs_names[type_]:
                    key = (res_name, name)
                    if key in subjacs:
                        yield key

    def _initialize(self):
        """
        Allocate the global matrices.
        """
        pass

    def _update(self):
        """
        Read the user's sub-Jacobians and set into the global matrix.
        """
        pass

    def _apply(self, d_inputs, d_outputs, d_residuals, mode):
        """
        Compute matrix-vector product.

        Parameters
        ----------
        d_inputs : Vector
            inputs linear vector.
        d_outputs : Vector
            outputs linear vector.
        d_residuals : Vector
            residuals linear vector.
        mode : str
            'fwd' or 'rev'.
        """
        pass

    def _set_partials_meta(self, abs_key, meta, negate=False):
        """
        Store subjacobian metadata.

        Note: this method MUST be called by a Component because prom_key is otherwise non-unique.

        Parameters
        ----------
        abs_key : (str, str)
            Absolute name pair of sub-Jacobian.
        meta : dict
            Metadata dictionary for the subjacobian.
        negate : bool
            If True negate the given value, if any.
        """
        shape = self._abs_key2shape(abs_key)
        self._subjacs_info[abs_key] = (meta, shape)

        val = meta['value']
        if val is not None:
            if negate:
                val *= -1.
            if meta['rows'] is not None:
                val = [val, meta['rows'], meta['cols']]
            self._set_abs(abs_key, val)<|MERGE_RESOLUTION|>--- conflicted
+++ resolved
@@ -100,51 +100,6 @@
         elif len(jac) == 3:
             self._subjacs[abs_key][0] *= val
 
-<<<<<<< HEAD
-    def _precompute_iter(self):
-        """
-        Cache list of absolute name pairs found in the jacobian for the current System.
-        """
-        system = self._system
-
-        iter_list = []
-        for res_name in system._var_abs_names['output']:
-            for out_name in system._var_abs_names['output']:
-                if (res_name, out_name) in self._subjacs:
-                    iter_list.append((res_name, out_name))
-            for in_name in system._var_abs_names['input']:
-                if (res_name, in_name) in self._subjacs:
-                    iter_list.append((res_name, in_name))
-
-        self._iter_list = iter_list
-=======
-    def _pre_and_post_multiply_subjac(self, abs_key, left_vec, right_vec):
-        """
-        Compute left_vec transposed times this sub-Jacobian times right_vec.
-
-        Parameters
-        ----------
-        abs_key : (str, str)
-            Absolute name pair of sub-Jacobian.
-        left_vec : ndarray
-            Array to pre-multiply by.
-        right_vec : ndarray
-            Array to post-multiply by.
-        """
-        jac = self._subjacs[abs_key]
-        left_vec = np.atleast_2d(left_vec).T
-
-        if isinstance(jac, np.ndarray):
-            self._subjacs[abs_key] = left_vec * jac / right_vec
-        elif isinstance(jac, (coo_matrix, csr_matrix)):
-            # DOK not supported
-            self._subjacs[abs_key].data = left_vec * self._subjacs[abs_key].data / right_vec
-        else:
-            # TODO: This is currently untested because support for scaler specification of a
-            # subjac larger than 1x1 is not implemented.
-            self._subjacs[abs_key] = left_vec * self._subjacs[abs_key][0] / right_vec
->>>>>>> 3efbe1f5
-
     def __contains__(self, key):
         """
         Return whether there is a subjac for the given promoted or relative name pair.
@@ -237,8 +192,6 @@
         Iterate over subjacs keyed by absolute names.
 
         This includes only subjacs that have been set and are part of the current system.
-<<<<<<< HEAD
-=======
         """
         system = self._system
         subjacs = self._subjacs
@@ -257,26 +210,6 @@
                     if key in subjacs:
                         yield key
 
-    def _scale_subjac(self, abs_key, coeffs):
->>>>>>> 3efbe1f5
-        """
-        system = self._system
-        subjacs = self._subjacs
-
-        # FIXME: these keys should really be cached in system, not as they were previously
-        # in precompute_iter_keys, since they had to be constantly recomputed whenever the
-        # jacobian's system changed.  There is an ordering issue with caching them in system
-        # because this method gets called once (for scaling) prior to the first call to
-        # linearize for each system which can add keys to the jacobian, so we'll need to
-        # make sure we recompute the keys for each system after the first call to lineraize
-        # after a new jacobian has been set.
-        for res_name in system._var_abs_names['output']:
-            for type_ in ('output', 'input'):
-                for name in system._var_abs_names[type_]:
-                    key = (res_name, name)
-                    if key in subjacs:
-                        yield key
-
     def _initialize(self):
         """
         Allocate the global matrices.
