--- conflicted
+++ resolved
@@ -329,11 +329,6 @@
                 outputs=[d_outputs], residuals=[d_residuals]):
             if mode == 'fwd':
                 if len(d_outputs._names) > 0 and len(d_residuals._names) > 0:
-<<<<<<< HEAD
-                    d_residuals.iadd_data(int_mtx._prod(d_outputs.get_data(), mode, int_ranges))
-                if ext_mtx is not None and \
-                   len(d_inputs._names) > 0 and len(d_residuals._names) > 0:
-=======
 
                     # Masking
                     masked = [name for name in d_outputs._views if name not in d_outputs._names]
@@ -357,7 +352,6 @@
                         for name in masked:
                             d_inputs._views[name][:] = 0.0
 
->>>>>>> 520e4220
                     d_residuals.iadd_data(ext_mtx._prod(d_inputs.get_data(), mode, None))
 
                     if len(masked) > 0:
