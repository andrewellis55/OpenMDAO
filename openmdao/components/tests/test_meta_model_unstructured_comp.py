"""
Unit tests for the unstructured metamodel component.
"""
import unittest
from math import sin
<<<<<<< HEAD

import numpy as np
=======
from six import StringIO
import sys
import unittest
>>>>>>> ac5f9e6e

import numpy as np

from openmdao.api import Group, Problem, MetaModelUnStructuredComp, IndepVarComp, ResponseSurface, \
    FloatKrigingSurrogate, KrigingSurrogate, ScipyOptimizeDriver, SurrogateModel, NearestNeighbor

from openmdao.utils.assert_utils import assert_rel_error, assert_warning
from openmdao.utils.logger_utils import TestLogger


class MetaModelTestCase(unittest.TestCase):

    def test_sin_metamodel(self):
        # create a MetaModelUnStructuredComp for sine and add it to a Problem
        sin_mm = MetaModelUnStructuredComp()
        sin_mm.add_input('x', 0.)
        sin_mm.add_output('f_x', 0.)

        prob = Problem()
        prob.model.add_subsystem('sin_mm', sin_mm)

        # check that missing surrogate is detected in check_config
        testlogger = TestLogger()
        prob.setup(check=True, logger=testlogger)

        # Conclude setup but don't run model.
        prob.final_setup()

        msg = ("No default surrogate model is defined and the "
               "following outputs do not have a surrogate model:\n"
               "['f_x']\n"
               "Either specify a default_surrogate, or specify a "
               "surrogate model for all outputs.")
        self.assertEqual(len(testlogger.get('error')), 1)
        self.assertTrue(msg in testlogger.get('error')[0])

        # check that output with no specified surrogate gets the default
        sin_mm.options['default_surrogate'] = KrigingSurrogate()
        prob.setup(check=False)
        surrogate = sin_mm._metadata('f_x').get('surrogate')
        self.assertTrue(isinstance(surrogate, KrigingSurrogate),
                        'sin_mm.f_x should get the default surrogate')

        # check error message when no training data is provided
        with self.assertRaises(RuntimeError) as cm:
            prob.run_model()

        msg = ("MetaModelUnStructuredComp: The following training data sets must be "
               "provided as options for sin_mm: ['train:x', 'train:f_x']")
        self.assertEqual(str(cm.exception), msg)

        # train the surrogate and check predicted value
        sin_mm.options['train:x'] = np.linspace(0,10,20)
        sin_mm.options['train:f_x'] = .5*np.sin(sin_mm.options['train:x'])

        prob['sin_mm.x'] = 2.1

        prob.run_model()

        assert_rel_error(self, prob['sin_mm.f_x'], .5*np.sin(prob['sin_mm.x']), 1e-4)

    def test_error_no_surrogate(self):
        # Seems like the error message from above should also be present and readable even if the
        # user chooses to skip checking the model.
        sin_mm = MetaModelUnStructuredComp()
        sin_mm.add_input('x', 0.)
        sin_mm.add_output('f_x', 0.)

        prob = Problem()
        prob.model.add_subsystem('sin_mm', sin_mm)

        prob.setup(check=False)

        sin_mm.options['train:x'] = np.linspace(0,10,20)
        sin_mm.options['train:f_x'] = .5*np.sin(sin_mm.options['train:x'])

        with self.assertRaises(RuntimeError) as cm:
            prob.run_model()

        msg = ("Metamodel 'sin_mm': No surrogate specified for output 'f_x'")
        self.assertEqual(str(cm.exception), msg)

    def test_sin_metamodel_preset_data(self):
        # preset training data
        x = np.linspace(0,10,200)
        f_x = .5*np.sin(x)

        # create a MetaModelUnStructuredComp for Sin and add it to a Problem
        sin_mm = MetaModelUnStructuredComp()
        sin_mm.add_input('x', 0., training_data=x)
        sin_mm.add_output('f_x', 0., training_data=f_x)

        prob = Problem()
        prob.model.add_subsystem('sin_mm', sin_mm)

        # check that missing surrogate is detected in check_setup
        testlogger = TestLogger()
        prob.setup(check=True, logger=testlogger)

        # Conclude setup but don't run model.
        prob.final_setup()

        msg = ("No default surrogate model is defined and the "
               "following outputs do not have a surrogate model:\n"
               "['f_x']\n"
               "Either specify a default_surrogate, or specify a "
               "surrogate model for all outputs.")
        self.assertEqual(len(testlogger.get('error')), 1)
        self.assertTrue(msg in testlogger.get('error')[0])

        # check that output with no specified surrogate gets the default
        sin_mm.options['default_surrogate'] = KrigingSurrogate()
        prob.setup(check=False)

        surrogate = sin_mm._metadata('f_x').get('surrogate')
        self.assertTrue(isinstance(surrogate, KrigingSurrogate),
                        'sin_mm.f_x should get the default surrogate')

        prob['sin_mm.x'] = 2.22

        prob.run_model()

        assert_rel_error(self, prob['sin_mm.f_x'], .5*np.sin(prob['sin_mm.x']), 1e-4)

    def test_sin_metamodel_rmse(self):
        # create MetaModelUnStructuredComp with Kriging, using the rmse option
        sin_mm = MetaModelUnStructuredComp()
        sin_mm.add_input('x', 0.)
        sin_mm.add_output('f_x', 0.)

        sin_mm.options['default_surrogate'] = KrigingSurrogate(eval_rmse=True)

        # add it to a Problem
        prob = Problem()
        prob.model.add_subsystem('sin_mm', sin_mm)
        prob.setup(check=False)

        # train the surrogate and check predicted value
        sin_mm.options['train:x'] = np.linspace(0,10,20)
        sin_mm.options['train:f_x'] = np.sin(sin_mm.options['train:x'])

        prob['sin_mm.x'] = 2.1

        prob.run_model()

        assert_rel_error(self, prob['sin_mm.f_x'], np.sin(2.1), 1e-4) # mean
        self.assertTrue(self, sin_mm._metadata('f_x')['rmse'] < 1e-5) # std deviation

    def test_basics(self):
        # create a metamodel component
        mm = MetaModelUnStructuredComp()

        mm.add_input('x1', 0.)
        mm.add_input('x2', 0.)

        mm.add_output('y1', 0.)
        mm.add_output('y2', 0., surrogate=KrigingSurrogate())

        mm.options['default_surrogate'] = ResponseSurface()

        # add metamodel to a problem
        prob = Problem(model=Group())
        prob.model.add_subsystem('mm', mm)
        prob.setup(check=False)

        # check that surrogates were properly assigned
        surrogate = mm._metadata('y1').get('surrogate')
        self.assertTrue(isinstance(surrogate, ResponseSurface))

        surrogate = mm._metadata('y2').get('surrogate')
        self.assertTrue(isinstance(surrogate, KrigingSurrogate))

        # populate training data
        mm.options['train:x1'] = [1.0, 2.0, 3.0]
        mm.options['train:x2'] = [1.0, 3.0, 4.0]
        mm.options['train:y1'] = [3.0, 2.0, 1.0]
        mm.options['train:y2'] = [1.0, 4.0, 7.0]

        # run problem for provided data point and check prediction
        prob['mm.x1'] = 2.0
        prob['mm.x2'] = 3.0

        self.assertTrue(mm.train)   # training will occur before 1st run
        prob.run_model()

        assert_rel_error(self, prob['mm.y1'], 2.0, .00001)
        assert_rel_error(self, prob['mm.y2'], 4.0, .00001)

        # run problem for interpolated data point and check prediction
        prob['mm.x1'] = 2.5
        prob['mm.x2'] = 3.5

        self.assertFalse(mm.train)  # training will not occur before 2nd run
        prob.run_model()

        assert_rel_error(self, prob['mm.y1'], 1.5934, .001)

        # change default surrogate, re-setup and check that metamodel re-trains
        mm.options['default_surrogate'] = KrigingSurrogate()
        prob.setup(check=False)

        surrogate = mm._metadata('y1').get('surrogate')
        self.assertTrue(isinstance(surrogate, KrigingSurrogate))

        self.assertTrue(mm.train)  # training will occur after re-setup

    def test_vector_inputs(self):
        mm = MetaModelUnStructuredComp()
        mm.add_input('x', np.zeros(4))
        mm.add_output('y1', 0.)
        mm.add_output('y2', 0.)

        mm.options['default_surrogate'] = KrigingSurrogate()

        prob = Problem()
        prob.model.add_subsystem('mm', mm)
        prob.setup(check=False)

        mm.options['train:x'] = [
            [1.0, 1.0, 1.0, 1.0],
            [2.0, 1.0, 1.0, 1.0],
            [1.0, 2.0, 1.0, 1.0],
            [1.0, 1.0, 2.0, 1.0],
            [1.0, 1.0, 1.0, 2.0]
        ]
        mm.options['train:y1'] = [3.0, 2.0, 1.0, 6.0, -2.0]
        mm.options['train:y2'] = [1.0, 4.0, 7.0, -3.0, 3.0]

        prob['mm.x'] = [1.0, 2.0, 1.0, 1.0]
        prob.run_model()

        assert_rel_error(self, prob['mm.y1'], 1.0, .00001)
        assert_rel_error(self, prob['mm.y2'], 7.0, .00001)

    def test_array_inputs(self):
        mm = MetaModelUnStructuredComp()
        mm.add_input('x', np.zeros((2,2)))
        mm.add_output('y1', 0.)
        mm.add_output('y2', 0.)

        mm.options['default_surrogate'] = KrigingSurrogate()

        prob = Problem()
        prob.model.add_subsystem('mm', mm)
        prob.setup(check=False)

        mm.options['train:x'] = [
            [[1.0, 1.0], [1.0, 1.0]],
            [[2.0, 1.0], [1.0, 1.0]],
            [[1.0, 2.0], [1.0, 1.0]],
            [[1.0, 1.0], [2.0, 1.0]],
            [[1.0, 1.0], [1.0, 2.0]]
        ]
        mm.options['train:y1'] = [3.0, 2.0, 1.0, 6.0, -2.0]
        mm.options['train:y2'] = [1.0, 4.0, 7.0, -3.0, 3.0]

        prob['mm.x'] = [[1.0, 2.0], [1.0, 1.0]]
        prob.run_model()

        assert_rel_error(self, prob['mm.y1'], 1.0, .00001)
        assert_rel_error(self, prob['mm.y2'], 7.0, .00001)

    def test_array_outputs(self):
        mm = MetaModelUnStructuredComp()
        mm.add_input('x', np.zeros((2, 2)))
        mm.add_output('y', np.zeros(2,))

        mm.options['default_surrogate'] = KrigingSurrogate()

        prob = Problem()
        prob.model.add_subsystem('mm', mm)
        prob.setup(check=False)

        mm.options['train:x'] = [
            [[1.0, 1.0], [1.0, 1.0]],
            [[2.0, 1.0], [1.0, 1.0]],
            [[1.0, 2.0], [1.0, 1.0]],
            [[1.0, 1.0], [2.0, 1.0]],
            [[1.0, 1.0], [1.0, 2.0]]
        ]

        mm.options['train:y'] = [
            [3.0, 1.0],
            [2.0, 4.0],
            [1.0, 7.0],
            [6.0, -3.0],
            [-2.0, 3.0]
        ]

        prob['mm.x'] = [[1.0, 2.0], [1.0, 1.0]]
        prob.run_model()

        assert_rel_error(self, prob['mm.y'], np.array([1.0, 7.0]), .00001)

    def test_2darray_outputs(self):
        mm = MetaModelUnStructuredComp()
        mm.add_input('x', np.zeros((2, 2)))
        mm.add_output('y', np.zeros((2, 2)))

        mm.options['default_surrogate'] = KrigingSurrogate()

        prob = Problem()
        prob.model.add_subsystem('mm', mm)
        prob.setup(check=False)

        mm.options['train:x'] = [
            [[1.0, 1.0], [1.0, 1.0]],
            [[2.0, 1.0], [1.0, 1.0]],
            [[1.0, 2.0], [1.0, 1.0]],
            [[1.0, 1.0], [2.0, 1.0]],
            [[1.0, 1.0], [1.0, 2.0]]
        ]

        mm.options['train:y'] = [
            [[3.0, 1.0],[3.0, 1.0]],
            [[2.0, 4.0],[2.0, 4.0]],
            [[1.0, 7.0],[1.0, 7.0]],
            [[6.0, -3.0],[6.0, -3.0]],
            [[-2.0, 3.0],[-2.0, 3.0]]
        ]

        prob['mm.x'] = [[1.0, 2.0], [1.0, 1.0]]
        prob.run_model()

        assert_rel_error(self, prob['mm.y'], np.array([[1.0, 7.0], [1.0, 7.0]]), .00001)

    def test_unequal_training_inputs(self):
        mm = MetaModelUnStructuredComp()
        mm.add_input('x', 0.)
        mm.add_input('y', 0.)
        mm.add_output('f', 0.)

        mm.options['default_surrogate'] = KrigingSurrogate()

        prob = Problem()
        prob.model.add_subsystem('mm', mm)
        prob.setup(check=False)

        mm.options['train:x'] = [1.0, 1.0, 1.0, 1.0]
        mm.options['train:y'] = [1.0, 2.0]
        mm.options['train:f'] = [1.0, 1.0, 1.0, 1.0]

        prob['mm.x'] = 1.0
        prob['mm.y'] = 1.0

        with self.assertRaises(RuntimeError) as cm:
            prob.run_model()

        expected = ("MetaModelUnStructuredComp: Each variable must have the same number"
                    " of training points. Expected 4 but found"
                    " 2 points for 'y'.")

        self.assertEqual(str(cm.exception), expected)

    def test_unequal_training_outputs(self):
        mm = MetaModelUnStructuredComp()
        mm.add_input('x', 0.)
        mm.add_input('y', 0.)
        mm.add_output('f', 0.)

        mm.options['default_surrogate'] = KrigingSurrogate()

        prob = Problem()
        prob.model.add_subsystem('mm', mm)
        prob.setup(check=False)

        mm.options['train:x'] = [1.0, 1.0, 1.0, 1.0]
        mm.options['train:y'] = [1.0, 2.0, 3.0, 4.0]
        mm.options['train:f'] = [1.0, 1.0]

        prob['mm.x'] = 1.0
        prob['mm.y'] = 1.0

        with self.assertRaises(RuntimeError) as cm:
            prob.run_model()

        expected = ("MetaModelUnStructuredComp: Each variable must have the same number"
                    " of training points. Expected 4 but found"
                    " 2 points for 'f'.")
        self.assertEqual(str(cm.exception), expected)

    def test_derivatives(self):
        mm = MetaModelUnStructuredComp()
        mm.add_input('x', 0.)
        mm.add_output('f', 0.)

        mm.options['default_surrogate'] = KrigingSurrogate()

        prob = Problem()
        prob.model.add_subsystem('p', IndepVarComp('x', 0.),
                                 promotes_outputs=['x'])
        prob.model.add_subsystem('mm', mm,
                                 promotes_inputs=['x'])
        prob.setup()

        mm.options['train:x'] = [0., .25, .5, .75, 1.]
        mm.options['train:f'] = [1., .75, .5, .25, 0.]

        prob['x'] = 0.125
        prob.run_model()

        data = prob.check_partials(out_stream=None)

        Jf = data['mm'][('f', 'x')]['J_fwd']
        Jr = data['mm'][('f', 'x')]['J_rev']

        assert_rel_error(self, Jf[0][0], -1., 1.e-3)
        assert_rel_error(self, Jr[0][0], -1., 1.e-3)

        abs_errors = data['mm'][('f', 'x')]['abs error']
        self.assertTrue(len(abs_errors) > 0)
        for match in abs_errors:
            abs_error = float(match)
            self.assertTrue(abs_error < 1.e-6)

        # Complex step
        prob.setup(force_alloc_complex=True)
        prob.model.mm.set_check_partial_options(wrt='*', method='cs')
        data = prob.check_partials(out_stream=None)

        abs_errors = data['mm'][('f', 'x')]['abs error']
        self.assertTrue(len(abs_errors) > 0)
        for match in abs_errors:
            abs_error = float(match)
            self.assertTrue(abs_error < 1.e-6)

    def test_metamodel_feature(self):
        # create a MetaModelUnStructuredComp, specifying surrogates for the outputs
        import numpy as np

        from openmdao.api import Problem, MetaModelUnStructuredComp, KrigingSurrogate

        trig = MetaModelUnStructuredComp()

        x_train = np.linspace(0,10,20)

        trig.add_input('x', 0., training_data=x_train)

        trig.add_output('sin_x', 0.,
                        training_data=.5*np.sin(x_train),
                        surrogate=KrigingSurrogate())
        trig.add_output('cos_x', 0.,
                        training_data=.5*np.cos(x_train))

        trig.options['default_surrogate'] = KrigingSurrogate()

        # add it to a Problem, run and check the predicted values
        prob = Problem()
        prob.model.add_subsystem('trig', trig)
        prob.setup(check=False)

        prob['trig.x'] = 2.1
        prob.run_model()

        assert_rel_error(self, prob['trig.sin_x'], .5*np.sin(prob['trig.x']), 1e-4)
        assert_rel_error(self, prob['trig.cos_x'], .5*np.cos(prob['trig.x']), 1e-4)

    def test_metamodel_feature2d(self):
        # similar to previous example, but output is 2d
        import numpy as np

        from openmdao.api import Problem, MetaModelUnStructuredComp, KrigingSurrogate

        # create a MetaModelUnStructuredComp that predicts sine and cosine as an array
        trig = MetaModelUnStructuredComp(default_surrogate=KrigingSurrogate())
        trig.add_input('x', 0)
        trig.add_output('y', np.zeros(2))

        # add it to a Problem
        prob = Problem()
        prob.model.add_subsystem('trig', trig)
        prob.setup(check=False)

        # provide training data
        trig.options['train:x'] = np.linspace(0, 10, 20)
        trig.options['train:y'] = np.column_stack((
            .5*np.sin(trig.options['train:x']),
            .5*np.cos(trig.options['train:x'])
        ))

        # train the surrogate and check predicted value
        prob['trig.x'] = 2.1
        prob.run_model()
        assert_rel_error(self, prob['trig.y'],
                         np.append(
                             .5*np.sin(prob['trig.x']),
                             .5*np.cos(prob['trig.x'])
                         ),
                         1e-4)

    def test_vectorized(self):
        size = 3

        # create a vectorized MetaModelUnStructuredComp for sine
        trig = MetaModelUnStructuredComp(vec_size=size, default_surrogate=KrigingSurrogate())
        trig.add_input('x', np.zeros(size))
        trig.add_output('y', np.zeros(size))

        # add it to a Problem
        prob = Problem()
        prob.model.add_subsystem('trig', trig)
        prob.setup(check=False)

        # provide training data
        trig.options['train:x'] = np.linspace(0, 10, 20)
        trig.options['train:y'] = .5*np.sin(trig.options['train:x'])

        # train the surrogate and check predicted value
        prob['trig.x'] = np.array([2.1, 3.2, 4.3])
        prob.run_model()
        assert_rel_error(self, prob['trig.y'],
                         np.array(.5*np.sin(prob['trig.x'])),
                         1e-4)

        data = prob.check_partials(out_stream=None)

        abs_errors = data['trig'][('y', 'x')]['abs error']
        self.assertTrue(len(abs_errors) > 0)
        for match in abs_errors:
            abs_error = float(match)
            self.assertTrue(abs_error < 1.e-6)

    def test_vectorized_kriging(self):
        # Test for coverage (handling the rmse)
        size = 3

        # create a vectorized MetaModelUnStructuredComp for sine
        trig = MetaModelUnStructuredComp(vec_size=size,
                                         default_surrogate=KrigingSurrogate(eval_rmse=True))
        trig.add_input('x', np.zeros(size))
        trig.add_output('y', np.zeros(size))

        # add it to a Problem
        prob = Problem()
        prob.model.add_subsystem('trig', trig)
        prob.setup(check=False)

        # provide training data
        trig.options['train:x'] = np.linspace(0, 10, 20)
        trig.options['train:y'] = .5*np.sin(trig.options['train:x'])

        # train the surrogate and check predicted value
        prob['trig.x'] = np.array([2.1, 3.2, 4.3])
        prob.run_model()
        assert_rel_error(self, prob['trig.y'],
                         np.array(.5*np.sin(prob['trig.x'])),
                         1e-4)
        self.assertEqual(len(prob.model.trig._metadata('y')['rmse']), 3)

    def test_derivatives_vectorized_multiD(self):
        vec_size = 5

        mm = MetaModelUnStructuredComp(vec_size=vec_size)
        mm.add_input('x', np.zeros((vec_size, 2, 3)))
        mm.add_input('xx', np.zeros((vec_size, 1)))
        mm.add_output('y', np.zeros((vec_size, 4, 2)))

        mm.options['default_surrogate'] = KrigingSurrogate()

        prob = Problem()
        prob.model.add_subsystem('mm', mm)
        prob.setup(check=False)

        mm.options['train:x'] = [
            [[1.0, 2.0, 1.0], [1.0, 2.0, 1.0]],
            [[2.0, 1.0, 1.0], [1.0, 1.0, 1.0]],
            [[1.0, 1.0, 2.0], [1.0, 2.0, 1.0]],
            [[1.0, 1.0, 1.0], [2.0, 1.0, 1.0]],
            [[1.0, 2.0, 1.0], [1.0, 2.0, 2.0]]
        ]

        mm.options['train:xx'] = [1.0, 2.0, 1.0, 1.0, 2.0]


        mm.options['train:y'] = [
            [[30.0, 10.0], [30.0, 25.0], [50.0, 10.7], [15.0, 25.7]],
            [[20.0, 40.0], [20.0, 40.0], [80.0, 30.3], [12.0, 20.7]],
            [[10.0, 70.0], [10.0, 70.0], [20.0, 10.9], [13.0, 15.7]],
            [[60.0, -30.0], [60.0, -30.0], [50.0, 50.5], [14.0, 10.7]],
            [[-20.0, 30.0], [-20.0, 30.0], [20.2, 10.0], [15.0, 60.7]]
        ]

        prob['mm.x'] = [[[1.3, 1.3, 1.3], [1.5, 1.5, 1.5]],
                        [[1.4, 1.4, 1.4], [1.5, 1.5, 1.5]],
                        [[1.5, 1.5, 1.5], [1.5, 1.5, 1.5]],
                        [[1.5, 1.5, 1.5], [1.4, 1.4, 1.4]],
                        [[1.5, 1.5, 1.5], [1.3, 1.3, 1.3]]]

        prob['mm.xx'] = [[1.4], [1.5], [1.6], [1.5], [1.4]]

        prob.run_model()

        data = prob.check_partials(out_stream=None)

        abs_errors = data['mm'][('y', 'x')]['abs error']
        self.assertTrue(len(abs_errors) > 0)
        for match in abs_errors:
            abs_error = float(match)
            self.assertTrue(abs_error < 1.e-5)

        abs_errors = data['mm'][('y', 'xx')]['abs error']
        self.assertTrue(len(abs_errors) > 0)
        for match in abs_errors:
            abs_error = float(match)
            self.assertTrue(abs_error < 1.e-5)

        # Complex step
        prob.setup(force_alloc_complex=True)
        prob.model.mm.set_check_partial_options(wrt='*', method='cs')
        data = prob.check_partials(out_stream=None)

        abs_errors = data['mm'][('y', 'x')]['abs error']
        self.assertTrue(len(abs_errors) > 0)
        for match in abs_errors:
            abs_error = float(match)
            self.assertTrue(abs_error < 1.e-5)

        abs_errors = data['mm'][('y', 'xx')]['abs error']
        self.assertTrue(len(abs_errors) > 0)
        for match in abs_errors:
            abs_error = float(match)
            self.assertTrue(abs_error < 1.e-5)

    def test_metamodel_feature_vector(self):
        # Like simple sine example, but with input of length n instead of scalar
        # The expected behavior is that the output is also of length n, with
        # each one being an independent prediction.
        # Its as if you stamped out n copies of metamodel, ran n scalars
        # through its input, then muxed all those outputs into one contiguous
        # array but you skip all the n-copies thing and do it all as an array
        import numpy as np

        from openmdao.api import Problem, MetaModelUnStructuredComp, KrigingSurrogate

        size = 3

        # create a vectorized MetaModelUnStructuredComp for sine
        trig = MetaModelUnStructuredComp(vec_size=size, default_surrogate=KrigingSurrogate())
        trig.add_input('x', np.zeros(size))
        trig.add_output('y', np.zeros(size))

        # add it to a Problem
        prob = Problem()
        prob.model.add_subsystem('trig', trig)
        prob.setup(check=False)

        # provide training data
        trig.options['train:x'] = np.linspace(0, 10, 20)
        trig.options['train:y'] = .5*np.sin(trig.options['train:x'])

        # train the surrogate and check predicted value
        prob['trig.x'] = np.array([2.1, 3.2, 4.3])
        prob.run_model()
        assert_rel_error(self, prob['trig.y'],
                         np.array(.5*np.sin(prob['trig.x'])),
                         1e-4)

    def test_metamodel_feature_vector2d(self):
        # similar to previous example, but processes 3 inputs/outputs at a time
        import numpy as np

        from openmdao.api import Problem, MetaModelUnStructuredComp, KrigingSurrogate

        size = 3

        # create a vectorized MetaModelUnStructuredComp for sine and cosine
        trig = MetaModelUnStructuredComp(vec_size=size, default_surrogate=KrigingSurrogate())
        trig.add_input('x', np.zeros(size))
        trig.add_output('y', np.zeros((size, 2)))

        # add it to a Problem
        prob = Problem()
        prob.model.add_subsystem('trig', trig)
        prob.setup(check=False)

        # provide training data
        trig.options['train:x'] = np.linspace(0, 10, 20)
        trig.options['train:y'] = np.column_stack((
            .5*np.sin(trig.options['train:x']),
            .5*np.cos(trig.options['train:x'])
        ))

        # train the surrogate and check predicted value
        prob['trig.x'] = np.array([2.1, 3.2, 4.3])
        prob.run_model()
        assert_rel_error(self, prob['trig.y'],
                         np.column_stack((
                             .5*np.sin(prob['trig.x']),
                             .5*np.cos(prob['trig.x'])
                         )),
                         1e-4)

    def test_metamodel_vector_errors(self):
        # first dimension of all inputs/outputs must be 3
        mm = MetaModelUnStructuredComp(vec_size=3)

        with self.assertRaises(RuntimeError) as cm:
            mm.add_input('x', np.zeros(2))
        self.assertEqual(str(cm.exception),
                         "Metamodel: First dimension of input 'x' must be 3")

        with self.assertRaises(RuntimeError) as cm:
            mm.add_output('y', np.zeros(4))
        self.assertEqual(str(cm.exception),
                         "Metamodel: First dimension of output 'y' must be 3")

    def test_metamodel_subclass_optimize(self):
        class Trig(MetaModelUnStructuredComp):
            def setup(self):
                self.add_input('x', 0.,
                               training_data=np.linspace(0,10,20))
                self.add_output('sin_x', 0.,
                                surrogate=KrigingSurrogate(),
                                training_data=.5*np.sin(np.linspace(0,10,20)))

                self.declare_partials(of='sin_x', wrt='x', method='fd')

        prob = Problem()

        indep = IndepVarComp()
        indep.add_output('x', 5.)

        prob.model.add_subsystem('indep', indep)
        prob.model.add_subsystem('trig', Trig())

        prob.model.connect('indep.x', 'trig.x')

        prob.driver = ScipyOptimizeDriver()
        prob.driver.options['optimizer'] = 'COBYLA'

        prob.model.add_design_var('indep.x', lower=4, upper=7)
        prob.model.add_objective('trig.sin_x')

        prob.setup(check=True)

        self.assertEqual(prob['trig.x'], [5.])
        assert_rel_error(self, prob['trig.sin_x'], [.0], 1e-6)

    def test_meta_model_unstructured_deprecated(self):
        # run same test as above, only with the deprecated component,
        # to ensure we get the warning and the correct answer.
        # self-contained, to be removed when class name goes away.
        from openmdao.components.meta_model_unstructured_comp import MetaModelUnStructured  # deprecated

        msg = "'MetaModelUnStructured' has been deprecated. Use 'MetaModelUnStructuredComp' instead."

        with assert_warning(DeprecationWarning, msg):
            mm = MetaModelUnStructured()

        mm.add_input('x1', 0.)
        mm.add_input('x2', 0.)

        mm.add_output('y1', 0.)
        mm.add_output('y2', 0., surrogate=KrigingSurrogate())

        msg = "The 'default_surrogate' attribute provides backwards compatibility " \
              "with earlier version of OpenMDAO; use options['default_surrogate'] " \
              "instead."

        with assert_warning(DeprecationWarning, msg):
            mm.default_surrogate = ResponseSurface()

        # add metamodel to a problem
        prob = Problem(model=Group())
        prob.model.add_subsystem('mm', mm)
        prob.setup(check=False)

        # check that surrogates were properly assigned
        surrogate = mm._metadata('y1').get('surrogate')
        self.assertTrue(isinstance(surrogate, ResponseSurface))

        surrogate = mm._metadata('y2').get('surrogate')
        self.assertTrue(isinstance(surrogate, KrigingSurrogate))

        # populate training data
        msg = "The 'metadata' attribute provides backwards compatibility " \
              "with earlier version of OpenMDAO; use 'options' instead."

        with assert_warning(DeprecationWarning, msg):
            mm.metadata['train:x1'] = [1.0, 2.0, 3.0]
            mm.metadata['train:x2'] = [1.0, 3.0, 4.0]
            mm.metadata['train:y1'] = [3.0, 2.0, 1.0]
            mm.metadata['train:y2'] = [1.0, 4.0, 7.0]

        # run problem for provided data point and check prediction
        prob['mm.x1'] = 2.0
        prob['mm.x2'] = 3.0

        self.assertTrue(mm.train)   # training will occur before 1st run
        prob.run_model()

        assert_rel_error(self, prob['mm.y1'], 2.0, .00001)
        assert_rel_error(self, prob['mm.y2'], 4.0, .00001)

        # run problem for interpolated data point and check prediction
        prob['mm.x1'] = 2.5
        prob['mm.x2'] = 3.5

        self.assertFalse(mm.train)  # training will not occur before 2nd run
        prob.run_model()

        assert_rel_error(self, prob['mm.y1'], 1.5934, .001)

        # change default surrogate, re-setup and check that metamodel re-trains
        msg = "The 'default_surrogate' attribute provides backwards compatibility with " \
              "earlier version of OpenMDAO; use options['default_surrogate'] instead."

        with assert_warning(DeprecationWarning, msg):
            mm.default_surrogate = KrigingSurrogate()

        prob.setup(check=False)

        surrogate = mm._metadata('y1').get('surrogate')
        self.assertTrue(isinstance(surrogate, KrigingSurrogate))

        self.assertTrue(mm.train)  # training will occur after re-setup

        prob['mm.x1'] = 2.5
        prob['mm.x2'] = 3.5

        prob.run_model()
        assert_rel_error(self, prob['mm.y1'], 1.5, 1e-2)

    def test_metamodel_deprecated(self):
        # run same test as above, only with the deprecated component,
        # to ensure we get the warning and the correct answer.
        # self-contained, to be removed when class name goes away.
        from openmdao.components.meta_model_unstructured_comp import MetaModel  # deprecated

        msg = "'MetaModel' has been deprecated. Use 'MetaModelUnStructuredComp' instead."

        with assert_warning(DeprecationWarning, msg):
            mm = MetaModel()

        mm.add_input('x1', 0.)
        mm.add_input('x2', 0.)

        mm.add_output('y1', 0.)
        mm.add_output('y2', 0., surrogate=KrigingSurrogate())

        msg = "The 'default_surrogate' attribute provides backwards compatibility with " \
              "earlier version of OpenMDAO; use options['default_surrogate'] instead."

        with assert_warning(DeprecationWarning, msg):
            mm.default_surrogate = ResponseSurface()

        # add metamodel to a problem
        prob = Problem(model=Group())
        prob.model.add_subsystem('mm', mm)
        prob.setup(check=False)

        # check that surrogates were properly assigned
        surrogate = mm._metadata('y1').get('surrogate')
        self.assertTrue(isinstance(surrogate, ResponseSurface))

        surrogate = mm._metadata('y2').get('surrogate')
        self.assertTrue(isinstance(surrogate, KrigingSurrogate))

        # populate training data
        msg = "The 'metadata' attribute provides backwards compatibility " \
              "with earlier version of OpenMDAO; use 'options' instead."

        with assert_warning(DeprecationWarning, msg):
            mm.metadata['train:x1'] = [1.0, 2.0, 3.0]
            mm.metadata['train:x2'] = [1.0, 3.0, 4.0]
            mm.metadata['train:y1'] = [3.0, 2.0, 1.0]
            mm.metadata['train:y2'] = [1.0, 4.0, 7.0]

        # run problem for provided data point and check prediction
        prob['mm.x1'] = 2.0
        prob['mm.x2'] = 3.0

        self.assertTrue(mm.train)   # training will occur before 1st run
        prob.run_model()

        assert_rel_error(self, prob['mm.y1'], 2.0, .00001)
        assert_rel_error(self, prob['mm.y2'], 4.0, .00001)

        # run problem for interpolated data point and check prediction
        prob['mm.x1'] = 2.5
        prob['mm.x2'] = 3.5

        self.assertFalse(mm.train)  # training will not occur before 2nd run
        prob.run_model()

        assert_rel_error(self, prob['mm.y1'], 1.5934, .001)

        # change default surrogate, re-setup and check that metamodel re-trains
        msg = "The 'default_surrogate' attribute provides backwards compatibility with " \
              "earlier version of OpenMDAO; use options['default_surrogate'] instead."

        with assert_warning(DeprecationWarning, msg):
            mm.default_surrogate = KrigingSurrogate()

        prob.setup(check=False)

        surrogate = mm._metadata('y1').get('surrogate')
        self.assertTrue(isinstance(surrogate, KrigingSurrogate))

        self.assertTrue(mm.train)  # training will occur after re-setup

        prob['mm.x1'] = 2.5
        prob['mm.x2'] = 3.5

        prob.run_model()
        assert_rel_error(self, prob['mm.y1'], 1.5, 1e-2)

    def test_metamodel_use_fd_if_no_surrogate_linearize(self):
        class SinSurrogate(SurrogateModel):
            def train(self, x, y):
                pass

            def predict(self, x):
                return sin(x)

        class SinTwoInputsSurrogate(SurrogateModel):
            def train(self, x, y):
                pass

            def predict(self, x):
                return sin(x[0] + x[1])

        class Trig(MetaModelUnStructuredComp):
            def setup(self):
                surrogate = SinSurrogate()
                self.add_input('x', 0.)
                self.add_output('sin_x', 0., surrogate=surrogate)

        class TrigWithFdInSetup(MetaModelUnStructuredComp):
            def setup(self):
                surrogate = SinSurrogate()
                self.add_input('x', 0.)
                self.add_output('sin_x', 0., surrogate=surrogate)
                self.declare_partials('sin_x', 'x', method='fd',
                                      form='backward', step=1e-7, step_calc='rel')

        class TrigWithCsInSetup(MetaModelUnStructuredComp):
            def setup(self):
                surrogate = SinSurrogate()
                self.add_input('x', 0.)
                self.add_output('sin_x', 0., surrogate=surrogate)
                self.declare_partials('sin_x', 'x', method='cs')

        class TrigGroup(Group):
            def configure(self):
                trig = self._get_subsystem('trig')
                trig.declare_partials('sin_x', 'x', method='fd',
                                      form='backward', step=1e-7, step_calc='rel')

        class TrigWithFdInConfigure(MetaModelUnStructuredComp):
            def setup(self):
                surrogate = SinSurrogate()
                self.add_input('x', 0.)
                self.add_output('sin_x', 0., surrogate=surrogate)

        class TrigTwoInputsWithFdInSetup(MetaModelUnStructuredComp):
            def setup(self):
                surrogate = SinTwoInputsSurrogate()
                self.add_input('x1', 0.)
                self.add_input('x2', 0.)
                self.add_output('sin_x', 0., surrogate=surrogate)
                self.declare_partials('sin_x', 'x1', method='fd',
                                      form='backward', step=1e-7, step_calc='rel')

        def no_surrogate_test_setup(trig, group=None):
            prob = Problem()
            if group:
                prob.model = group
            indep = IndepVarComp()
            indep.add_output('x', 5.)
            prob.model.add_subsystem('indep', indep)
            prob.model.add_subsystem('trig', trig)
            prob.model.connect('indep.x', 'trig.x')
            prob.setup(check=False)
            prob['indep.x'] = 5.0
            trig.train = False
            prob.run_model()
            return prob

        # Test with user not explicitly setting fd
        trig = Trig()

        msg = "Because the MetaModelUnStructuredComp 'trig' uses a surrogate which does not define a linearize method,\n" \
              "OpenMDAO will use finite differences to compute derivatives. Some of the derivatives will be computed\n" \
              "using default finite difference options because they were not explicitly declared.\n" \
              "The derivatives computed using the defaults are:\n" \
              "    trig.sin_x, trig.x\n"

        with assert_warning(RuntimeWarning, msg):
            prob = no_surrogate_test_setup(trig)

        J = prob.compute_totals(of=['trig.sin_x'], wrt=['indep.x'])
        deriv_using_fd = J[('trig.sin_x', 'indep.x')]
        assert_rel_error(self, deriv_using_fd[0], np.cos(prob['indep.x']), 1e-4)

        # Test with user explicitly setting fd inside of setup
        trig = TrigWithFdInSetup()
        prob = no_surrogate_test_setup(trig)
        of, wrt, method, fd_options = trig._approximated_partials[0]
        expected_fd_options = {
            'step': 1e-7,
            'form': 'backward',
            'step_calc': 'rel',
        }
        self.assertEqual(expected_fd_options, fd_options)
        J = prob.compute_totals(of=['trig.sin_x'], wrt=['indep.x'])
        deriv_using_fd = J[('trig.sin_x', 'indep.x')]
        assert_rel_error(self, deriv_using_fd[0], np.cos(prob['indep.x']), 1e-4)

        # Test with user explicitly setting fd inside of configure for a group
        trig = TrigWithFdInConfigure()
        prob = no_surrogate_test_setup(trig, group = TrigGroup())
        of, wrt, method, fd_options = trig._approximated_partials[0]
        expected_fd_options = {
            'step': 1e-7,
            'form': 'backward',
            'step_calc': 'rel',
        }
        self.assertEqual(expected_fd_options, fd_options)
        J = prob.compute_totals(of=['trig.sin_x'], wrt=['indep.x'])
        deriv_using_fd = J[('trig.sin_x', 'indep.x')]
        assert_rel_error(self, deriv_using_fd[0], np.cos(prob['indep.x']), 1e-4)

        # Test with user explicitly setting cs inside of setup. Should throw an error
        prob = Problem()
        indep = IndepVarComp()
        indep.add_output('x', 5.)
        prob.model.add_subsystem('indep', indep)
        trig = TrigWithCsInSetup()
        prob.model.add_subsystem('trig', trig)
        prob.model.connect('indep.x', 'trig.x')
        with self.assertRaises(ValueError) as context:
            prob.setup(check=False)
        expected_msg = 'Complex step has not been tested for MetaModelUnStructuredComp'
        self.assertEqual(expected_msg, str(context.exception))

        # Test with user explicitly setting fd on one of the inputs for a meta model
        #   with two inputs. Check to make sure all inputs are fd and with the correct
        #   options
        prob = Problem()
        indep = IndepVarComp()
        indep.add_output('x1', 5.)
        indep.add_output('x2', 5.)
        prob.model.add_subsystem('indep', indep)
        trig = TrigTwoInputsWithFdInSetup()
        prob.model.add_subsystem('trig', trig)
        prob.model.connect('indep.x1', 'trig.x1')
        prob.model.connect('indep.x2', 'trig.x2')
        prob.setup(check=False)
        prob['indep.x1'] = 5.0
        prob['indep.x2'] = 5.0
        trig.train = False

        msg = "Because the MetaModelUnStructuredComp 'trig' uses a surrogate which does not define a linearize method,\n" \
              "OpenMDAO will use finite differences to compute derivatives. Some of the derivatives will be computed\n" \
              "using default finite difference options because they were not explicitly declared.\n" \
              "The derivatives computed using the defaults are:\n" \
              "    trig.sin_x, trig.x2\n"

        with assert_warning(RuntimeWarning, msg):
            prob.run_model()

        self.assertEqual('fd', trig._subjacs_info[('trig.sin_x', 'trig.x1')]['method'])
        self.assertEqual('backward', trig._subjacs_info[('trig.sin_x', 'trig.x1')]['form'])
        self.assertEqual(1e-07, trig._subjacs_info[('trig.sin_x', 'trig.x1')]['step'])
        self.assertEqual('rel', trig._subjacs_info[('trig.sin_x', 'trig.x1')]['step_calc'])

        self.assertEqual('fd', trig._subjacs_info[('trig.sin_x', 'trig.x2')]['method'])
        self.assertTrue('form' not in trig._subjacs_info[('trig.sin_x', 'trig.x2')])
        self.assertTrue('step' not in trig._subjacs_info[('trig.sin_x', 'trig.x2')])
        self.assertTrue('step_calc' not in trig._subjacs_info[('trig.sin_x', 'trig.x2')])

    def test_feature_metamodel_use_fd_if_no_surrogate_linearize(self):
        from openmdao.api import SurrogateModel, MetaModelUnStructuredComp, Problem, IndepVarComp
        class SinSurrogate(SurrogateModel):
            def train(self, x, y):
                pass

            def predict(self, x):
                return sin(x)

        class TrigWithFdInSetup(MetaModelUnStructuredComp):
            def setup(self):
                surrogate = SinSurrogate()
                self.add_input('x', 0.)
                self.add_output('sin_x', 0., surrogate=surrogate)
                self.declare_partials('sin_x', 'x', method='fd',
                                      form='backward', step=1e-7, step_calc='rel')

        # Testing explicitly setting fd inside of setup
        prob = Problem()
        indep = IndepVarComp()
        indep.add_output('x', 5.)
        prob.model.add_subsystem('indep', indep)
        trig = TrigWithFdInSetup()
        prob.model.add_subsystem('trig', trig)
        prob.model.connect('indep.x', 'trig.x')
        prob.setup(check=True)
        prob['indep.x'] = 5.0
        trig.train = False
        prob.run_model()
        J = prob.compute_totals(of=['trig.sin_x'], wrt=['indep.x'])
        deriv_using_fd = J[('trig.sin_x', 'indep.x')]
        assert_rel_error(self, deriv_using_fd[0], np.cos(prob['indep.x']), 1e-4)

    def test_metamodel_setup_called_twice_bug(self):
        class Trig(MetaModelUnStructuredComp):
            def setup(self):
                surrogate = NearestNeighbor()
                self.add_input('x', 0.,
                               training_data=np.linspace(0, 10, 20))
                self.add_output('sin_x', 0.,
                                surrogate=surrogate,
                                training_data=.5 * np.sin(np.linspace(0, 10, 20)))

        # Check to make sure bug reported in story 160200719 is fixed
        prob = Problem()

        indep = IndepVarComp()
        indep.add_output('x', 5.)

        prob.model.add_subsystem('indep', indep)
        prob.model.add_subsystem('trig', Trig())

        prob.model.connect('indep.x', 'trig.x')

        prob.model.add_design_var('indep.x', lower=4, upper=7)
        prob.model.add_objective('trig.sin_x')

        prob.setup(check=False)
        prob['indep.x'] = 5.0
        prob.run_model()
        J = prob.compute_totals()
        # First value.
        deriv_first_time = J[('trig.sin_x', 'indep.x')]

        # Setup and run a second time
        prob.setup(check=False)
        prob['indep.x'] = 5.0
        prob.run_model()
        J = prob.compute_totals()
        # Second time.
        deriv_second_time = J[('trig.sin_x', 'indep.x')]

        assert_rel_error(self, deriv_first_time, deriv_second_time, 1e-4)

    def test_metamodel_setup_called_twice_bug_called_outside_setup(self):
        class Trig(MetaModelUnStructuredComp):
            def __init__(self):
                super(Trig, self).__init__()
                self.add_input('x', 0.,
                               training_data=np.linspace(0, 10, 20))

            def setup(self):
                surrogate = NearestNeighbor()
                self.add_output('sin_x', 0.,
                                surrogate=surrogate,
                                training_data=.5 * np.sin(np.linspace(0, 10, 20)))

        prob = Problem()

        indep = IndepVarComp()
        indep.add_output('x', 5.)

        prob.model.add_subsystem('indep', indep)
        trig = Trig()
        prob.model.add_subsystem('trig', trig)

        prob.model.connect('indep.x', 'trig.x')

        prob.model.add_design_var('indep.x', lower=4, upper=7)
        prob.model.add_objective('trig.sin_x')

        # Check to make sure bug reported in story 160200719 is fixed
        prob.setup(check=False)
        prob['indep.x'] = 5.0
        prob.run_model()
        J = prob.compute_totals()
        # First value.
        deriv_first_time = J[('trig.sin_x', 'indep.x')]

        # Setup and run a second time
        prob.setup(check=False)
        prob['indep.x'] = 5.0
        prob.run_model()
        J = prob.compute_totals()
        # Second time.
        deriv_second_time = J[('trig.sin_x', 'indep.x')]

        assert_rel_error(self, deriv_first_time, deriv_second_time, 1e-4)

    def test_warning_bug(self):
        # Make sure we don't warn that we are doing FD when the surrogate has analytic derivs.

        x_train = np.arange(0., 10.)
        y_train = np.arange(10., 20.)
        z_train = x_train**2 + y_train**2

        p = Problem()
        p.model = m = Group()

        params = IndepVarComp()
        params.add_output('x', val=0.)
        params.add_output('y', val=0.)

        m.add_subsystem('params', params, promotes=['*'])

        sm = MetaModelUnStructuredComp(default_surrogate=ResponseSurface())
        sm.add_input('x', val=0.)
        sm.add_input('y', val=0.)
        sm.add_output('z', val=0.)

        sm.options['train:x'] = x_train
        sm.options['train:y'] = y_train
        sm.options['train:z'] = z_train

        # With or without the line below does not matter
        # Only when method is set to fd, then RuntimeWarning disappears
        sm.declare_partials('*', '*', method='exact')

        m.add_subsystem('sm', sm, promotes=['*'])

        m.add_design_var('x', lower=0., upper=10.)
        m.add_design_var('y', lower=0., upper=10.)
        m.add_objective('z')

        p.setup(check=True)

        stderr = sys.stderr
        str_err = StringIO()
        sys.stderr = str_err
        try:
            p.final_setup()
        finally:
            sys.stderr = stderr

        output = str_err.getvalue()
        self.assertTrue('finite difference' not in output)


class MetaModelUnstructuredSurrogatesFeatureTestCase(unittest.TestCase):

    def test_kriging(self):
        import numpy as np

        from openmdao.api import Problem, MetaModelUnStructuredComp, IndepVarComp
        from openmdao.api import KrigingSurrogate

        prob = Problem()

        prob.model.add_subsystem('p', IndepVarComp('x', 2.1))

        sin_mm = MetaModelUnStructuredComp()
        sin_mm.add_input('x', 0.)
        sin_mm.add_output('f_x', 0., surrogate=KrigingSurrogate())

        prob.model.add_subsystem('sin_mm', sin_mm)

        prob.model.connect('p.x', 'sin_mm.x')

        prob.setup(check=True)

        # train the surrogate and check predicted value
        sin_mm.options['train:x'] = np.linspace(0,10,20)
        sin_mm.options['train:f_x'] = .5*np.sin(sin_mm.options['train:x'])

        prob['sin_mm.x'] = 2.1

        prob.run_model()

        assert_rel_error(self, prob['sin_mm.f_x'], .5*np.sin(prob['sin_mm.x']), 1e-4)

    def test_nearest_neighbor(self):
        import numpy as np

        from openmdao.api import Problem, MetaModelUnStructuredComp, IndepVarComp
        from openmdao.api import NearestNeighbor

        prob = Problem()

        prob.model.add_subsystem('p', IndepVarComp('x', 2.1))

        sin_mm = MetaModelUnStructuredComp()
        sin_mm.add_input('x', 0.)
        sin_mm.add_output('f_x', 0., surrogate=NearestNeighbor(interpolant_type='linear'))

        prob.model.add_subsystem('sin_mm', sin_mm)

        prob.model.connect('p.x', 'sin_mm.x')

        prob.setup(check=True)

        # train the surrogate and check predicted value
        sin_mm.options['train:x'] = np.linspace(0,10,20)
        sin_mm.options['train:f_x'] = .5*np.sin(sin_mm.options['train:x'])

        prob['sin_mm.x'] = 2.1

        prob.run_model()

        assert_rel_error(self, prob['sin_mm.f_x'], .5*np.sin(prob['sin_mm.x']), 2e-3)

    def test_response_surface(self):
        import numpy as np

        from openmdao.api import Problem, MetaModelUnStructuredComp, IndepVarComp
        from openmdao.api import ResponseSurface

        prob = Problem()

        prob.model.add_subsystem('p', IndepVarComp('x', 2.1))

        sin_mm = MetaModelUnStructuredComp()
        sin_mm.add_input('x', 0.)
        sin_mm.add_output('f_x', 0., surrogate=ResponseSurface())

        prob.model.add_subsystem('sin_mm', sin_mm)

        prob.model.connect('p.x', 'sin_mm.x')

        prob.setup(check=True)

        # train the surrogate and check predicted value
        sin_mm.options['train:x'] = np.linspace(0, 3.14, 20)
        sin_mm.options['train:f_x'] = .5*np.sin(sin_mm.options['train:x'])

        prob['sin_mm.x'] = 2.1

        prob.run_model()

        assert_rel_error(self, prob['sin_mm.f_x'], .5*np.sin(prob['sin_mm.x']), 2e-3)

    def test_kriging_options_eval_rmse(self):
        import numpy as np

        from openmdao.api import Problem, MetaModelUnStructuredComp, IndepVarComp
        from openmdao.api import KrigingSurrogate

        prob = Problem()

        prob.model.add_subsystem('p', IndepVarComp('x', 2.1))

        sin_mm = MetaModelUnStructuredComp()
        sin_mm.add_input('x', 0.)
        sin_mm.add_output('f_x', 0., surrogate=KrigingSurrogate(eval_rmse=True))

        prob.model.add_subsystem('sin_mm', sin_mm)

        prob.model.connect('p.x', 'sin_mm.x')

        prob.setup(check=True)

        # train the surrogate and check predicted value
        sin_mm.options['train:x'] = np.linspace(0,10,20)
        sin_mm.options['train:f_x'] = .5*np.sin(sin_mm.options['train:x'])

        prob['sin_mm.x'] = 2.1

        prob.run_model()

        print("mean")
        assert_rel_error(self, prob['sin_mm.f_x'], .5*np.sin(prob['sin_mm.x']), 1e-4)
        print("std")
        assert_rel_error(self, sin_mm._metadata('f_x')['rmse'][0, 0], 0.0, 1e-4)

    def test_nearest_neighbor_rbf_options(self):
        import numpy as np

        from openmdao.api import Problem, MetaModelUnStructuredComp, IndepVarComp
        from openmdao.api import NearestNeighbor

        prob = Problem()

        prob.model.add_subsystem('p', IndepVarComp('x', 2.1))

        sin_mm = MetaModelUnStructuredComp()
        sin_mm.add_input('x', 0.)
        sin_mm.add_output('f_x', 0., surrogate=NearestNeighbor(interpolant_type='rbf', num_neighbors=3))

        prob.model.add_subsystem('sin_mm', sin_mm)

        prob.model.connect('p.x', 'sin_mm.x')

        prob.setup(check=True)

        # train the surrogate and check predicted value
        sin_mm.options['train:x'] = np.linspace(0,10,20)
        sin_mm.options['train:f_x'] = .5*np.sin(sin_mm.options['train:x'])

        prob['sin_mm.x'] = 2.1

        prob.run_model()

        assert_rel_error(self, prob['sin_mm.f_x'], .5*np.sin(prob['sin_mm.x']), 5e-3)


class MetaModelUnstructuredFloatKrigingDeprecation(unittest.TestCase):

    def test_deprecated(self):

        prob = Problem()

        prob.model.add_subsystem('p', IndepVarComp('x', 2.1))

        sin_mm = MetaModelUnStructuredComp()
        sin_mm.add_input('x', 0.)

        msg = "'FloatKrigingSurrogate' has been deprecated. Use 'KrigingSurrogate' instead."

        #with assert_warning(DeprecationWarning, msg):
        sin_mm.add_output('f_x', 0., surrogate=FloatKrigingSurrogate())


if __name__ == "__main__":
    unittest.main()<|MERGE_RESOLUTION|>--- conflicted
+++ resolved
@@ -1,16 +1,10 @@
 """
 Unit tests for the unstructured metamodel component.
 """
+import sys
 import unittest
 from math import sin
-<<<<<<< HEAD
-
-import numpy as np
-=======
 from six import StringIO
-import sys
-import unittest
->>>>>>> ac5f9e6e
 
 import numpy as np
 
