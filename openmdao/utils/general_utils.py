--- conflicted
+++ resolved
@@ -2,6 +2,7 @@
 from __future__ import division
 
 import os
+import sys
 import warnings
 from six import string_types
 
@@ -28,7 +29,6 @@
     warnings.simplefilter('ignore', DeprecationWarning)
 
 
-<<<<<<< HEAD
 def set_pyoptsparse_opt(optname):
     """
     For testing, sets the pyoptsparse optimizer using the given optimizer name.
@@ -72,7 +72,8 @@
         pass
 
     return OPT, OPTIMIZER
-=======
+
+
 def ensure_compatible(name, value, shape=None, indices=None):
     """
     Make value compatible with the specified shape or the shape of indices.
@@ -212,21 +213,21 @@
 
 def format_as_float_or_array(name, values, val_if_none=0.0):
     """
-    Format values as a numpy array.
-
-    Checks that the given array values are either None, float, or an
-    iterable of numeric values.  On output all iterables of numeric values
-    are converted to numpy.ndarray.  If values is scalar, it is converted
+    Format driver array option values.
+
+    Checks that the given array values are either None, float, or an iterable
+    of numeric values. On output all interables of numeric values are
+    converted to a flat numpy.ndarray. If values is scalar, it is converted
     to float.
 
     Parameters
     ----------
     name : str
-        Name of the values being formatted
+        The path of the variable relative to the current system.
     values : float or numpy ndarray or Iterable
-        Values to be formatted to the expected form.
-    val_if_none : bool
-        Value to return if values is None
+        Values of the array option to be formatted to the expected form.
+    val_if_none : float or numpy ndarray
+        The default value for the option if values is None.
 
     Returns
     -------
@@ -240,19 +241,22 @@
     TypeError
         If values is scalar, not None, and not a Number.
     """
-    # Convert to ndarray/float as necessary
+    # Convert adder to ndarray/float as necessary
     if isinstance(values, np.ndarray):
-        pass
+        values = values
     elif not isinstance(values, string_types) \
             and isinstance(values, Iterable):
         values = np.asarray(values, dtype=float)
     elif values is None:
         values = val_if_none
+    elif values == float('inf'):
+        values = sys.float_info.max
+    elif values == -float('inf'):
+        values = -sys.float_info.max
     elif isinstance(values, numbers.Number):
         values = float(values)
     else:
         raise TypeError('Expected values of {0} to be an Iterable of '
                         'numeric values, or a scalar numeric value. '
                         'Got {1} instead.'.format(name, values))
-    return values
->>>>>>> 3160b498
+    return values