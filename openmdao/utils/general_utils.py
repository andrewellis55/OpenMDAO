"""Some miscellaneous utility functions."""
from contextlib import contextmanager
import os
import re
import sys
import math
import warnings
import unittest
from fnmatch import fnmatchcase
from io import StringIO

# note: this is a Python 3.3 change, clean this up for OpenMDAO 3.x
try:
    from collections.abc import Iterable
except ImportError:
    from collections import Iterable

import numbers
import json
import importlib

import numpy as np
import openmdao


# Certain command line tools can make use of this to allow visualization of models when errors
# are present that would normally cause setup to abort.
_ignore_errors = False


def ignore_errors(flag=None):
    """
    Disable certain errors that will prevent setup from completing.

    Parameters
    ----------
    flag : bool or None
        If not None, set the value of _ignore_errors to this value.

    Returns
    -------
    bool
        The current value of _ignore_errors
    """
    global _ignore_errors
    if flag is not None:
        _ignore_errors = True
    return _ignore_errors


def conditional_error(msg, exc=RuntimeError, category=UserWarning):
    """
    Raise an exception or issue a warning, depending on the value of _ignore_errors.

    Parameters
    ----------
    msg : str
        The error/warning message.
    exc : exception class
        This exception class is used to create the exception to be raised.
    category : warning class
        This category is the class of warning to be issued.
    """
    if ignore_errors():
        simple_warning(msg, category=category)
    else:
        raise exc(msg)


def warn_deprecation(msg):
    """
    Raise a warning and prints a deprecation message to stdout.

    Parameters
    ----------
    msg : str
        Message that will be printed to stdout.
    """
    # Deprecation warnings need to be printed regardless of debug level
    warnings.simplefilter('always', DeprecationWarning)

    # note, stack level 3 should take us back to original caller.
    simple_warning(msg, DeprecationWarning, stacklevel=3)
    warnings.simplefilter('ignore', DeprecationWarning)


def _warn_simple_format(message, category, filename, lineno, file=None, line=None):
    return '%s:%s: %s:%s\n' % (filename, lineno, category.__name__, message)


def simple_warning(msg, category=UserWarning, stacklevel=2):
    """
    Display a simple warning message without the annoying extra line showing the warning call.

    Parameters
    ----------
    msg : str
        The warning message.
    category : class
        The warning class.
    stacklevel : int
        Number of levels up the stack to identify as the warning location.
    """
    old_format = warnings.formatwarning
    warnings.formatwarning = _warn_simple_format
    try:
        warnings.warn(msg, category, stacklevel)
    finally:
        warnings.formatwarning = old_format


class reset_warning_registry(object):
    """
    Context manager which archives & clears warning registry for duration of context.

    From https://bugs.python.org/file40031/reset_warning_registry.py

    Attributes
    ----------
    _pattern : regex pattern
        Causes manager to only reset modules whose names match this pattern. defaults to ``".*"``.
    """

    #: regexp for filtering which modules are reset
    _pattern = None

    #: dict mapping module name -> old registry contents
    _backup = None

    def __init__(self, pattern=None):
        """
        Initialize all attributes.

        Parameters
        ----------
        pattern : regex pattern
            Causes manager to only reset modules whose names match pattern. defaults to ``".*"``.
        """
        self._pattern = re.compile(pattern or ".*")

    def __enter__(self):
        """
        Enter the runtime context related to this object.

        Returns
        -------
        reset_warning_registry
            This context manager.

        """
        # archive and clear the __warningregistry__ key for all modules
        # that match the 'reset' pattern.
        pattern = self._pattern
        backup = self._backup = {}
        for name, mod in list(sys.modules.items()):
            if pattern.match(name):
                reg = getattr(mod, "__warningregistry__", None)
                if reg:
                    backup[name] = reg.copy()
                    reg.clear()
        return self

    def __exit__(self, exc_type, exc_value, traceback):
        """
        Exit the runtime context related to this object.

        Parameters
        ----------
        exc_type : Exception class
            The type of the exception.
        exc_value : Exception instance
            The exception instance raised.
        traceback : regex pattern
            Traceback object.
        """
        # restore warning registry from backup
        modules = sys.modules
        backup = self._backup
        for name, content in backup.items():
            mod = modules.get(name)
            if mod is None:
                continue
            reg = getattr(mod, "__warningregistry__", None)
            if reg is None:
                setattr(mod, "__warningregistry__", content)
            else:
                reg.clear()
                reg.update(content)

        # clear all registry entries that we didn't archive
        pattern = self._pattern
        for name, mod in list(modules.items()):
            if pattern.match(name) and name not in backup:
                reg = getattr(mod, "__warningregistry__", None)
                if reg:
                    reg.clear()


def ensure_compatible(name, value, shape=None, indices=None):
    """
    Make value compatible with the specified shape or the shape of indices.

    Parameters
    ----------
    name : str
        The name of the value.
    value : float or list or tuple or ndarray or Iterable
        The value of a variable.
    shape : int or tuple or list or None
        The expected or desired shape of the value.
    indices : int or list of ints or tuple of ints or int ndarray or None
        The indices of a source variable, used to determine shape if shape is None.
        If shape is not None, the shape of the indices must match shape.

    Returns
    -------
    ndarray
        The value in a shape compatible with the specified shape and/or indices.
    tuple
        The resulting shape of the value.

    Raises
    ------
    ValueError
        If value cannot be made to conform to shape or if shape and indices
        are incompatible.
    """
    if isinstance(value, Iterable):
        value = np.asarray(value)

    if indices is not None:
        indices = np.atleast_1d(indices)
        ind_shape = indices.shape

    # if shape is not given, infer from value (if not scalar) or indices
    if shape is not None:
        if isinstance(shape, numbers.Integral):
            shape = (shape,)
        elif isinstance(shape, list):
            shape = tuple(shape)
    elif not np.isscalar(value):
        shape = np.atleast_1d(value).shape
    elif indices is not None:
        if len(ind_shape) > 1:
            raise RuntimeError("src_indices for '%s' is not flat, so its input "
                               "shape must be provided. src_indices may contain "
                               "an extra dimension if the connected source is "
                               "not flat, making the input shape ambiguous." %
                               name)
        shape = ind_shape

    if shape is None:
        # shape is not determined, assume the shape of value was intended
        value = np.atleast_1d(value)
        shape = value.shape
    else:
        # shape is determined, if value is scalar assign it to array of shape
        # otherwise make sure value is an array of the determined shape
        if np.isscalar(value) or value.shape == (1,):
            value = np.ones(shape) * value
        else:
            value = np.atleast_1d(value).astype(np.float64)
            if value.shape != shape:
                raise ValueError("Incompatible shape for '%s': "
                                 "Expected %s but got %s." %
                                 (name, shape, value.shape))

    # finally make sure shape of indices is compatible
    if indices is not None and shape != ind_shape[:len(shape)]:
        raise ValueError("Shape of indices does not match shape for '%s': "
                         "Expected %s but got %s." %
                         (name, shape, ind_shape[:len(shape)]))

    return value, shape, indices


def determine_adder_scaler(ref0, ref, adder, scaler):
    r"""
    Determine proper values of adder and scaler based on user arguments.

    Adder and Scaler are used internally because the transformation is
    slightly more efficient.

    Parameters
    ----------
    ref : float or ndarray, optional
        Value of response variable that scales to 1.0 in the driver.
    ref0 : float or ndarray, optional
        Value of response variable that scales to 0.0 in the driver.
    adder : float or ndarray, optional
        Value to add to the model value to get the scaled value. Adder
        is first in precedence.
    scaler : float or ndarray, optional
        Value to multiply the model value to get the scaled value. Scaler
        is second in precedence.

    Returns
    -------
    tuple
        adder and scaler, properly formatted and based on ref/ref0 if provided.

    Raises
    ------
    ValueError
        If both ref/ref0 and adder/scaler were provided.

    Notes
    -----
    The response can be scaled using ref and ref0.
    The argument :code:`ref0` represents the physical value when the scaled value is 0.
    The argument :code:`ref` represents the physical value when the scaled value is 1.
    """
    # Affine scaling cannot be used with scalers/adders
    if ref0 is not None or ref is not None:
        if scaler is not None or adder is not None:
            raise ValueError('Inputs ref/ref0 are mutually exclusive '
                             'with scaler/adder')
        if ref is None:
            ref = 1.0
        if ref0 is None:
            ref0 = 0.0

        # Convert ref/ref0 to scaler/adder so we can scale the bounds
        adder = -ref0
        scaler = 1.0 / (ref + adder)

    else:
        if scaler is None:
            scaler = 1.0
        if adder is None:
            adder = 0.0

    adder = format_as_float_or_array('adder', adder, val_if_none=0.0, flatten=True)
    scaler = format_as_float_or_array('scaler', scaler, val_if_none=1.0, flatten=True)

    return adder, scaler


def set_pyoptsparse_opt(optname, fallback=True):
    """
    For testing, sets the pyoptsparse optimizer using the given optimizer name.

    This may be modified based on the value of OPENMDAO_FORCE_PYOPTSPARSE_OPT.
    This can be used on systems that have SNOPT installed to force them to use
    SLSQP in order to mimic our test machines on travis and appveyor.

    Parameters
    ----------
    optname : str
        Name of pyoptsparse optimizer that is requested by the test.
    fallback : bool
        If True, fall back to SLSQP if optname can't be found

    Returns
    -------
    object
        Pyoptsparse optimizer instance.
    str
        Pyoptsparse optimizer string
    """
    OPT = None
    opt = None
    OPTIMIZER = None
    force = os.environ.get('OPENMDAO_FORCE_PYOPTSPARSE_OPT')
    if force:
        optname = force

    try:
        from mock import Mock
    except ImportError:
        Mock = None

    try:
        from pyoptsparse import OPT

        try:
            opt = OPT(optname)
            OPTIMIZER = optname
        except Exception:
            if fallback and optname != 'SLSQP':
                try:
                    opt = OPT('SLSQP')
                    OPTIMIZER = 'SLSQP'
                except Exception:
                    pass
        else:
            if fallback and Mock and isinstance(opt, Mock):
                try:
                    opt = OPT('SLSQP')
                    OPTIMIZER = 'SLSQP'
                except Exception:
                    pass
    except Exception:
        pass

    if Mock and isinstance(opt, Mock):
        OPT = OPTIMIZER = None

    if not fallback and OPTIMIZER != optname:
        raise unittest.SkipTest("pyoptsparse is not providing %s" % optname)

    return OPT, OPTIMIZER


def format_as_float_or_array(name, values, val_if_none=0.0, flatten=False):
    """
    Format array option values.

    Checks that the given array values are either None, float, or an iterable
    of numeric values. On output all iterables of numeric values are
    converted to a flat np.ndarray. If values is scalar, it is converted
    to float.

    Parameters
    ----------
    name : str
        The path of the variable relative to the current system.
    values : float or numpy ndarray or Iterable
        Values of the array option to be formatted to the expected form.
    val_if_none : float or numpy ndarray
        The default value for the option if values is None.
    flatten : bool
        Set to True to flatten any ndarray return.

    Returns
    -------
    float or np.ndarray
        Values transformed to the expected form.

    Raises
    ------
    ValueError
        If values is Iterable but cannot be converted to a numpy ndarray
    TypeError
        If values is scalar, not None, and not a Number.
    """
    # Convert adder to ndarray/float as necessary
    if isinstance(values, np.ndarray):
        if flatten:
            values = values.flatten()
    elif not isinstance(values, str) \
            and isinstance(values, Iterable):
        values = np.asarray(values, dtype=float)
        if flatten:
            values = values.flatten()
    elif values is None:
        values = val_if_none
    elif values == float('inf'):
        values = openmdao.INF_BOUND
    elif values == -float('inf'):
        values = -openmdao.INF_BOUND
    elif isinstance(values, numbers.Number):
        values = float(values)
    else:
        raise TypeError('Expected values of {0} to be an Iterable of '
                        'numeric values, or a scalar numeric value. '
                        'Got {1} instead.'.format(name, values))
    return values


class ContainsAll(object):
    """
    A fake dictionary that always reports __contains__(name) to be True.
    """

    def __contains__(self, name):
        """
        Return if the named object is contained.

        Parameters
        ----------
        name : str
            Name of the object being looked up.

        Returns
        -------
        bool
            Always returns True.
        """
        return True


def all_ancestors(pathname, delim='.'):
    """
    Return a generator of pathnames of the starting object and all of its parents.

    Parameters
    ----------
    pathname : str
        Pathname of starting object.
    delim : str
        Delimiter used to split the name
    """
    parts = pathname.split(delim)
    yield parts[0]
    for i in range(2, len(parts) + 1):
        yield delim.join(parts[:i])


def find_matches(pattern, var_list):
    """
    Return list of variable names that match given pattern.

    Parameters
    ----------
    pattern : str
        String pattern
    var_list : list of str
        List of variable names to search for pattern.

    Returns
    -------
    list
        Variable names that match pattern.
    """
    if pattern == '*':
        return var_list
    elif pattern in var_list:
        return [pattern]
    return [name for name in var_list if fnmatchcase(name, pattern)]


def pad_name(name, pad_num=10, quotes=False):
    """
    Pad a string so that they all line up when stacked.

    Parameters
    ----------
    name : str
        The string to pad.
    pad_num : int
        The number of total spaces the string should take up.
    quotes : bool
        If name should be quoted.

    Returns
    -------
    str
        Padded string
    """
    l_name = len(name)
    quotes_len = 2 if quotes else 0
    if l_name + quotes_len < pad_num:
        pad = pad_num - (l_name + quotes_len)
        if quotes:
            pad_str = "'{name}'{sep:<{pad}}"
        else:
            pad_str = "{name}{sep:<{pad}}"
        pad_name = pad_str.format(name=name, sep='', pad=pad)
        return pad_name
    else:
        if quotes:
            return "'{0}'".format(name)
        else:
            return '{0}'.format(name)


def run_model(prob, ignore_exception=False):
    """
    Call `run_model` on problem and capture output.

    Parameters
    ----------
    prob : Problem
        an instance of Problem
    ignore_exception : bool
        Set to True to ignore an exception of any kind.

    Returns
    -------
    string
        output from calling `run_model` on the Problem, captured from stdout
    """
    stdout = sys.stdout
    strout = StringIO()

    sys.stdout = strout
    try:
        prob.run_model()
    except Exception as err:
        if not ignore_exception:
            raise err
    finally:
        sys.stdout = stdout

    return strout.getvalue()


def run_driver(prob):
    """
    Call `run_driver` on problem and capture output.

    Parameters
    ----------
    prob : Problem
        an instance of Problem

    Returns
    -------
    boolean
        Failure flag; True if failed to converge, False is successful.
    string
        output from calling `run_driver` on the Problem, captured from stdout
    """
    stdout = sys.stdout
    strout = StringIO()

    sys.stdout = strout
    try:
        failed = prob.run_driver()
    finally:
        sys.stdout = stdout

    return failed, strout.getvalue()


@contextmanager
def printoptions(*args, **kwds):
    """
    Context manager for setting numpy print options.

    Set print options for the scope of the `with` block, and restore the old
    options at the end. See `numpy.set_printoptions` for the full description of
    available options. If any invalid options are specified, they will be ignored.

    Parameters
    ----------
    *args : list
        Variable-length argument list.
    **kwds : dict
        Arbitrary keyword arguments.

    Examples
    --------
    >>> with printoptions(precision=2):
    ...     print(np.array([2.0])) / 3
    [0.67]
    The `as`-clause of the `with`-statement gives the current print options:
    >>> with printoptions(precision=2) as opts:
    ...      assert_equal(opts, np.get_printoptions())

    See Also
    --------
    set_printoptions, get_printoptions
    """
    opts = np.get_printoptions()

    # ignore any keyword args that are not valid in this version of numpy
    # e.g. numpy <=1.13 does not have the 'floatmode' option
    kw_opts = dict((key, val) for key, val in kwds.items() if key in opts)

    try:
        np.set_printoptions(*args, **kw_opts)
        yield np.get_printoptions()
    finally:
        np.set_printoptions(**opts)


def do_nothing_context():
    """
    Do nothing.

    Useful when you have a block of code that only requires a context manager sometimes,
    and you don't want to repeat the context managed block.

    Returns
    -------
    contextmanager
        A do nothing context manager.
    """
    def nothing():
        yield None

    return contextmanager(nothing)()


def _byteify(data, ignore_dicts=False):
    """
    Convert any unicode items in a data structure to bytes (object_hook for json load/loads).

    Credit: Mirec Miskuf
    stackoverflow.com/questions/956867/how-to-get-string-objects-instead-of-unicode-from-json

    Parameters
    ----------
    data : any data item or structure
        the data to be converted
    ignore_dicts : bool
        a flag to prevent recursion on dicts that have already been byteified.
        False when object_hook passes a new dict to byteify, True at all other times.

    Returns
    -------
    data item or structure
        data item or structure with unicode converted to bytes
    """
    # if this is a unicode string, return its string representation
    if isinstance(data, unicode):
        return data.encode('utf-8')

    # if this is a list of values, return list of byteified values
    if isinstance(data, list):
        return [_byteify(item, ignore_dicts=True) for item in data]

    # if this is a dictionary, return dictionary of byteified keys and values
    # but only if we haven't already byteified it
    if isinstance(data, dict) and not ignore_dicts:
        return {
            _byteify(key, ignore_dicts=True): _byteify(value, ignore_dicts=True)
            for key, value in data.iteritems()
        }

    # if it's anything else, return it in its original form
    return data


def json_load_byteified(file_handle):
    """
    Load data from a JSON file, converting unicode to bytes if Python version is 2.x.

    Intended for use only with Python 2.x, behaves the same as json.load() under Python 3.x.

    Parameters
    ----------
    file_handle : file
        file containing the data to be converted

    Returns
    -------
    data item or structure
        data item or structure with unicode converted to bytes
    """
    return json.load(file_handle)


def json_loads_byteified(json_str):
    """
    Load data from a JSON string, converting unicode to bytes if Python version is 2.x.

    Intended for use only with Python 2.x, behaves the same as json.loads() under Python 3.x.

    Parameters
    ----------
    json_str : str
        text string containing json encoded data

    Returns
    -------
    data item or structure
        data item or structure with unicode converted to bytes
    """
    return json.loads(json_str)


def remove_whitespace(s, right=False, left=False):
    """
    Remove white-space characters from the given string.

    If neither right nor left is specified (the default),
    then all white-space is removed.

    Parameters
    ----------
    s : str
        The string to be modified.
    right : bool
        If True, remove white-space from the end of the string.
    left : bool
        If True, remove white-space from the beginning of the string.

    Returns
    -------
    str
        The string with white-space removed.
    """
    if not left and not right:
        return re.sub(r"\s+", "", s, flags=re.UNICODE)
    elif right and left:
        return re.sub(r"^\s+|\s+$", "", s, flags=re.UNICODE)
    elif right:
        return re.sub(r"\s+$", "", s, flags=re.UNICODE)
    else:  # left
        return re.sub(r"^\s+", "", s, flags=re.UNICODE)


_badtab = r'`~@#$%^&*()[]{}-+=|\/?<>,.:;'
_transtab = str.maketrans(_badtab, '_' * len(_badtab))


def str2valid_python_name(s):
    """
    Translate a given string into a valid python variable name.

    Parameters
    ----------
    s : str
        The string to be translated.

    Returns
    -------
    str
        The valid python name string.
    """
    return s.translate(_transtab)


_container_classes = (list, tuple, set)


def make_serializable(o):
    """
    Recursively convert numpy types to native types for JSON serialization.

    Parameters
    ----------
    o : object
        the object to be converted

    Returns
    -------
    object
        The converted object.
    """
    if isinstance(o, _container_classes):
        return [make_serializable(item) for item in o]
    elif isinstance(o, np.ndarray):
        return o.tolist()
    elif isinstance(o, np.number):
        return o.item()
    elif hasattr(o, '__dict__'):
        return o.__class__.__name__
    else:
        return o


def make_set(str_data, name=None):
    """
    Construct a set containing the specified character strings.

    Parameters
    ----------
    str_data : None, str, or list of strs
        Character string(s) to be included in the set.

    name : str, optional
        A name to be used in error messages.

    Returns
    -------
    set
        A set of character strings.
    """
    if not str_data:
        return set()
    elif isinstance(str_data, str):
        return {str_data}
    elif isinstance(str_data, set):
        return str_data
    elif isinstance(str_data, list):
        return set(str_data)
    elif name:
        raise TypeError("The {} argument should be str, set, or list: {}".format(name, str_data))
    else:
        raise TypeError("The argument should be str, set, or list: {}".format(str_data))


def match_includes_excludes(name, prom_name, includes, excludes):
    """
    Check to see if the variable names pass through the includes and excludes filter.

    Parameters
    ----------
    name : str
        Unpromoted variable name to be checked for match.
    prom_name : str
        Promoted variable name to be checked for match.
    includes : None or list_like
        List of glob patterns for name to include in the filtering.
    excludes : None or list_like
        List of glob patterns for name to exclude in the filtering.

    Returns
    -------
    bool
        Return True if the name passes through the filtering of includes and excludes.
    """
    # Process includes
    if includes is not None:
        for pattern in includes:
            if fnmatchcase(name, pattern) or fnmatchcase(prom_name, pattern):
                break
        else:  # didn't find any match
            return False

    # Process excludes
    if excludes is not None:
        match = False
        for pattern in excludes:
            if fnmatchcase(name, pattern) or fnmatchcase(prom_name, pattern):
                match = True
                break
        return not match

    return True


def env_truthy(env_var):
    """
    Return True if the given environment variable is 'truthy'.

    Parameters
    ----------
    env_var : str
        The name of the environment variable.

    Returns
    -------
    bool
        True if the specified environment variable is 'truthy'.
    """
    return os.environ.get(env_var, '0').lower() not in ('0', 'false', 'no', '')


<<<<<<< HEAD
class Undefined(object):
    """
    An instance of this class can be used as a default arg.

    The __repr__ will cause the auto-generate docs to show the arg as <undefined>
    instead of the default <Undefined object at 0x?????>.
    """

    def __repr__(self):
        """
        Return a string representation.

        Returns
        -------
        str
            A string representation.
        """
        return "<undefined>"


=======
>>>>>>> e7d4b3c4
def common_subpath(pathnames):
    """
    Return the common dotted subpath found in all of the given dotted pathnames.

    Parameters
    ----------
    pathnames : iter of str
        Dotted pathnames of systems.

    Returns
    -------
    str
        Common dotted subpath.  Returns '' if no common subpath is found.
    """
    if len(pathnames) == 1:
        return pathnames[0]

    if pathnames:
        npaths = len(pathnames)
        splits = [p.split('.') for p in pathnames]
        minlen = np.min([len(s) for s in splits])
        for common_loc in range(minlen):
            p0 = splits[0][common_loc]
            for i in range(1, npaths):
                if p0 != splits[i][common_loc]:
                    break
            else:
                continue
            break
        else:
            common_loc += 1

        return '.'.join(splits[0][:common_loc])

    return ''<|MERGE_RESOLUTION|>--- conflicted
+++ resolved
@@ -921,29 +921,6 @@
     return os.environ.get(env_var, '0').lower() not in ('0', 'false', 'no', '')
 
 
-<<<<<<< HEAD
-class Undefined(object):
-    """
-    An instance of this class can be used as a default arg.
-
-    The __repr__ will cause the auto-generate docs to show the arg as <undefined>
-    instead of the default <Undefined object at 0x?????>.
-    """
-
-    def __repr__(self):
-        """
-        Return a string representation.
-
-        Returns
-        -------
-        str
-            A string representation.
-        """
-        return "<undefined>"
-
-
-=======
->>>>>>> e7d4b3c4
 def common_subpath(pathnames):
     """
     Return the common dotted subpath found in all of the given dotted pathnames.
