--- conflicted
+++ resolved
@@ -54,11 +54,8 @@
         'scipy',
         'sqlitedict',
         'pep8', 'pep257',
-<<<<<<< HEAD
         'testflo',
-=======
         'nose-parameterized',
->>>>>>> 9801afe4
       ],
       #scripts=['bin/om-pylint.sh']
       entry_points="""
